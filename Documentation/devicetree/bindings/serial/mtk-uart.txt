* MediaTek Universal Asynchronous Receiver/Transmitter (UART)

Required properties:
- compatible should contain:
  * "mediatek,mt2701-uart" for MT2701 compatible UARTS
  * "mediatek,mt2712-uart" for MT2712 compatible UARTS
  * "mediatek,mt6580-uart" for MT6580 compatible UARTS
  * "mediatek,mt6582-uart" for MT6582 compatible UARTS
  * "mediatek,mt6589-uart" for MT6589 compatible UARTS
  * "mediatek,mt6755-uart" for MT6755 compatible UARTS
  * "mediatek,mt6765-uart" for MT6765 compatible UARTS
  * "mediatek,mt6795-uart" for MT6795 compatible UARTS
  * "mediatek,mt6797-uart" for MT6797 compatible UARTS
  * "mediatek,mt7622-uart" for MT7622 compatible UARTS
  * "mediatek,mt7623-uart" for MT7623 compatible UARTS
  * "mediatek,mt7629-uart" for MT7629 compatible UARTS
  * "mediatek,mt8127-uart" for MT8127 compatible UARTS
  * "mediatek,mt8135-uart" for MT8135 compatible UARTS
  * "mediatek,mt8173-uart" for MT8173 compatible UARTS
  * "mediatek,mt8183-uart", "mediatek,mt6577-uart" for MT8183 compatible UARTS
<<<<<<< HEAD
=======
  * "mediatek,mt8516-uart" for MT8516 compatible UARTS
>>>>>>> 0ecfebd2
  * "mediatek,mt6577-uart" for MT6577 and all of the above

- reg: The base address of the UART register bank.

- interrupts: A single interrupt specifier.

- clocks : Must contain an entry for each entry in clock-names.
  See ../clocks/clock-bindings.txt for details.
- clock-names:
  - "baud": The clock the baudrate is derived from
  - "bus": The bus clock for register accesses (optional)

For compatibility with older device trees an unnamed clock is used for the
baud clock if the baudclk does not exist. Do not use this for new designs.

Example:

	uart0: serial@11006000 {
		compatible = "mediatek,mt6589-uart", "mediatek,mt6577-uart";
		reg = <0x11006000 0x400>;
		interrupts = <GIC_SPI 51 IRQ_TYPE_LEVEL_LOW>;
		clocks = <&uart_clk>, <&bus_clk>;
		clock-names = "baud", "bus";
	};<|MERGE_RESOLUTION|>--- conflicted
+++ resolved
@@ -18,10 +18,7 @@
   * "mediatek,mt8135-uart" for MT8135 compatible UARTS
   * "mediatek,mt8173-uart" for MT8173 compatible UARTS
   * "mediatek,mt8183-uart", "mediatek,mt6577-uart" for MT8183 compatible UARTS
-<<<<<<< HEAD
-=======
   * "mediatek,mt8516-uart" for MT8516 compatible UARTS
->>>>>>> 0ecfebd2
   * "mediatek,mt6577-uart" for MT6577 and all of the above
 
 - reg: The base address of the UART register bank.
