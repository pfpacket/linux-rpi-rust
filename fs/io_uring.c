--- conflicted
+++ resolved
@@ -912,15 +912,10 @@
 	unsigned		buffer_select : 1;
 	/* do prep async if is going to be punted */
 	unsigned		needs_async_setup : 1;
-<<<<<<< HEAD
 	/* opcode is not supported by this kernel */
 	unsigned		not_supported : 1;
-=======
-	/* should block plug */
-	unsigned		plug : 1;
 	/* skip auditing */
 	unsigned		audit_skip : 1;
->>>>>>> 15bf3239
 	/* size of async data needed, if any */
 	unsigned short		async_size;
 };
@@ -7135,6 +7130,8 @@
 
 	personality = READ_ONCE(sqe->personality);
 	if (personality) {
+		int ret;
+
 		req->creds = xa_load(&ctx->personalities, personality);
 		if (!req->creds)
 			return -EINVAL;
