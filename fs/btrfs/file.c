--- conflicted
+++ resolved
@@ -2328,13 +2328,8 @@
 	if (ret)
 		return ret;
 
-<<<<<<< HEAD
 	inode_lock(inode);
-	ino_size = round_up(inode->i_size, PAGE_CACHE_SIZE);
-=======
-	mutex_lock(&inode->i_mutex);
 	ino_size = round_up(inode->i_size, root->sectorsize);
->>>>>>> 65bfa658
 	ret = find_first_non_hole(inode, &offset, &len);
 	if (ret < 0)
 		goto out_only_mutex;
