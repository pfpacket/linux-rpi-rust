/*
 *  linux/init/main.c
 *
 *  Copyright (C) 1991, 1992  Linus Torvalds
 *
 *  GK 2/5/95  -  Changed to support mounting root fs via NFS
 *  Added initrd & change_root: Werner Almesberger & Hans Lermen, Feb '96
 *  Moan early if gcc is old, avoiding bogus kernels - Paul Gortmaker, May '96
 *  Simplified starting of init:  Michael A. Griffith <grif@acm.org> 
 */

#include <linux/types.h>
#include <linux/module.h>
#include <linux/proc_fs.h>
#include <linux/kernel.h>
#include <linux/syscalls.h>
#include <linux/stackprotector.h>
#include <linux/string.h>
#include <linux/ctype.h>
#include <linux/delay.h>
#include <linux/ioport.h>
#include <linux/init.h>
#include <linux/initrd.h>
#include <linux/bootmem.h>
#include <linux/acpi.h>
#include <linux/tty.h>
#include <linux/percpu.h>
#include <linux/kmod.h>
#include <linux/vmalloc.h>
#include <linux/kernel_stat.h>
#include <linux/start_kernel.h>
#include <linux/security.h>
#include <linux/smp.h>
#include <linux/profile.h>
#include <linux/rcupdate.h>
#include <linux/moduleparam.h>
#include <linux/kallsyms.h>
#include <linux/writeback.h>
#include <linux/cpu.h>
#include <linux/cpuset.h>
#include <linux/cgroup.h>
#include <linux/efi.h>
#include <linux/tick.h>
#include <linux/interrupt.h>
#include <linux/taskstats_kern.h>
#include <linux/delayacct.h>
#include <linux/unistd.h>
#include <linux/rmap.h>
#include <linux/mempolicy.h>
#include <linux/key.h>
#include <linux/buffer_head.h>
#include <linux/page_cgroup.h>
#include <linux/debug_locks.h>
#include <linux/debugobjects.h>
#include <linux/lockdep.h>
#include <linux/kmemleak.h>
#include <linux/pid_namespace.h>
#include <linux/device.h>
#include <linux/kthread.h>
#include <linux/sched.h>
#include <linux/signal.h>
#include <linux/idr.h>
#include <linux/kgdb.h>
#include <linux/ftrace.h>
#include <linux/async.h>
#include <linux/kmemcheck.h>
#include <linux/sfi.h>
#include <linux/shmem_fs.h>
#include <linux/slab.h>
#include <linux/perf_event.h>

#include <asm/io.h>
#include <asm/bugs.h>
#include <asm/setup.h>
#include <asm/sections.h>
#include <asm/cacheflush.h>

#ifdef CONFIG_X86_LOCAL_APIC
#include <asm/smp.h>
#endif

static int kernel_init(void *);

extern void init_IRQ(void);
extern void fork_init(unsigned long);
extern void mca_init(void);
extern void sbus_init(void);
extern void prio_tree_init(void);
extern void radix_tree_init(void);
extern void free_initmem(void);
#ifndef CONFIG_DEBUG_RODATA
static inline void mark_rodata_ro(void) { }
#endif

#ifdef CONFIG_TC
extern void tc_init(void);
#endif

/*
 * Debug helper: via this flag we know that we are in 'early bootup code'
 * where only the boot processor is running with IRQ disabled.  This means
 * two things - IRQ must not be enabled before the flag is cleared and some
 * operations which are not allowed with IRQ disabled are allowed while the
 * flag is set.
 */
bool early_boot_irqs_disabled __read_mostly;

enum system_states system_state __read_mostly;
EXPORT_SYMBOL(system_state);

/*
 * Boot command-line arguments
 */
#define MAX_INIT_ARGS CONFIG_INIT_ENV_ARG_LIMIT
#define MAX_INIT_ENVS CONFIG_INIT_ENV_ARG_LIMIT

extern void time_init(void);
/* Default late time init is NULL. archs can override this later. */
void (*__initdata late_time_init)(void);
extern void softirq_init(void);

/* Untouched command line saved by arch-specific code. */
char __initdata boot_command_line[COMMAND_LINE_SIZE];
/* Untouched saved command line (eg. for /proc) */
char *saved_command_line;
/* Command line for parameter parsing */
static char *static_command_line;

static char *execute_command;
static char *ramdisk_execute_command;

/*
 * If set, this is an indication to the drivers that reset the underlying
 * device before going ahead with the initialization otherwise driver might
 * rely on the BIOS and skip the reset operation.
 *
 * This is useful if kernel is booting in an unreliable environment.
 * For ex. kdump situaiton where previous kernel has crashed, BIOS has been
 * skipped and devices will be in unknown state.
 */
unsigned int reset_devices;
EXPORT_SYMBOL(reset_devices);

static int __init set_reset_devices(char *str)
{
	reset_devices = 1;
	return 1;
}

__setup("reset_devices", set_reset_devices);

static const char * argv_init[MAX_INIT_ARGS+2] = { "init", NULL, };
const char * envp_init[MAX_INIT_ENVS+2] = { "HOME=/", "TERM=linux", NULL, };
static const char *panic_later, *panic_param;

extern const struct obs_kernel_param __setup_start[], __setup_end[];

static int __init obsolete_checksetup(char *line)
{
	const struct obs_kernel_param *p;
	int had_early_param = 0;

	p = __setup_start;
	do {
		int n = strlen(p->str);
		if (!strncmp(line, p->str, n)) {
			if (p->early) {
				/* Already done in parse_early_param?
				 * (Needs exact match on param part).
				 * Keep iterating, as we can have early
				 * params and __setups of same names 8( */
				if (line[n] == '\0' || line[n] == '=')
					had_early_param = 1;
			} else if (!p->setup_func) {
				printk(KERN_WARNING "Parameter %s is obsolete,"
				       " ignored\n", p->str);
				return 1;
			} else if (p->setup_func(line + n))
				return 1;
		}
		p++;
	} while (p < __setup_end);

	return had_early_param;
}

/*
 * This should be approx 2 Bo*oMips to start (note initial shift), and will
 * still work even if initially too large, it will just take slightly longer
 */
unsigned long loops_per_jiffy = (1<<12);

EXPORT_SYMBOL(loops_per_jiffy);

static int __init debug_kernel(char *str)
{
	console_loglevel = 10;
	return 0;
}

static int __init quiet_kernel(char *str)
{
	console_loglevel = 4;
	return 0;
}

early_param("debug", debug_kernel);
early_param("quiet", quiet_kernel);

static int __init loglevel(char *str)
{
	int newlevel;

	/*
	 * Only update loglevel value when a correct setting was passed,
	 * to prevent blind crashes (when loglevel being set to 0) that
	 * are quite hard to debug
	 */
	if (get_option(&str, &newlevel)) {
		console_loglevel = newlevel;
		return 0;
	}

	return -EINVAL;
}

early_param("loglevel", loglevel);

/*
 * Unknown boot options get handed to init, unless they look like
 * unused parameters (modprobe will find them in /proc/cmdline).
 */
static int __init unknown_bootoption(char *param, char *val)
{
	/* Change NUL term back to "=", to make "param" the whole string. */
	if (val) {
		/* param=val or param="val"? */
		if (val == param+strlen(param)+1)
			val[-1] = '=';
		else if (val == param+strlen(param)+2) {
			val[-2] = '=';
			memmove(val-1, val, strlen(val)+1);
			val--;
		} else
			BUG();
	}

	/* Handle obsolete-style parameters */
	if (obsolete_checksetup(param))
		return 0;

	/* Unused module parameter. */
	if (strchr(param, '.') && (!val || strchr(param, '.') < val))
		return 0;

	if (panic_later)
		return 0;

	if (val) {
		/* Environment option */
		unsigned int i;
		for (i = 0; envp_init[i]; i++) {
			if (i == MAX_INIT_ENVS) {
				panic_later = "Too many boot env vars at `%s'";
				panic_param = param;
			}
			if (!strncmp(param, envp_init[i], val - param))
				break;
		}
		envp_init[i] = param;
	} else {
		/* Command line option */
		unsigned int i;
		for (i = 0; argv_init[i]; i++) {
			if (i == MAX_INIT_ARGS) {
				panic_later = "Too many boot init vars at `%s'";
				panic_param = param;
			}
		}
		argv_init[i] = param;
	}
	return 0;
}

#ifdef CONFIG_DEBUG_PAGEALLOC
int __read_mostly debug_pagealloc_enabled = 0;
#endif

static int __init init_setup(char *str)
{
	unsigned int i;

	execute_command = str;
	/*
	 * In case LILO is going to boot us with default command line,
	 * it prepends "auto" before the whole cmdline which makes
	 * the shell think it should execute a script with such name.
	 * So we ignore all arguments entered _before_ init=... [MJ]
	 */
	for (i = 1; i < MAX_INIT_ARGS; i++)
		argv_init[i] = NULL;
	return 1;
}
__setup("init=", init_setup);

static int __init rdinit_setup(char *str)
{
	unsigned int i;

	ramdisk_execute_command = str;
	/* See "auto" comment in init_setup */
	for (i = 1; i < MAX_INIT_ARGS; i++)
		argv_init[i] = NULL;
	return 1;
}
__setup("rdinit=", rdinit_setup);

#ifndef CONFIG_SMP
static const unsigned int setup_max_cpus = NR_CPUS;
#ifdef CONFIG_X86_LOCAL_APIC
static void __init smp_init(void)
{
	APIC_init_uniprocessor();
}
#else
#define smp_init()	do { } while (0)
#endif

static inline void setup_nr_cpu_ids(void) { }
static inline void smp_prepare_cpus(unsigned int maxcpus) { }
#endif

/*
 * We need to store the untouched command line for future reference.
 * We also need to store the touched command line since the parameter
 * parsing is performed in place, and we should allow a component to
 * store reference of name/value for future reference.
 */
static void __init setup_command_line(char *command_line)
{
	saved_command_line = alloc_bootmem(strlen (boot_command_line)+1);
	static_command_line = alloc_bootmem(strlen (command_line)+1);
	strcpy (saved_command_line, boot_command_line);
	strcpy (static_command_line, command_line);
}

/*
 * We need to finalize in a non-__init function or else race conditions
 * between the root thread and the init thread may cause start_kernel to
 * be reaped by free_initmem before the root thread has proceeded to
 * cpu_idle.
 *
 * gcc-3.4 accidentally inlines this function, so use noinline.
 */

static __initdata DECLARE_COMPLETION(kthreadd_done);

static noinline void __init_refok rest_init(void)
{
	int pid;

	rcu_scheduler_starting();
	/*
	 * We need to spawn init first so that it obtains pid 1, however
	 * the init task will end up wanting to create kthreads, which, if
	 * we schedule it before we create kthreadd, will OOPS.
	 */
	kernel_thread(kernel_init, NULL, CLONE_FS | CLONE_SIGHAND);
	numa_default_policy();
	pid = kernel_thread(kthreadd, NULL, CLONE_FS | CLONE_FILES);
	rcu_read_lock();
	kthreadd_task = find_task_by_pid_ns(pid, &init_pid_ns);
	rcu_read_unlock();
	complete(&kthreadd_done);

	/*
	 * The boot idle thread must execute schedule()
	 * at least once to get things moving:
	 */
	init_idle_bootup_task(current);
	preempt_enable_no_resched();
	schedule();
<<<<<<< HEAD

	/* At this point, we can enable user mode helper functionality */
	usermodehelper_enable();
=======
>>>>>>> 3ee72ca9

	/* Call into cpu_idle with preempt disabled */
	preempt_disable();
	cpu_idle();
}

/* Check for early params. */
static int __init do_early_param(char *param, char *val)
{
	const struct obs_kernel_param *p;

	for (p = __setup_start; p < __setup_end; p++) {
		if ((p->early && strcmp(param, p->str) == 0) ||
		    (strcmp(param, "console") == 0 &&
		     strcmp(p->str, "earlycon") == 0)
		) {
			if (p->setup_func(val) != 0)
				printk(KERN_WARNING
				       "Malformed early option '%s'\n", param);
		}
	}
	/* We accept everything at this stage. */
	return 0;
}

void __init parse_early_options(char *cmdline)
{
	parse_args("early options", cmdline, NULL, 0, do_early_param);
}

/* Arch code calls this early on, or if not, just before other parsing. */
void __init parse_early_param(void)
{
	static __initdata int done = 0;
	static __initdata char tmp_cmdline[COMMAND_LINE_SIZE];

	if (done)
		return;

	/* All fall through to do_early_param. */
	strlcpy(tmp_cmdline, boot_command_line, COMMAND_LINE_SIZE);
	parse_early_options(tmp_cmdline);
	done = 1;
}

/*
 *	Activate the first processor.
 */

static void __init boot_cpu_init(void)
{
	int cpu = smp_processor_id();
	/* Mark the boot cpu "present", "online" etc for SMP and UP case */
	set_cpu_online(cpu, true);
	set_cpu_active(cpu, true);
	set_cpu_present(cpu, true);
	set_cpu_possible(cpu, true);
}

void __init __weak smp_setup_processor_id(void)
{
}

void __init __weak thread_info_cache_init(void)
{
}

/*
 * Set up kernel memory allocators
 */
static void __init mm_init(void)
{
	/*
	 * page_cgroup requires countinous pages as memmap
	 * and it's bigger than MAX_ORDER unless SPARSEMEM.
	 */
	page_cgroup_init_flatmem();
	mem_init();
	kmem_cache_init();
	percpu_init_late();
	pgtable_cache_init();
	vmalloc_init();
}

asmlinkage void __init start_kernel(void)
{
	char * command_line;
	extern const struct kernel_param __start___param[], __stop___param[];

	smp_setup_processor_id();

	/*
	 * Need to run as early as possible, to initialize the
	 * lockdep hash:
	 */
	lockdep_init();
	debug_objects_early_init();

	/*
	 * Set up the the initial canary ASAP:
	 */
	boot_init_stack_canary();

	cgroup_init_early();

	local_irq_disable();
	early_boot_irqs_disabled = true;

/*
 * Interrupts are still disabled. Do necessary setups, then
 * enable them
 */
	tick_init();
	boot_cpu_init();
	page_address_init();
	printk(KERN_NOTICE "%s", linux_banner);
	setup_arch(&command_line);
	mm_init_owner(&init_mm, &init_task);
	mm_init_cpumask(&init_mm);
	setup_command_line(command_line);
	setup_nr_cpu_ids();
	setup_per_cpu_areas();
	smp_prepare_boot_cpu();	/* arch-specific boot-cpu hooks */

	build_all_zonelists(NULL);
	page_alloc_init();

	printk(KERN_NOTICE "Kernel command line: %s\n", boot_command_line);
	parse_early_param();
	parse_args("Booting kernel", static_command_line, __start___param,
		   __stop___param - __start___param,
		   &unknown_bootoption);
	/*
	 * These use large bootmem allocations and must precede
	 * kmem_cache_init()
	 */
	setup_log_buf(0);
	pidhash_init();
	vfs_caches_init_early();
	sort_main_extable();
	trap_init();
	mm_init();

	/*
	 * Set up the scheduler prior starting any interrupts (such as the
	 * timer interrupt). Full topology setup happens at smp_init()
	 * time - but meanwhile we still have a functioning scheduler.
	 */
	sched_init();
	/*
	 * Disable preemption - early bootup scheduling is extremely
	 * fragile until we cpu_idle() for the first time.
	 */
	preempt_disable();
	if (!irqs_disabled()) {
		printk(KERN_WARNING "start_kernel(): bug: interrupts were "
				"enabled *very* early, fixing it\n");
		local_irq_disable();
	}
	idr_init_cache();
	perf_event_init();
	rcu_init();
	radix_tree_init();
	/* init some links before init_ISA_irqs() */
	early_irq_init();
	init_IRQ();
	prio_tree_init();
	init_timers();
	hrtimers_init();
	softirq_init();
	timekeeping_init();
	time_init();
	profile_init();
	call_function_init();
	if (!irqs_disabled())
		printk(KERN_CRIT "start_kernel(): bug: interrupts were "
				 "enabled early\n");
	early_boot_irqs_disabled = false;
	local_irq_enable();

	/* Interrupts are enabled now so all GFP allocations are safe. */
	gfp_allowed_mask = __GFP_BITS_MASK;

	kmem_cache_init_late();

	/*
	 * HACK ALERT! This is early. We're enabling the console before
	 * we've done PCI setups etc, and console_init() must be aware of
	 * this. But we do want output early, in case something goes wrong.
	 */
	console_init();
	if (panic_later)
		panic(panic_later, panic_param);

	lockdep_info();

	/*
	 * Need to run this when irqs are enabled, because it wants
	 * to self-test [hard/soft]-irqs on/off lock inversion bugs
	 * too:
	 */
	locking_selftest();

#ifdef CONFIG_BLK_DEV_INITRD
	if (initrd_start && !initrd_below_start_ok &&
	    page_to_pfn(virt_to_page((void *)initrd_start)) < min_low_pfn) {
		printk(KERN_CRIT "initrd overwritten (0x%08lx < 0x%08lx) - "
		    "disabling it.\n",
		    page_to_pfn(virt_to_page((void *)initrd_start)),
		    min_low_pfn);
		initrd_start = 0;
	}
#endif
	page_cgroup_init();
	enable_debug_pagealloc();
	debug_objects_mem_init();
	kmemleak_init();
	setup_per_cpu_pageset();
	numa_policy_init();
	if (late_time_init)
		late_time_init();
	sched_clock_init();
	calibrate_delay();
	pidmap_init();
	anon_vma_init();
#ifdef CONFIG_X86
	if (efi_enabled)
		efi_enter_virtual_mode();
#endif
	thread_info_cache_init();
	cred_init();
	fork_init(totalram_pages);
	proc_caches_init();
	buffer_init();
	key_init();
	security_init();
	dbg_late_init();
	vfs_caches_init(totalram_pages);
	signals_init();
	/* rootfs populating might need page-writeback */
	page_writeback_init();
#ifdef CONFIG_PROC_FS
	proc_root_init();
#endif
	cgroup_init();
	cpuset_init();
	taskstats_init_early();
	delayacct_init();

	check_bugs();

	acpi_early_init(); /* before LAPIC and SMP init */
	sfi_init_late();

	ftrace_init();

	/* Do the rest non-__init'ed, we're now alive */
	rest_init();
}

/* Call all constructor functions linked into the kernel. */
static void __init do_ctors(void)
{
#ifdef CONFIG_CONSTRUCTORS
	ctor_fn_t *fn = (ctor_fn_t *) __ctors_start;

	for (; fn < (ctor_fn_t *) __ctors_end; fn++)
		(*fn)();
#endif
}

int initcall_debug;
core_param(initcall_debug, initcall_debug, bool, 0644);

static char msgbuf[64];

static int __init_or_module do_one_initcall_debug(initcall_t fn)
{
	ktime_t calltime, delta, rettime;
	unsigned long long duration;
	int ret;

	printk(KERN_DEBUG "calling  %pF @ %i\n", fn, task_pid_nr(current));
	calltime = ktime_get();
	ret = fn();
	rettime = ktime_get();
	delta = ktime_sub(rettime, calltime);
	duration = (unsigned long long) ktime_to_ns(delta) >> 10;
	printk(KERN_DEBUG "initcall %pF returned %d after %lld usecs\n", fn,
		ret, duration);

	return ret;
}

int __init_or_module do_one_initcall(initcall_t fn)
{
	int count = preempt_count();
	int ret;

	if (initcall_debug)
		ret = do_one_initcall_debug(fn);
	else
		ret = fn();

	msgbuf[0] = 0;

	if (ret && ret != -ENODEV && initcall_debug)
		sprintf(msgbuf, "error code %d ", ret);

	if (preempt_count() != count) {
		strlcat(msgbuf, "preemption imbalance ", sizeof(msgbuf));
		preempt_count() = count;
	}
	if (irqs_disabled()) {
		strlcat(msgbuf, "disabled interrupts ", sizeof(msgbuf));
		local_irq_enable();
	}
	if (msgbuf[0]) {
		printk("initcall %pF returned with %s\n", fn, msgbuf);
	}

	return ret;
}


extern initcall_t __initcall_start[], __initcall_end[], __early_initcall_end[];

static void __init do_initcalls(void)
{
	initcall_t *fn;

	for (fn = __early_initcall_end; fn < __initcall_end; fn++)
		do_one_initcall(*fn);
}

/*
 * Ok, the machine is now initialized. None of the devices
 * have been touched yet, but the CPU subsystem is up and
 * running, and memory and process management works.
 *
 * Now we can finally start doing some real work..
 */
static void __init do_basic_setup(void)
{
	cpuset_init_smp();
	usermodehelper_init();
	shmem_init();
	driver_init();
	init_irq_proc();
	do_ctors();
	usermodehelper_enable();
	do_initcalls();
}

static void __init do_pre_smp_initcalls(void)
{
	initcall_t *fn;

	for (fn = __initcall_start; fn < __early_initcall_end; fn++)
		do_one_initcall(*fn);
}

static void run_init_process(const char *init_filename)
{
	argv_init[0] = init_filename;
	kernel_execve(init_filename, argv_init, envp_init);
}

/* This is a non __init function. Force it to be noinline otherwise gcc
 * makes it inline to init() and it becomes part of init.text section
 */
static noinline int init_post(void)
{
	/* need to finish all async __init code before freeing the memory */
	async_synchronize_full();
	free_initmem();
	mark_rodata_ro();
	system_state = SYSTEM_RUNNING;
	numa_default_policy();


	current->signal->flags |= SIGNAL_UNKILLABLE;

	if (ramdisk_execute_command) {
		run_init_process(ramdisk_execute_command);
		printk(KERN_WARNING "Failed to execute %s\n",
				ramdisk_execute_command);
	}

	/*
	 * We try each of these until one succeeds.
	 *
	 * The Bourne shell can be used instead of init if we are
	 * trying to recover a really broken machine.
	 */
	if (execute_command) {
		run_init_process(execute_command);
		printk(KERN_WARNING "Failed to execute %s.  Attempting "
					"defaults...\n", execute_command);
	}
	run_init_process("/sbin/init");
	run_init_process("/etc/init");
	run_init_process("/bin/init");
	run_init_process("/bin/sh");

	panic("No init found.  Try passing init= option to kernel. "
	      "See Linux Documentation/init.txt for guidance.");
}

static int __init kernel_init(void * unused)
{
	/*
	 * Wait until kthreadd is all set-up.
	 */
	wait_for_completion(&kthreadd_done);
	/*
	 * init can allocate pages on any node
	 */
	set_mems_allowed(node_states[N_HIGH_MEMORY]);
	/*
	 * init can run on any cpu.
	 */
	set_cpus_allowed_ptr(current, cpu_all_mask);

	cad_pid = task_pid(current);

	smp_prepare_cpus(setup_max_cpus);

	do_pre_smp_initcalls();
	lockup_detector_init();

	smp_init();
	sched_init_smp();

	do_basic_setup();

	/* Open the /dev/console on the rootfs, this should never fail */
	if (sys_open((const char __user *) "/dev/console", O_RDWR, 0) < 0)
		printk(KERN_WARNING "Warning: unable to open an initial console.\n");

	(void) sys_dup(0);
	(void) sys_dup(0);
	/*
	 * check if there is an early userspace init.  If yes, let it do all
	 * the work
	 */

	if (!ramdisk_execute_command)
		ramdisk_execute_command = "/init";

	if (sys_access((const char __user *) ramdisk_execute_command, 0) != 0) {
		ramdisk_execute_command = NULL;
		prepare_namespace();
	}

	/*
	 * Ok, we have completed the initial bootup, and
	 * we're essentially up and running. Get rid of the
	 * initmem segments and start the user-mode stuff..
	 */

	init_post();
	return 0;
}<|MERGE_RESOLUTION|>--- conflicted
+++ resolved
@@ -380,12 +380,6 @@
 	init_idle_bootup_task(current);
 	preempt_enable_no_resched();
 	schedule();
-<<<<<<< HEAD
-
-	/* At this point, we can enable user mode helper functionality */
-	usermodehelper_enable();
-=======
->>>>>>> 3ee72ca9
 
 	/* Call into cpu_idle with preempt disabled */
 	preempt_disable();
