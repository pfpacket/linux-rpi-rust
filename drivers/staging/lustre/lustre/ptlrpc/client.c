/*
 * GPL HEADER START
 *
 * DO NOT ALTER OR REMOVE COPYRIGHT NOTICES OR THIS FILE HEADER.
 *
 * This program is free software; you can redistribute it and/or modify
 * it under the terms of the GNU General Public License version 2 only,
 * as published by the Free Software Foundation.
 *
 * This program is distributed in the hope that it will be useful, but
 * WITHOUT ANY WARRANTY; without even the implied warranty of
 * MERCHANTABILITY or FITNESS FOR A PARTICULAR PURPOSE.  See the GNU
 * General Public License version 2 for more details (a copy is included
 * in the LICENSE file that accompanied this code).
 *
 * You should have received a copy of the GNU General Public License
 * version 2 along with this program; If not, see
 * http://www.sun.com/software/products/lustre/docs/GPLv2.pdf
 *
 * Please contact Sun Microsystems, Inc., 4150 Network Circle, Santa Clara,
 * CA 95054 USA or visit www.sun.com if you need additional information or
 * have any questions.
 *
 * GPL HEADER END
 */
/*
 * Copyright (c) 2002, 2010, Oracle and/or its affiliates. All rights reserved.
 * Use is subject to license terms.
 *
 * Copyright (c) 2011, 2012, Intel Corporation.
 */
/*
 * This file is part of Lustre, http://www.lustre.org/
 * Lustre is a trademark of Sun Microsystems, Inc.
 */

/** Implementation of client-side PortalRPC interfaces */

#define DEBUG_SUBSYSTEM S_RPC

#include <obd_support.h>
#include <obd_class.h>
#include <lustre_lib.h>
#include <lustre_ha.h>
#include <lustre_import.h>
#include <lustre_req_layout.h>

#include "ptlrpc_internal.h"

static int ptlrpc_send_new_req(struct ptlrpc_request *req);

/**
 * Initialize passed in client structure \a cl.
 */
void ptlrpc_init_client(int req_portal, int rep_portal, char *name,
			struct ptlrpc_client *cl)
{
	cl->cli_request_portal = req_portal;
	cl->cli_reply_portal   = rep_portal;
	cl->cli_name	   = name;
}
EXPORT_SYMBOL(ptlrpc_init_client);

/**
 * Return PortalRPC connection for remore uud \a uuid
 */
struct ptlrpc_connection *ptlrpc_uuid_to_connection(struct obd_uuid *uuid)
{
	struct ptlrpc_connection *c;
	lnet_nid_t		self;
	lnet_process_id_t	 peer;
	int		       err;

	/* ptlrpc_uuid_to_peer() initializes its 2nd parameter
	 * before accessing its values. */
	/* coverity[uninit_use_in_call] */
	err = ptlrpc_uuid_to_peer(uuid, &peer, &self);
	if (err != 0) {
		CNETERR("cannot find peer %s!\n", uuid->uuid);
		return NULL;
	}

	c = ptlrpc_connection_get(peer, self, uuid);
	if (c) {
		memcpy(c->c_remote_uuid.uuid,
		       uuid->uuid, sizeof(c->c_remote_uuid.uuid));
	}

	CDEBUG(D_INFO, "%s -> %p\n", uuid->uuid, c);

	return c;
}
EXPORT_SYMBOL(ptlrpc_uuid_to_connection);

/**
 * Allocate and initialize new bulk descriptor on the sender.
 * Returns pointer to the descriptor or NULL on error.
 */
struct ptlrpc_bulk_desc *ptlrpc_new_bulk(unsigned npages, unsigned max_brw,
					 unsigned type, unsigned portal)
{
	struct ptlrpc_bulk_desc *desc;
	int i;

	OBD_ALLOC(desc, offsetof(struct ptlrpc_bulk_desc, bd_iov[npages]));
	if (!desc)
		return NULL;

	spin_lock_init(&desc->bd_lock);
	init_waitqueue_head(&desc->bd_waitq);
	desc->bd_max_iov = npages;
	desc->bd_iov_count = 0;
	desc->bd_portal = portal;
	desc->bd_type = type;
	desc->bd_md_count = 0;
	LASSERT(max_brw > 0);
	desc->bd_md_max_brw = min(max_brw, PTLRPC_BULK_OPS_COUNT);
	/* PTLRPC_BULK_OPS_COUNT is the compile-time transfer limit for this
	 * node. Negotiated ocd_brw_size will always be <= this number. */
	for (i = 0; i < PTLRPC_BULK_OPS_COUNT; i++)
		LNetInvalidateHandle(&desc->bd_mds[i]);

	return desc;
}

/**
 * Prepare bulk descriptor for specified outgoing request \a req that
 * can fit \a npages * pages. \a type is bulk type. \a portal is where
 * the bulk to be sent. Used on client-side.
 * Returns pointer to newly allocatrd initialized bulk descriptor or NULL on
 * error.
 */
struct ptlrpc_bulk_desc *ptlrpc_prep_bulk_imp(struct ptlrpc_request *req,
					      unsigned npages, unsigned max_brw,
					      unsigned type, unsigned portal)
{
	struct obd_import *imp = req->rq_import;
	struct ptlrpc_bulk_desc *desc;

	LASSERT(type == BULK_PUT_SINK || type == BULK_GET_SOURCE);
	desc = ptlrpc_new_bulk(npages, max_brw, type, portal);
	if (desc == NULL)
		return NULL;

	desc->bd_import_generation = req->rq_import_generation;
	desc->bd_import = class_import_get(imp);
	desc->bd_req = req;

	desc->bd_cbid.cbid_fn  = client_bulk_callback;
	desc->bd_cbid.cbid_arg = desc;

	/* This makes req own desc, and free it when she frees herself */
	req->rq_bulk = desc;

	return desc;
}
EXPORT_SYMBOL(ptlrpc_prep_bulk_imp);

/**
 * Add a page \a page to the bulk descriptor \a desc.
 * Data to transfer in the page starts at offset \a pageoffset and
 * amount of data to transfer from the page is \a len
 */
void __ptlrpc_prep_bulk_page(struct ptlrpc_bulk_desc *desc,
			     struct page *page, int pageoffset, int len, int pin)
{
	LASSERT(desc->bd_iov_count < desc->bd_max_iov);
	LASSERT(page != NULL);
	LASSERT(pageoffset >= 0);
	LASSERT(len > 0);
	LASSERT(pageoffset + len <= PAGE_CACHE_SIZE);

	desc->bd_nob += len;

	if (pin)
		page_cache_get(page);

	ptlrpc_add_bulk_page(desc, page, pageoffset, len);
}
EXPORT_SYMBOL(__ptlrpc_prep_bulk_page);

/**
 * Uninitialize and free bulk descriptor \a desc.
 * Works on bulk descriptors both from server and client side.
 */
void __ptlrpc_free_bulk(struct ptlrpc_bulk_desc *desc, int unpin)
{
	int i;

	LASSERT(desc != NULL);
	LASSERT(desc->bd_iov_count != LI_POISON); /* not freed already */
	LASSERT(desc->bd_md_count == 0);	 /* network hands off */
	LASSERT((desc->bd_export != NULL) ^ (desc->bd_import != NULL));

	sptlrpc_enc_pool_put_pages(desc);

	if (desc->bd_export)
		class_export_put(desc->bd_export);
	else
		class_import_put(desc->bd_import);

	if (unpin) {
		for (i = 0; i < desc->bd_iov_count ; i++)
			page_cache_release(desc->bd_iov[i].kiov_page);
	}

	OBD_FREE(desc, offsetof(struct ptlrpc_bulk_desc,
				bd_iov[desc->bd_max_iov]));
}
EXPORT_SYMBOL(__ptlrpc_free_bulk);

/**
 * Set server timelimit for this req, i.e. how long are we willing to wait
 * for reply before timing out this request.
 */
void ptlrpc_at_set_req_timeout(struct ptlrpc_request *req)
{
	__u32 serv_est;
	int idx;
	struct imp_at *at;

	LASSERT(req->rq_import);

	if (AT_OFF) {
		/* non-AT settings */
		/**
		 * \a imp_server_timeout means this is reverse import and
		 * we send (currently only) ASTs to the client and cannot afford
		 * to wait too long for the reply, otherwise the other client
		 * (because of which we are sending this request) would
		 * timeout waiting for us
		 */
		req->rq_timeout = req->rq_import->imp_server_timeout ?
				  obd_timeout / 2 : obd_timeout;
	} else {
		at = &req->rq_import->imp_at;
		idx = import_at_get_index(req->rq_import,
					  req->rq_request_portal);
		serv_est = at_get(&at->iat_service_estimate[idx]);
		req->rq_timeout = at_est2timeout(serv_est);
	}
	/* We could get even fancier here, using history to predict increased
	   loading... */

	/* Let the server know what this RPC timeout is by putting it in the
	   reqmsg*/
	lustre_msg_set_timeout(req->rq_reqmsg, req->rq_timeout);
}
EXPORT_SYMBOL(ptlrpc_at_set_req_timeout);

/* Adjust max service estimate based on server value */
static void ptlrpc_at_adj_service(struct ptlrpc_request *req,
				  unsigned int serv_est)
{
	int idx;
	unsigned int oldse;
	struct imp_at *at;

	LASSERT(req->rq_import);
	at = &req->rq_import->imp_at;

	idx = import_at_get_index(req->rq_import, req->rq_request_portal);
	/* max service estimates are tracked on the server side,
	   so just keep minimal history here */
	oldse = at_measured(&at->iat_service_estimate[idx], serv_est);
	if (oldse != 0)
		CDEBUG(D_ADAPTTO, "The RPC service estimate for %s ptl %d "
		       "has changed from %d to %d\n",
		       req->rq_import->imp_obd->obd_name,req->rq_request_portal,
		       oldse, at_get(&at->iat_service_estimate[idx]));
}

/* Expected network latency per remote node (secs) */
int ptlrpc_at_get_net_latency(struct ptlrpc_request *req)
{
	return AT_OFF ? 0 : at_get(&req->rq_import->imp_at.iat_net_latency);
}

/* Adjust expected network latency */
static void ptlrpc_at_adj_net_latency(struct ptlrpc_request *req,
				      unsigned int service_time)
{
	unsigned int nl, oldnl;
	struct imp_at *at;
	time_t now = cfs_time_current_sec();

	LASSERT(req->rq_import);
	at = &req->rq_import->imp_at;

	/* Network latency is total time less server processing time */
	nl = max_t(int, now - req->rq_sent - service_time, 0) +1/*st rounding*/;
	if (service_time > now - req->rq_sent + 3 /* bz16408 */)
		CWARN("Reported service time %u > total measured time "
		      CFS_DURATION_T"\n", service_time,
		      cfs_time_sub(now, req->rq_sent));

	oldnl = at_measured(&at->iat_net_latency, nl);
	if (oldnl != 0)
		CDEBUG(D_ADAPTTO, "The network latency for %s (nid %s) "
		       "has changed from %d to %d\n",
		       req->rq_import->imp_obd->obd_name,
		       obd_uuid2str(
			       &req->rq_import->imp_connection->c_remote_uuid),
		       oldnl, at_get(&at->iat_net_latency));
}

static int unpack_reply(struct ptlrpc_request *req)
{
	int rc;

	if (SPTLRPC_FLVR_POLICY(req->rq_flvr.sf_rpc) != SPTLRPC_POLICY_NULL) {
		rc = ptlrpc_unpack_rep_msg(req, req->rq_replen);
		if (rc) {
			DEBUG_REQ(D_ERROR, req, "unpack_rep failed: %d", rc);
			return(-EPROTO);
		}
	}

	rc = lustre_unpack_rep_ptlrpc_body(req, MSG_PTLRPC_BODY_OFF);
	if (rc) {
		DEBUG_REQ(D_ERROR, req, "unpack ptlrpc body failed: %d", rc);
		return(-EPROTO);
	}
	return 0;
}

/**
 * Handle an early reply message, called with the rq_lock held.
 * If anything goes wrong just ignore it - same as if it never happened
 */
static int ptlrpc_at_recv_early_reply(struct ptlrpc_request *req)
{
	struct ptlrpc_request *early_req;
	time_t		 olddl;
	int		    rc;

	req->rq_early = 0;
	spin_unlock(&req->rq_lock);

	rc = sptlrpc_cli_unwrap_early_reply(req, &early_req);
	if (rc) {
		spin_lock(&req->rq_lock);
		return rc;
	}

	rc = unpack_reply(early_req);
	if (rc == 0) {
		/* Expecting to increase the service time estimate here */
		ptlrpc_at_adj_service(req,
			lustre_msg_get_timeout(early_req->rq_repmsg));
		ptlrpc_at_adj_net_latency(req,
			lustre_msg_get_service_time(early_req->rq_repmsg));
	}

	sptlrpc_cli_finish_early_reply(early_req);

	if (rc != 0) {
		spin_lock(&req->rq_lock);
		return rc;
	}

	/* Adjust the local timeout for this req */
	ptlrpc_at_set_req_timeout(req);

	spin_lock(&req->rq_lock);
	olddl = req->rq_deadline;
	/* server assumes it now has rq_timeout from when it sent the
	 * early reply, so client should give it at least that long. */
	req->rq_deadline = cfs_time_current_sec() + req->rq_timeout +
			   ptlrpc_at_get_net_latency(req);

	DEBUG_REQ(D_ADAPTTO, req,
		  "Early reply #%d, new deadline in "CFS_DURATION_T"s "
		  "("CFS_DURATION_T"s)", req->rq_early_count,
		  cfs_time_sub(req->rq_deadline, cfs_time_current_sec()),
		  cfs_time_sub(req->rq_deadline, olddl));

	return rc;
}

/**
 * Wind down request pool \a pool.
 * Frees all requests from the pool too
 */
void ptlrpc_free_rq_pool(struct ptlrpc_request_pool *pool)
{
	struct list_head *l, *tmp;
	struct ptlrpc_request *req;

	LASSERT(pool != NULL);

	spin_lock(&pool->prp_lock);
	list_for_each_safe(l, tmp, &pool->prp_req_list) {
		req = list_entry(l, struct ptlrpc_request, rq_list);
		list_del(&req->rq_list);
		LASSERT(req->rq_reqbuf);
		LASSERT(req->rq_reqbuf_len == pool->prp_rq_size);
		OBD_FREE_LARGE(req->rq_reqbuf, pool->prp_rq_size);
		OBD_FREE(req, sizeof(*req));
	}
	spin_unlock(&pool->prp_lock);
	OBD_FREE(pool, sizeof(*pool));
}
EXPORT_SYMBOL(ptlrpc_free_rq_pool);

/**
 * Allocates, initializes and adds \a num_rq requests to the pool \a pool
 */
void ptlrpc_add_rqs_to_pool(struct ptlrpc_request_pool *pool, int num_rq)
{
	int i;
	int size = 1;

	while (size < pool->prp_rq_size)
		size <<= 1;

	LASSERTF(list_empty(&pool->prp_req_list) ||
		 size == pool->prp_rq_size,
		 "Trying to change pool size with nonempty pool "
		 "from %d to %d bytes\n", pool->prp_rq_size, size);

	spin_lock(&pool->prp_lock);
	pool->prp_rq_size = size;
	for (i = 0; i < num_rq; i++) {
		struct ptlrpc_request *req;
		struct lustre_msg *msg;

		spin_unlock(&pool->prp_lock);
		OBD_ALLOC(req, sizeof(struct ptlrpc_request));
		if (!req)
			return;
		OBD_ALLOC_LARGE(msg, size);
		if (!msg) {
			OBD_FREE(req, sizeof(struct ptlrpc_request));
			return;
		}
		req->rq_reqbuf = msg;
		req->rq_reqbuf_len = size;
		req->rq_pool = pool;
		spin_lock(&pool->prp_lock);
		list_add_tail(&req->rq_list, &pool->prp_req_list);
	}
	spin_unlock(&pool->prp_lock);
	return;
}
EXPORT_SYMBOL(ptlrpc_add_rqs_to_pool);

/**
 * Create and initialize new request pool with given attributes:
 * \a num_rq - initial number of requests to create for the pool
 * \a msgsize - maximum message size possible for requests in thid pool
 * \a populate_pool - function to be called when more requests need to be added
 *		    to the pool
 * Returns pointer to newly created pool or NULL on error.
 */
struct ptlrpc_request_pool *
ptlrpc_init_rq_pool(int num_rq, int msgsize,
		    void (*populate_pool)(struct ptlrpc_request_pool *, int))
{
	struct ptlrpc_request_pool *pool;

	OBD_ALLOC(pool, sizeof (struct ptlrpc_request_pool));
	if (!pool)
		return NULL;

	/* Request next power of two for the allocation, because internally
	   kernel would do exactly this */

	spin_lock_init(&pool->prp_lock);
	INIT_LIST_HEAD(&pool->prp_req_list);
	pool->prp_rq_size = msgsize + SPTLRPC_MAX_PAYLOAD;
	pool->prp_populate = populate_pool;

	populate_pool(pool, num_rq);

	if (list_empty(&pool->prp_req_list)) {
		/* have not allocated a single request for the pool */
		OBD_FREE(pool, sizeof (struct ptlrpc_request_pool));
		pool = NULL;
	}
	return pool;
}
EXPORT_SYMBOL(ptlrpc_init_rq_pool);

/**
 * Fetches one request from pool \a pool
 */
static struct ptlrpc_request *
ptlrpc_prep_req_from_pool(struct ptlrpc_request_pool *pool)
{
	struct ptlrpc_request *request;
	struct lustre_msg *reqbuf;

	if (!pool)
		return NULL;

	spin_lock(&pool->prp_lock);

	/* See if we have anything in a pool, and bail out if nothing,
	 * in writeout path, where this matters, this is safe to do, because
	 * nothing is lost in this case, and when some in-flight requests
	 * complete, this code will be called again. */
	if (unlikely(list_empty(&pool->prp_req_list))) {
		spin_unlock(&pool->prp_lock);
		return NULL;
	}

	request = list_entry(pool->prp_req_list.next, struct ptlrpc_request,
				 rq_list);
	list_del_init(&request->rq_list);
	spin_unlock(&pool->prp_lock);

	LASSERT(request->rq_reqbuf);
	LASSERT(request->rq_pool);

	reqbuf = request->rq_reqbuf;
	memset(request, 0, sizeof(*request));
	request->rq_reqbuf = reqbuf;
	request->rq_reqbuf_len = pool->prp_rq_size;
	request->rq_pool = pool;

	return request;
}

/**
 * Returns freed \a request to pool.
 */
static void __ptlrpc_free_req_to_pool(struct ptlrpc_request *request)
{
	struct ptlrpc_request_pool *pool = request->rq_pool;

	spin_lock(&pool->prp_lock);
	LASSERT(list_empty(&request->rq_list));
	LASSERT(!request->rq_receiving_reply);
	list_add_tail(&request->rq_list, &pool->prp_req_list);
	spin_unlock(&pool->prp_lock);
}

static int __ptlrpc_request_bufs_pack(struct ptlrpc_request *request,
				      __u32 version, int opcode,
				      int count, __u32 *lengths, char **bufs,
				      struct ptlrpc_cli_ctx *ctx)
{
	struct obd_import  *imp = request->rq_import;
	int		 rc;

	if (unlikely(ctx))
		request->rq_cli_ctx = sptlrpc_cli_ctx_get(ctx);
	else {
		rc = sptlrpc_req_get_ctx(request);
		if (rc)
			GOTO(out_free, rc);
	}

	sptlrpc_req_set_flavor(request, opcode);

	rc = lustre_pack_request(request, imp->imp_msg_magic, count,
				 lengths, bufs);
	if (rc) {
		LASSERT(!request->rq_pool);
		GOTO(out_ctx, rc);
	}

	lustre_msg_add_version(request->rq_reqmsg, version);
	request->rq_send_state = LUSTRE_IMP_FULL;
	request->rq_type = PTL_RPC_MSG_REQUEST;
	request->rq_export = NULL;

	request->rq_req_cbid.cbid_fn  = request_out_callback;
	request->rq_req_cbid.cbid_arg = request;

	request->rq_reply_cbid.cbid_fn  = reply_in_callback;
	request->rq_reply_cbid.cbid_arg = request;

	request->rq_reply_deadline = 0;
	request->rq_phase = RQ_PHASE_NEW;
	request->rq_next_phase = RQ_PHASE_UNDEFINED;

	request->rq_request_portal = imp->imp_client->cli_request_portal;
	request->rq_reply_portal = imp->imp_client->cli_reply_portal;

	ptlrpc_at_set_req_timeout(request);

	spin_lock_init(&request->rq_lock);
	INIT_LIST_HEAD(&request->rq_list);
	INIT_LIST_HEAD(&request->rq_timed_list);
	INIT_LIST_HEAD(&request->rq_replay_list);
	INIT_LIST_HEAD(&request->rq_ctx_chain);
	INIT_LIST_HEAD(&request->rq_set_chain);
	INIT_LIST_HEAD(&request->rq_history_list);
	INIT_LIST_HEAD(&request->rq_exp_list);
	init_waitqueue_head(&request->rq_reply_waitq);
	init_waitqueue_head(&request->rq_set_waitq);
	request->rq_xid = ptlrpc_next_xid();
	atomic_set(&request->rq_refcount, 1);

	lustre_msg_set_opc(request->rq_reqmsg, opcode);

	return 0;
out_ctx:
	sptlrpc_cli_ctx_put(request->rq_cli_ctx, 1);
out_free:
	class_import_put(imp);
	return rc;
}

int ptlrpc_request_bufs_pack(struct ptlrpc_request *request,
			     __u32 version, int opcode, char **bufs,
			     struct ptlrpc_cli_ctx *ctx)
{
	int count;

	count = req_capsule_filled_sizes(&request->rq_pill, RCL_CLIENT);
	return __ptlrpc_request_bufs_pack(request, version, opcode, count,
					  request->rq_pill.rc_area[RCL_CLIENT],
					  bufs, ctx);
}
EXPORT_SYMBOL(ptlrpc_request_bufs_pack);

/**
 * Pack request buffers for network transfer, performing necessary encryption
 * steps if necessary.
 */
int ptlrpc_request_pack(struct ptlrpc_request *request,
			__u32 version, int opcode)
{
	int rc;
	rc = ptlrpc_request_bufs_pack(request, version, opcode, NULL, NULL);
	if (rc)
		return rc;

	/* For some old 1.8 clients (< 1.8.7), they will LASSERT the size of
	 * ptlrpc_body sent from server equal to local ptlrpc_body size, so we
	 * have to send old ptlrpc_body to keep interoprability with these
	 * clients.
	 *
	 * Only three kinds of server->client RPCs so far:
	 *  - LDLM_BL_CALLBACK
	 *  - LDLM_CP_CALLBACK
	 *  - LDLM_GL_CALLBACK
	 *
	 * XXX This should be removed whenever we drop the interoprability with
	 *     the these old clients.
	 */
	if (opcode == LDLM_BL_CALLBACK || opcode == LDLM_CP_CALLBACK ||
	    opcode == LDLM_GL_CALLBACK)
		req_capsule_shrink(&request->rq_pill, &RMF_PTLRPC_BODY,
				   sizeof(struct ptlrpc_body_v2), RCL_CLIENT);

	return rc;
}
EXPORT_SYMBOL(ptlrpc_request_pack);

/**
 * Helper function to allocate new request on import \a imp
 * and possibly using existing request from pool \a pool if provided.
 * Returns allocated request structure with import field filled or
 * NULL on error.
 */
static inline
struct ptlrpc_request *__ptlrpc_request_alloc(struct obd_import *imp,
					      struct ptlrpc_request_pool *pool)
{
	struct ptlrpc_request *request = NULL;

	if (pool)
		request = ptlrpc_prep_req_from_pool(pool);

	if (!request)
		OBD_ALLOC_PTR(request);

	if (request) {
		LASSERTF((unsigned long)imp > 0x1000, "%p", imp);
		LASSERT(imp != LP_POISON);
		LASSERTF((unsigned long)imp->imp_client > 0x1000, "%p",
			imp->imp_client);
		LASSERT(imp->imp_client != LP_POISON);

		request->rq_import = class_import_get(imp);
	} else {
		CERROR("request allocation out of memory\n");
	}

	return request;
}

/**
 * Helper function for creating a request.
 * Calls __ptlrpc_request_alloc to allocate new request sturcture and inits
 * buffer structures according to capsule template \a format.
 * Returns allocated request structure pointer or NULL on error.
 */
static struct ptlrpc_request *
ptlrpc_request_alloc_internal(struct obd_import *imp,
			      struct ptlrpc_request_pool * pool,
			      const struct req_format *format)
{
	struct ptlrpc_request *request;

	request = __ptlrpc_request_alloc(imp, pool);
	if (request == NULL)
		return NULL;

	req_capsule_init(&request->rq_pill, request, RCL_CLIENT);
	req_capsule_set(&request->rq_pill, format);
	return request;
}

/**
 * Allocate new request structure for import \a imp and initialize its
 * buffer structure according to capsule template \a format.
 */
struct ptlrpc_request *ptlrpc_request_alloc(struct obd_import *imp,
					    const struct req_format *format)
{
	return ptlrpc_request_alloc_internal(imp, NULL, format);
}
EXPORT_SYMBOL(ptlrpc_request_alloc);

/**
 * Allocate new request structure for import \a imp from pool \a pool and
 * initialize its buffer structure according to capsule template \a format.
 */
struct ptlrpc_request *ptlrpc_request_alloc_pool(struct obd_import *imp,
					    struct ptlrpc_request_pool * pool,
					    const struct req_format *format)
{
	return ptlrpc_request_alloc_internal(imp, pool, format);
}
EXPORT_SYMBOL(ptlrpc_request_alloc_pool);

/**
 * For requests not from pool, free memory of the request structure.
 * For requests obtained from a pool earlier, return request back to pool.
 */
void ptlrpc_request_free(struct ptlrpc_request *request)
{
	if (request->rq_pool)
		__ptlrpc_free_req_to_pool(request);
	else
		OBD_FREE_PTR(request);
}
EXPORT_SYMBOL(ptlrpc_request_free);

/**
 * Allocate new request for operatione \a opcode and immediatelly pack it for
 * network transfer.
 * Only used for simple requests like OBD_PING where the only important
 * part of the request is operation itself.
 * Returns allocated request or NULL on error.
 */
struct ptlrpc_request *ptlrpc_request_alloc_pack(struct obd_import *imp,
						const struct req_format *format,
						__u32 version, int opcode)
{
	struct ptlrpc_request *req = ptlrpc_request_alloc(imp, format);
	int		    rc;

	if (req) {
		rc = ptlrpc_request_pack(req, version, opcode);
		if (rc) {
			ptlrpc_request_free(req);
			req = NULL;
		}
	}
	return req;
}
EXPORT_SYMBOL(ptlrpc_request_alloc_pack);

/**
 * Prepare request (fetched from pool \a poolif not NULL) on import \a imp
 * for operation \a opcode. Request would contain \a count buffers.
 * Sizes of buffers are described in array \a lengths and buffers themselves
 * are provided by a pointer \a bufs.
 * Returns prepared request structure pointer or NULL on error.
 */
struct ptlrpc_request *
ptlrpc_prep_req_pool(struct obd_import *imp,
		     __u32 version, int opcode,
		     int count, __u32 *lengths, char **bufs,
		     struct ptlrpc_request_pool *pool)
{
	struct ptlrpc_request *request;
	int		    rc;

	request = __ptlrpc_request_alloc(imp, pool);
	if (!request)
		return NULL;

	rc = __ptlrpc_request_bufs_pack(request, version, opcode, count,
					lengths, bufs, NULL);
	if (rc) {
		ptlrpc_request_free(request);
		request = NULL;
	}
	return request;
}
EXPORT_SYMBOL(ptlrpc_prep_req_pool);

/**
 * Same as ptlrpc_prep_req_pool, but without pool
 */
struct ptlrpc_request *
ptlrpc_prep_req(struct obd_import *imp, __u32 version, int opcode, int count,
		__u32 *lengths, char **bufs)
{
	return ptlrpc_prep_req_pool(imp, version, opcode, count, lengths, bufs,
				    NULL);
}
EXPORT_SYMBOL(ptlrpc_prep_req);

/**
 * Allocate and initialize new request set structure.
 * Returns a pointer to the newly allocated set structure or NULL on error.
 */
struct ptlrpc_request_set *ptlrpc_prep_set(void)
{
	struct ptlrpc_request_set *set;

<<<<<<< HEAD
	OBD_ALLOC(set, sizeof *set);
=======
	OBD_ALLOC(set, sizeof(*set));
>>>>>>> d8ec26d7
	if (!set)
		return NULL;
	atomic_set(&set->set_refcount, 1);
	INIT_LIST_HEAD(&set->set_requests);
	init_waitqueue_head(&set->set_waitq);
	atomic_set(&set->set_new_count, 0);
	atomic_set(&set->set_remaining, 0);
	spin_lock_init(&set->set_new_req_lock);
	INIT_LIST_HEAD(&set->set_new_requests);
	INIT_LIST_HEAD(&set->set_cblist);
	set->set_max_inflight = UINT_MAX;
	set->set_producer     = NULL;
	set->set_producer_arg = NULL;
	set->set_rc	   = 0;

	return set;
}
EXPORT_SYMBOL(ptlrpc_prep_set);

/**
 * Allocate and initialize new request set structure with flow control
 * extension. This extension allows to control the number of requests in-flight
 * for the whole set. A callback function to generate requests must be provided
 * and the request set will keep the number of requests sent over the wire to
 * @max_inflight.
 * Returns a pointer to the newly allocated set structure or NULL on error.
 */
struct ptlrpc_request_set *ptlrpc_prep_fcset(int max, set_producer_func func,
					     void *arg)

{
	struct ptlrpc_request_set *set;

	set = ptlrpc_prep_set();
	if (!set)
		return NULL;

	set->set_max_inflight  = max;
	set->set_producer      = func;
	set->set_producer_arg  = arg;

	return set;
}
EXPORT_SYMBOL(ptlrpc_prep_fcset);

/**
 * Wind down and free request set structure previously allocated with
 * ptlrpc_prep_set.
 * Ensures that all requests on the set have completed and removes
 * all requests from the request list in a set.
 * If any unsent request happen to be on the list, pretends that they got
 * an error in flight and calls their completion handler.
 */
void ptlrpc_set_destroy(struct ptlrpc_request_set *set)
{
	struct list_head       *tmp;
	struct list_head       *next;
	int	       expected_phase;
	int	       n = 0;

	/* Requests on the set should either all be completed, or all be new */
	expected_phase = (atomic_read(&set->set_remaining) == 0) ?
			 RQ_PHASE_COMPLETE : RQ_PHASE_NEW;
	list_for_each (tmp, &set->set_requests) {
		struct ptlrpc_request *req =
			list_entry(tmp, struct ptlrpc_request,
				       rq_set_chain);

		LASSERT(req->rq_phase == expected_phase);
		n++;
	}

	LASSERTF(atomic_read(&set->set_remaining) == 0 ||
		 atomic_read(&set->set_remaining) == n, "%d / %d\n",
		 atomic_read(&set->set_remaining), n);

	list_for_each_safe(tmp, next, &set->set_requests) {
		struct ptlrpc_request *req =
			list_entry(tmp, struct ptlrpc_request,
				       rq_set_chain);
		list_del_init(&req->rq_set_chain);

		LASSERT(req->rq_phase == expected_phase);

		if (req->rq_phase == RQ_PHASE_NEW) {
			ptlrpc_req_interpret(NULL, req, -EBADR);
			atomic_dec(&set->set_remaining);
		}

		spin_lock(&req->rq_lock);
		req->rq_set = NULL;
		req->rq_invalid_rqset = 0;
		spin_unlock(&req->rq_lock);

		ptlrpc_req_finished (req);
	}

	LASSERT(atomic_read(&set->set_remaining) == 0);

	ptlrpc_reqset_put(set);
}
EXPORT_SYMBOL(ptlrpc_set_destroy);

/**
 * Add a callback function \a fn to the set.
 * This function would be called when all requests on this set are completed.
 * The function will be passed \a data argument.
 */
int ptlrpc_set_add_cb(struct ptlrpc_request_set *set,
		      set_interpreter_func fn, void *data)
{
	struct ptlrpc_set_cbdata *cbdata;

	OBD_ALLOC_PTR(cbdata);
	if (cbdata == NULL)
		return -ENOMEM;

	cbdata->psc_interpret = fn;
	cbdata->psc_data = data;
	list_add_tail(&cbdata->psc_item, &set->set_cblist);

	return 0;
}
EXPORT_SYMBOL(ptlrpc_set_add_cb);

/**
 * Add a new request to the general purpose request set.
 * Assumes request reference from the caller.
 */
void ptlrpc_set_add_req(struct ptlrpc_request_set *set,
			struct ptlrpc_request *req)
{
	LASSERT(list_empty(&req->rq_set_chain));

	/* The set takes over the caller's request reference */
	list_add_tail(&req->rq_set_chain, &set->set_requests);
	req->rq_set = set;
	atomic_inc(&set->set_remaining);
	req->rq_queued_time = cfs_time_current();

	if (req->rq_reqmsg != NULL)
		lustre_msg_set_jobid(req->rq_reqmsg, NULL);

	if (set->set_producer != NULL)
		/* If the request set has a producer callback, the RPC must be
		 * sent straight away */
		ptlrpc_send_new_req(req);
}
EXPORT_SYMBOL(ptlrpc_set_add_req);

/**
 * Add a request to a request with dedicated server thread
 * and wake the thread to make any necessary processing.
 * Currently only used for ptlrpcd.
 */
void ptlrpc_set_add_new_req(struct ptlrpcd_ctl *pc,
			   struct ptlrpc_request *req)
{
	struct ptlrpc_request_set *set = pc->pc_set;
	int count, i;

	LASSERT(req->rq_set == NULL);
	LASSERT(test_bit(LIOD_STOP, &pc->pc_flags) == 0);

	spin_lock(&set->set_new_req_lock);
	/*
	 * The set takes over the caller's request reference.
	 */
	req->rq_set = set;
	req->rq_queued_time = cfs_time_current();
	list_add_tail(&req->rq_set_chain, &set->set_new_requests);
	count = atomic_inc_return(&set->set_new_count);
	spin_unlock(&set->set_new_req_lock);

	/* Only need to call wakeup once for the first entry. */
	if (count == 1) {
		wake_up(&set->set_waitq);

		/* XXX: It maybe unnecessary to wakeup all the partners. But to
		 *      guarantee the async RPC can be processed ASAP, we have
		 *      no other better choice. It maybe fixed in future. */
		for (i = 0; i < pc->pc_npartners; i++)
			wake_up(&pc->pc_partners[i]->pc_set->set_waitq);
	}
}
EXPORT_SYMBOL(ptlrpc_set_add_new_req);

/**
 * Based on the current state of the import, determine if the request
 * can be sent, is an error, or should be delayed.
 *
 * Returns true if this request should be delayed. If false, and
 * *status is set, then the request can not be sent and *status is the
 * error code.  If false and status is 0, then request can be sent.
 *
 * The imp->imp_lock must be held.
 */
static int ptlrpc_import_delay_req(struct obd_import *imp,
				   struct ptlrpc_request *req, int *status)
{
	int delay = 0;

	LASSERT (status != NULL);
	*status = 0;

	if (req->rq_ctx_init || req->rq_ctx_fini) {
		/* always allow ctx init/fini rpc go through */
	} else if (imp->imp_state == LUSTRE_IMP_NEW) {
		DEBUG_REQ(D_ERROR, req, "Uninitialized import.");
		*status = -EIO;
	} else if (imp->imp_state == LUSTRE_IMP_CLOSED) {
		/* pings may safely race with umount */
		DEBUG_REQ(lustre_msg_get_opc(req->rq_reqmsg) == OBD_PING ?
			  D_HA : D_ERROR, req, "IMP_CLOSED ");
		*status = -EIO;
	} else if (ptlrpc_send_limit_expired(req)) {
		/* probably doesn't need to be a D_ERROR after initial testing */
		DEBUG_REQ(D_ERROR, req, "send limit expired ");
		*status = -EIO;
	} else if (req->rq_send_state == LUSTRE_IMP_CONNECTING &&
		   imp->imp_state == LUSTRE_IMP_CONNECTING) {
		/* allow CONNECT even if import is invalid */ ;
		if (atomic_read(&imp->imp_inval_count) != 0) {
			DEBUG_REQ(D_ERROR, req, "invalidate in flight");
			*status = -EIO;
		}
	} else if (imp->imp_invalid || imp->imp_obd->obd_no_recov) {
		if (!imp->imp_deactive)
			DEBUG_REQ(D_NET, req, "IMP_INVALID");
		*status = -ESHUTDOWN; /* bz 12940 */
	} else if (req->rq_import_generation != imp->imp_generation) {
		DEBUG_REQ(D_ERROR, req, "req wrong generation:");
		*status = -EIO;
	} else if (req->rq_send_state != imp->imp_state) {
		/* invalidate in progress - any requests should be drop */
		if (atomic_read(&imp->imp_inval_count) != 0) {
			DEBUG_REQ(D_ERROR, req, "invalidate in flight");
			*status = -EIO;
		} else if (imp->imp_dlm_fake || req->rq_no_delay) {
			*status = -EWOULDBLOCK;
		} else if (req->rq_allow_replay &&
			  (imp->imp_state == LUSTRE_IMP_REPLAY ||
			   imp->imp_state == LUSTRE_IMP_REPLAY_LOCKS ||
			   imp->imp_state == LUSTRE_IMP_REPLAY_WAIT ||
			   imp->imp_state == LUSTRE_IMP_RECOVER)) {
			DEBUG_REQ(D_HA, req, "allow during recovery.\n");
		} else {
			delay = 1;
		}
	}

	return delay;
}

/**
 * Decide if the eror message regarding provided request \a req
 * should be printed to the console or not.
 * Makes it's decision on request status and other properties.
 * Returns 1 to print error on the system console or 0 if not.
 */
static int ptlrpc_console_allow(struct ptlrpc_request *req)
{
	__u32 opc;
	int err;

	LASSERT(req->rq_reqmsg != NULL);
	opc = lustre_msg_get_opc(req->rq_reqmsg);

	/* Suppress particular reconnect errors which are to be expected.  No
	 * errors are suppressed for the initial connection on an import */
	if ((lustre_handle_is_used(&req->rq_import->imp_remote_handle)) &&
	    (opc == OST_CONNECT || opc == MDS_CONNECT || opc == MGS_CONNECT)) {

		/* Suppress timed out reconnect requests */
		if (req->rq_timedout)
			return 0;

		/* Suppress unavailable/again reconnect requests */
		err = lustre_msg_get_status(req->rq_repmsg);
		if (err == -ENODEV || err == -EAGAIN)
			return 0;
	}

	return 1;
}

/**
 * Check request processing status.
 * Returns the status.
 */
static int ptlrpc_check_status(struct ptlrpc_request *req)
{
	int err;

	err = lustre_msg_get_status(req->rq_repmsg);
	if (lustre_msg_get_type(req->rq_repmsg) == PTL_RPC_MSG_ERR) {
		struct obd_import *imp = req->rq_import;
		__u32 opc = lustre_msg_get_opc(req->rq_reqmsg);
		if (ptlrpc_console_allow(req))
			LCONSOLE_ERROR_MSG(0x011, "%s: Communicating with %s,"
					   " operation %s failed with %d.\n",
					   imp->imp_obd->obd_name,
					   libcfs_nid2str(
					   imp->imp_connection->c_peer.nid),
					   ll_opcode2str(opc), err);
		return err < 0 ? err : -EINVAL;
	}

	if (err < 0) {
		DEBUG_REQ(D_INFO, req, "status is %d", err);
	} else if (err > 0) {
		/* XXX: translate this error from net to host */
		DEBUG_REQ(D_INFO, req, "status is %d", err);
	}

	return err;
}

/**
 * save pre-versions of objects into request for replay.
 * Versions are obtained from server reply.
 * used for VBR.
 */
static void ptlrpc_save_versions(struct ptlrpc_request *req)
{
	struct lustre_msg *repmsg = req->rq_repmsg;
	struct lustre_msg *reqmsg = req->rq_reqmsg;
	__u64 *versions = lustre_msg_get_versions(repmsg);

	if (lustre_msg_get_flags(req->rq_reqmsg) & MSG_REPLAY)
		return;

	LASSERT(versions);
	lustre_msg_set_versions(reqmsg, versions);
	CDEBUG(D_INFO, "Client save versions ["LPX64"/"LPX64"]\n",
	       versions[0], versions[1]);
}

/**
 * Callback function called when client receives RPC reply for \a req.
 * Returns 0 on success or error code.
 * The return alue would be assigned to req->rq_status by the caller
 * as request processing status.
 * This function also decides if the request needs to be saved for later replay.
 */
static int after_reply(struct ptlrpc_request *req)
{
	struct obd_import *imp = req->rq_import;
	struct obd_device *obd = req->rq_import->imp_obd;
	int rc;
	struct timeval work_start;
	long timediff;

	LASSERT(obd != NULL);
	/* repbuf must be unlinked */
	LASSERT(!req->rq_receiving_reply && !req->rq_must_unlink);

	if (req->rq_reply_truncate) {
		if (ptlrpc_no_resend(req)) {
			DEBUG_REQ(D_ERROR, req, "reply buffer overflow,"
				  " expected: %d, actual size: %d",
				  req->rq_nob_received, req->rq_repbuf_len);
			return -EOVERFLOW;
		}

		sptlrpc_cli_free_repbuf(req);
		/* Pass the required reply buffer size (include
		 * space for early reply).
		 * NB: no need to roundup because alloc_repbuf
		 * will roundup it */
		req->rq_replen       = req->rq_nob_received;
		req->rq_nob_received = 0;
		req->rq_resend       = 1;
		return 0;
	}

	/*
	 * NB Until this point, the whole of the incoming message,
	 * including buflens, status etc is in the sender's byte order.
	 */
	rc = sptlrpc_cli_unwrap_reply(req);
	if (rc) {
		DEBUG_REQ(D_ERROR, req, "unwrap reply failed (%d):", rc);
		return rc;
	}

	/*
	 * Security layer unwrap might ask resend this request.
	 */
	if (req->rq_resend)
		return 0;

	rc = unpack_reply(req);
	if (rc)
		return rc;

	/* retry indefinitely on EINPROGRESS */
	if (lustre_msg_get_status(req->rq_repmsg) == -EINPROGRESS &&
	    ptlrpc_no_resend(req) == 0 && !req->rq_no_retry_einprogress) {
		time_t	now = cfs_time_current_sec();

		DEBUG_REQ(D_RPCTRACE, req, "Resending request on EINPROGRESS");
		req->rq_resend = 1;
		req->rq_nr_resend++;

		/* allocate new xid to avoid reply reconstruction */
		if (!req->rq_bulk) {
			/* new xid is already allocated for bulk in
			 * ptlrpc_check_set() */
			req->rq_xid = ptlrpc_next_xid();
			DEBUG_REQ(D_RPCTRACE, req, "Allocating new xid for "
				  "resend on EINPROGRESS");
		}

		/* Readjust the timeout for current conditions */
		ptlrpc_at_set_req_timeout(req);
		/* delay resend to give a chance to the server to get ready.
		 * The delay is increased by 1s on every resend and is capped to
		 * the current request timeout (i.e. obd_timeout if AT is off,
		 * or AT service time x 125% + 5s, see at_est2timeout) */
		if (req->rq_nr_resend > req->rq_timeout)
			req->rq_sent = now + req->rq_timeout;
		else
			req->rq_sent = now + req->rq_nr_resend;

		return 0;
	}

	do_gettimeofday(&work_start);
	timediff = cfs_timeval_sub(&work_start, &req->rq_arrival_time, NULL);
	if (obd->obd_svc_stats != NULL) {
		lprocfs_counter_add(obd->obd_svc_stats, PTLRPC_REQWAIT_CNTR,
				    timediff);
		ptlrpc_lprocfs_rpc_sent(req, timediff);
	}

	if (lustre_msg_get_type(req->rq_repmsg) != PTL_RPC_MSG_REPLY &&
	    lustre_msg_get_type(req->rq_repmsg) != PTL_RPC_MSG_ERR) {
		DEBUG_REQ(D_ERROR, req, "invalid packet received (type=%u)",
			  lustre_msg_get_type(req->rq_repmsg));
		return -EPROTO;
	}

	if (lustre_msg_get_opc(req->rq_reqmsg) != OBD_PING)
		CFS_FAIL_TIMEOUT(OBD_FAIL_PTLRPC_PAUSE_REP, cfs_fail_val);
	ptlrpc_at_adj_service(req, lustre_msg_get_timeout(req->rq_repmsg));
	ptlrpc_at_adj_net_latency(req,
				  lustre_msg_get_service_time(req->rq_repmsg));

	rc = ptlrpc_check_status(req);
	imp->imp_connect_error = rc;

	if (rc) {
		/*
		 * Either we've been evicted, or the server has failed for
		 * some reason. Try to reconnect, and if that fails, punt to
		 * the upcall.
		 */
		if (ll_rpc_recoverable_error(rc)) {
			if (req->rq_send_state != LUSTRE_IMP_FULL ||
			    imp->imp_obd->obd_no_recov || imp->imp_dlm_fake) {
				return rc;
			}
			ptlrpc_request_handle_notconn(req);
			return rc;
		}
	} else {
		/*
		 * Let's look if server sent slv. Do it only for RPC with
		 * rc == 0.
		 */
		ldlm_cli_update_pool(req);
	}

	/*
	 * Store transno in reqmsg for replay.
	 */
	if (!(lustre_msg_get_flags(req->rq_reqmsg) & MSG_REPLAY)) {
		req->rq_transno = lustre_msg_get_transno(req->rq_repmsg);
		lustre_msg_set_transno(req->rq_reqmsg, req->rq_transno);
	}

	if (imp->imp_replayable) {
		spin_lock(&imp->imp_lock);
		/*
		 * No point in adding already-committed requests to the replay
		 * list, we will just remove them immediately. b=9829
		 */
		if (req->rq_transno != 0 &&
		    (req->rq_transno >
		     lustre_msg_get_last_committed(req->rq_repmsg) ||
		     req->rq_replay)) {
			/** version recovery */
			ptlrpc_save_versions(req);
			ptlrpc_retain_replayable_request(req, imp);
		} else if (req->rq_commit_cb != NULL) {
			spin_unlock(&imp->imp_lock);
			req->rq_commit_cb(req);
			spin_lock(&imp->imp_lock);
		}

		/*
		 * Replay-enabled imports return commit-status information.
		 */
		if (lustre_msg_get_last_committed(req->rq_repmsg)) {
			imp->imp_peer_committed_transno =
				lustre_msg_get_last_committed(req->rq_repmsg);
		}

		ptlrpc_free_committed(imp);

		if (!list_empty(&imp->imp_replay_list)) {
			struct ptlrpc_request *last;

			last = list_entry(imp->imp_replay_list.prev,
					      struct ptlrpc_request,
					      rq_replay_list);
			/*
			 * Requests with rq_replay stay on the list even if no
			 * commit is expected.
			 */
			if (last->rq_transno > imp->imp_peer_committed_transno)
				ptlrpc_pinger_commit_expected(imp);
		}

		spin_unlock(&imp->imp_lock);
	}

	return rc;
}

/**
 * Helper function to send request \a req over the network for the first time
 * Also adjusts request phase.
 * Returns 0 on success or error code.
 */
static int ptlrpc_send_new_req(struct ptlrpc_request *req)
{
	struct obd_import     *imp = req->rq_import;
	int rc;

	LASSERT(req->rq_phase == RQ_PHASE_NEW);
	if (req->rq_sent && (req->rq_sent > cfs_time_current_sec()) &&
	    (!req->rq_generation_set ||
	     req->rq_import_generation == imp->imp_generation))
		return 0;

	ptlrpc_rqphase_move(req, RQ_PHASE_RPC);

	spin_lock(&imp->imp_lock);

	if (!req->rq_generation_set)
		req->rq_import_generation = imp->imp_generation;

	if (ptlrpc_import_delay_req(imp, req, &rc)) {
		spin_lock(&req->rq_lock);
		req->rq_waiting = 1;
		spin_unlock(&req->rq_lock);

		DEBUG_REQ(D_HA, req, "req from PID %d waiting for recovery: "
			  "(%s != %s)", lustre_msg_get_status(req->rq_reqmsg),
			  ptlrpc_import_state_name(req->rq_send_state),
			  ptlrpc_import_state_name(imp->imp_state));
		LASSERT(list_empty(&req->rq_list));
		list_add_tail(&req->rq_list, &imp->imp_delayed_list);
		atomic_inc(&req->rq_import->imp_inflight);
		spin_unlock(&imp->imp_lock);
		return 0;
	}

	if (rc != 0) {
		spin_unlock(&imp->imp_lock);
		req->rq_status = rc;
		ptlrpc_rqphase_move(req, RQ_PHASE_INTERPRET);
		return rc;
	}

	LASSERT(list_empty(&req->rq_list));
	list_add_tail(&req->rq_list, &imp->imp_sending_list);
	atomic_inc(&req->rq_import->imp_inflight);
	spin_unlock(&imp->imp_lock);

	lustre_msg_set_status(req->rq_reqmsg, current_pid());

	rc = sptlrpc_req_refresh_ctx(req, -1);
	if (rc) {
		if (req->rq_err) {
			req->rq_status = rc;
			return 1;
		} else {
			req->rq_wait_ctx = 1;
			return 0;
		}
	}

	CDEBUG(D_RPCTRACE, "Sending RPC pname:cluuid:pid:xid:nid:opc"
	       " %s:%s:%d:"LPU64":%s:%d\n", current_comm(),
	       imp->imp_obd->obd_uuid.uuid,
	       lustre_msg_get_status(req->rq_reqmsg), req->rq_xid,
	       libcfs_nid2str(imp->imp_connection->c_peer.nid),
	       lustre_msg_get_opc(req->rq_reqmsg));

	rc = ptl_send_rpc(req, 0);
	if (rc) {
		DEBUG_REQ(D_HA, req, "send failed (%d); expect timeout", rc);
		req->rq_net_err = 1;
		return rc;
	}
	return 0;
}

static inline int ptlrpc_set_producer(struct ptlrpc_request_set *set)
{
	int remaining, rc;

	LASSERT(set->set_producer != NULL);

	remaining = atomic_read(&set->set_remaining);

	/* populate the ->set_requests list with requests until we
	 * reach the maximum number of RPCs in flight for this set */
	while (atomic_read(&set->set_remaining) < set->set_max_inflight) {
		rc = set->set_producer(set, set->set_producer_arg);
		if (rc == -ENOENT) {
			/* no more RPC to produce */
			set->set_producer     = NULL;
			set->set_producer_arg = NULL;
			return 0;
		}
	}

	return (atomic_read(&set->set_remaining) - remaining);
}

/**
 * this sends any unsent RPCs in \a set and returns 1 if all are sent
 * and no more replies are expected.
 * (it is possible to get less replies than requests sent e.g. due to timed out
 * requests or requests that we had trouble to send out)
 */
int ptlrpc_check_set(const struct lu_env *env, struct ptlrpc_request_set *set)
{
	struct list_head *tmp, *next;
	int force_timer_recalc = 0;

	if (atomic_read(&set->set_remaining) == 0)
		return 1;

	list_for_each_safe(tmp, next, &set->set_requests) {
		struct ptlrpc_request *req =
			list_entry(tmp, struct ptlrpc_request,
				       rq_set_chain);
		struct obd_import *imp = req->rq_import;
		int unregistered = 0;
		int rc = 0;

		if (req->rq_phase == RQ_PHASE_NEW &&
		    ptlrpc_send_new_req(req)) {
			force_timer_recalc = 1;
		}

		/* delayed send - skip */
		if (req->rq_phase == RQ_PHASE_NEW && req->rq_sent)
			continue;

		/* delayed resend - skip */
		if (req->rq_phase == RQ_PHASE_RPC && req->rq_resend &&
		    req->rq_sent > cfs_time_current_sec())
			continue;

		if (!(req->rq_phase == RQ_PHASE_RPC ||
		      req->rq_phase == RQ_PHASE_BULK ||
		      req->rq_phase == RQ_PHASE_INTERPRET ||
		      req->rq_phase == RQ_PHASE_UNREGISTERING ||
		      req->rq_phase == RQ_PHASE_COMPLETE)) {
			DEBUG_REQ(D_ERROR, req, "bad phase %x", req->rq_phase);
			LBUG();
		}

		if (req->rq_phase == RQ_PHASE_UNREGISTERING) {
			LASSERT(req->rq_next_phase != req->rq_phase);
			LASSERT(req->rq_next_phase != RQ_PHASE_UNDEFINED);

			/*
			 * Skip processing until reply is unlinked. We
			 * can't return to pool before that and we can't
			 * call interpret before that. We need to make
			 * sure that all rdma transfers finished and will
			 * not corrupt any data.
			 */
			if (ptlrpc_client_recv_or_unlink(req) ||
			    ptlrpc_client_bulk_active(req))
				continue;

			/*
			 * Turn fail_loc off to prevent it from looping
			 * forever.
			 */
			if (OBD_FAIL_CHECK(OBD_FAIL_PTLRPC_LONG_REPL_UNLINK)) {
				OBD_FAIL_CHECK_ORSET(OBD_FAIL_PTLRPC_LONG_REPL_UNLINK,
						     OBD_FAIL_ONCE);
			}
			if (OBD_FAIL_CHECK(OBD_FAIL_PTLRPC_LONG_BULK_UNLINK)) {
				OBD_FAIL_CHECK_ORSET(OBD_FAIL_PTLRPC_LONG_BULK_UNLINK,
						     OBD_FAIL_ONCE);
			}

			/*
			 * Move to next phase if reply was successfully
			 * unlinked.
			 */
			ptlrpc_rqphase_move(req, req->rq_next_phase);
		}

		if (req->rq_phase == RQ_PHASE_COMPLETE)
			continue;

		if (req->rq_phase == RQ_PHASE_INTERPRET)
			GOTO(interpret, req->rq_status);

		/*
		 * Note that this also will start async reply unlink.
		 */
		if (req->rq_net_err && !req->rq_timedout) {
			ptlrpc_expire_one_request(req, 1);

			/*
			 * Check if we still need to wait for unlink.
			 */
			if (ptlrpc_client_recv_or_unlink(req) ||
			    ptlrpc_client_bulk_active(req))
				continue;
			/* If there is no need to resend, fail it now. */
			if (req->rq_no_resend) {
				if (req->rq_status == 0)
					req->rq_status = -EIO;
				ptlrpc_rqphase_move(req, RQ_PHASE_INTERPRET);
				GOTO(interpret, req->rq_status);
			} else {
				continue;
			}
		}

		if (req->rq_err) {
			spin_lock(&req->rq_lock);
			req->rq_replied = 0;
			spin_unlock(&req->rq_lock);
			if (req->rq_status == 0)
				req->rq_status = -EIO;
			ptlrpc_rqphase_move(req, RQ_PHASE_INTERPRET);
			GOTO(interpret, req->rq_status);
		}

		/* ptlrpc_set_wait->l_wait_event sets lwi_allow_intr
		 * so it sets rq_intr regardless of individual rpc
		 * timeouts. The synchronous IO waiting path sets
		 * rq_intr irrespective of whether ptlrpcd
		 * has seen a timeout.  Our policy is to only interpret
		 * interrupted rpcs after they have timed out, so we
		 * need to enforce that here.
		 */

		if (req->rq_intr && (req->rq_timedout || req->rq_waiting ||
				     req->rq_wait_ctx)) {
			req->rq_status = -EINTR;
			ptlrpc_rqphase_move(req, RQ_PHASE_INTERPRET);
			GOTO(interpret, req->rq_status);
		}

		if (req->rq_phase == RQ_PHASE_RPC) {
			if (req->rq_timedout || req->rq_resend ||
			    req->rq_waiting || req->rq_wait_ctx) {
				int status;

				if (!ptlrpc_unregister_reply(req, 1))
					continue;

				spin_lock(&imp->imp_lock);
				if (ptlrpc_import_delay_req(imp, req, &status)){
					/* put on delay list - only if we wait
					 * recovery finished - before send */
					list_del_init(&req->rq_list);
					list_add_tail(&req->rq_list,
							  &imp->
							  imp_delayed_list);
					spin_unlock(&imp->imp_lock);
					continue;
				}

				if (status != 0)  {
					req->rq_status = status;
					ptlrpc_rqphase_move(req,
						RQ_PHASE_INTERPRET);
					spin_unlock(&imp->imp_lock);
					GOTO(interpret, req->rq_status);
				}
				if (ptlrpc_no_resend(req) &&
				    !req->rq_wait_ctx) {
					req->rq_status = -ENOTCONN;
					ptlrpc_rqphase_move(req,
							    RQ_PHASE_INTERPRET);
					spin_unlock(&imp->imp_lock);
					GOTO(interpret, req->rq_status);
				}

				list_del_init(&req->rq_list);
				list_add_tail(&req->rq_list,
						  &imp->imp_sending_list);

				spin_unlock(&imp->imp_lock);

				spin_lock(&req->rq_lock);
				req->rq_waiting = 0;
				spin_unlock(&req->rq_lock);

				if (req->rq_timedout || req->rq_resend) {
					/* This is re-sending anyways,
					 * let's mark req as resend. */
					spin_lock(&req->rq_lock);
					req->rq_resend = 1;
					spin_unlock(&req->rq_lock);
					if (req->rq_bulk) {
						__u64 old_xid;

						if (!ptlrpc_unregister_bulk(req, 1))
							continue;

						/* ensure previous bulk fails */
						old_xid = req->rq_xid;
						req->rq_xid = ptlrpc_next_xid();
						CDEBUG(D_HA, "resend bulk "
						       "old x"LPU64
						       " new x"LPU64"\n",
						       old_xid, req->rq_xid);
					}
				}
				/*
				 * rq_wait_ctx is only touched by ptlrpcd,
				 * so no lock is needed here.
				 */
				status = sptlrpc_req_refresh_ctx(req, -1);
				if (status) {
					if (req->rq_err) {
						req->rq_status = status;
						spin_lock(&req->rq_lock);
						req->rq_wait_ctx = 0;
						spin_unlock(&req->rq_lock);
						force_timer_recalc = 1;
					} else {
						spin_lock(&req->rq_lock);
						req->rq_wait_ctx = 1;
						spin_unlock(&req->rq_lock);
					}

					continue;
				} else {
					spin_lock(&req->rq_lock);
					req->rq_wait_ctx = 0;
					spin_unlock(&req->rq_lock);
				}

				rc = ptl_send_rpc(req, 0);
				if (rc) {
					DEBUG_REQ(D_HA, req,
						  "send failed: rc = %d", rc);
					force_timer_recalc = 1;
					spin_lock(&req->rq_lock);
					req->rq_net_err = 1;
					spin_unlock(&req->rq_lock);
				}
				/* need to reset the timeout */
				force_timer_recalc = 1;
			}

			spin_lock(&req->rq_lock);

			if (ptlrpc_client_early(req)) {
				ptlrpc_at_recv_early_reply(req);
				spin_unlock(&req->rq_lock);
				continue;
			}

			/* Still waiting for a reply? */
			if (ptlrpc_client_recv(req)) {
				spin_unlock(&req->rq_lock);
				continue;
			}

			/* Did we actually receive a reply? */
			if (!ptlrpc_client_replied(req)) {
				spin_unlock(&req->rq_lock);
				continue;
			}

			spin_unlock(&req->rq_lock);

			/* unlink from net because we are going to
			 * swab in-place of reply buffer */
			unregistered = ptlrpc_unregister_reply(req, 1);
			if (!unregistered)
				continue;

			req->rq_status = after_reply(req);
			if (req->rq_resend)
				continue;

			/* If there is no bulk associated with this request,
			 * then we're done and should let the interpreter
			 * process the reply. Similarly if the RPC returned
			 * an error, and therefore the bulk will never arrive.
			 */
			if (req->rq_bulk == NULL || req->rq_status < 0) {
				ptlrpc_rqphase_move(req, RQ_PHASE_INTERPRET);
				GOTO(interpret, req->rq_status);
			}

			ptlrpc_rqphase_move(req, RQ_PHASE_BULK);
		}

		LASSERT(req->rq_phase == RQ_PHASE_BULK);
		if (ptlrpc_client_bulk_active(req))
			continue;

		if (req->rq_bulk->bd_failure) {
			/* The RPC reply arrived OK, but the bulk screwed
			 * up!  Dead weird since the server told us the RPC
			 * was good after getting the REPLY for her GET or
			 * the ACK for her PUT. */
			DEBUG_REQ(D_ERROR, req, "bulk transfer failed");
			req->rq_status = -EIO;
		}

		ptlrpc_rqphase_move(req, RQ_PHASE_INTERPRET);

	interpret:
		LASSERT(req->rq_phase == RQ_PHASE_INTERPRET);

		/* This moves to "unregistering" phase we need to wait for
		 * reply unlink. */
		if (!unregistered && !ptlrpc_unregister_reply(req, 1)) {
			/* start async bulk unlink too */
			ptlrpc_unregister_bulk(req, 1);
			continue;
		}

		if (!ptlrpc_unregister_bulk(req, 1))
			continue;

		/* When calling interpret receiving already should be
		 * finished. */
		LASSERT(!req->rq_receiving_reply);

		ptlrpc_req_interpret(env, req, req->rq_status);

		ptlrpc_rqphase_move(req, RQ_PHASE_COMPLETE);

		CDEBUG(req->rq_reqmsg != NULL ? D_RPCTRACE : 0,
			"Completed RPC pname:cluuid:pid:xid:nid:"
			"opc %s:%s:%d:"LPU64":%s:%d\n",
			current_comm(), imp->imp_obd->obd_uuid.uuid,
			lustre_msg_get_status(req->rq_reqmsg), req->rq_xid,
			libcfs_nid2str(imp->imp_connection->c_peer.nid),
			lustre_msg_get_opc(req->rq_reqmsg));

		spin_lock(&imp->imp_lock);
		/* Request already may be not on sending or delaying list. This
		 * may happen in the case of marking it erroneous for the case
		 * ptlrpc_import_delay_req(req, status) find it impossible to
		 * allow sending this rpc and returns *status != 0. */
		if (!list_empty(&req->rq_list)) {
			list_del_init(&req->rq_list);
			atomic_dec(&imp->imp_inflight);
		}
		spin_unlock(&imp->imp_lock);

		atomic_dec(&set->set_remaining);
		wake_up_all(&imp->imp_recovery_waitq);

		if (set->set_producer) {
			/* produce a new request if possible */
			if (ptlrpc_set_producer(set) > 0)
				force_timer_recalc = 1;

			/* free the request that has just been completed
			 * in order not to pollute set->set_requests */
			list_del_init(&req->rq_set_chain);
			spin_lock(&req->rq_lock);
			req->rq_set = NULL;
			req->rq_invalid_rqset = 0;
			spin_unlock(&req->rq_lock);

			/* record rq_status to compute the final status later */
			if (req->rq_status != 0)
				set->set_rc = req->rq_status;
			ptlrpc_req_finished(req);
		}
	}

	/* If we hit an error, we want to recover promptly. */
	return atomic_read(&set->set_remaining) == 0 || force_timer_recalc;
}
EXPORT_SYMBOL(ptlrpc_check_set);

/**
 * Time out request \a req. is \a async_unlink is set, that means do not wait
 * until LNet actually confirms network buffer unlinking.
 * Return 1 if we should give up further retrying attempts or 0 otherwise.
 */
int ptlrpc_expire_one_request(struct ptlrpc_request *req, int async_unlink)
{
	struct obd_import *imp = req->rq_import;
	int rc = 0;

	spin_lock(&req->rq_lock);
	req->rq_timedout = 1;
	spin_unlock(&req->rq_lock);

	DEBUG_REQ(D_WARNING, req, "Request sent has %s: [sent "CFS_DURATION_T
		  "/real "CFS_DURATION_T"]",
		  req->rq_net_err ? "failed due to network error" :
		     ((req->rq_real_sent == 0 ||
		       cfs_time_before(req->rq_real_sent, req->rq_sent) ||
		       cfs_time_aftereq(req->rq_real_sent, req->rq_deadline)) ?
		      "timed out for sent delay" : "timed out for slow reply"),
		  req->rq_sent, req->rq_real_sent);

	if (imp != NULL && obd_debug_peer_on_timeout)
		LNetCtl(IOC_LIBCFS_DEBUG_PEER, &imp->imp_connection->c_peer);

	ptlrpc_unregister_reply(req, async_unlink);
	ptlrpc_unregister_bulk(req, async_unlink);

	if (obd_dump_on_timeout)
		libcfs_debug_dumplog();

	if (imp == NULL) {
		DEBUG_REQ(D_HA, req, "NULL import: already cleaned up?");
		return 1;
	}

	atomic_inc(&imp->imp_timeouts);

	/* The DLM server doesn't want recovery run on its imports. */
	if (imp->imp_dlm_fake)
		return 1;

	/* If this request is for recovery or other primordial tasks,
	 * then error it out here. */
	if (req->rq_ctx_init || req->rq_ctx_fini ||
	    req->rq_send_state != LUSTRE_IMP_FULL ||
	    imp->imp_obd->obd_no_recov) {
		DEBUG_REQ(D_RPCTRACE, req, "err -110, sent_state=%s (now=%s)",
			  ptlrpc_import_state_name(req->rq_send_state),
			  ptlrpc_import_state_name(imp->imp_state));
		spin_lock(&req->rq_lock);
		req->rq_status = -ETIMEDOUT;
		req->rq_err = 1;
		spin_unlock(&req->rq_lock);
		return 1;
	}

	/* if a request can't be resent we can't wait for an answer after
	   the timeout */
	if (ptlrpc_no_resend(req)) {
		DEBUG_REQ(D_RPCTRACE, req, "TIMEOUT-NORESEND:");
		rc = 1;
	}

	ptlrpc_fail_import(imp, lustre_msg_get_conn_cnt(req->rq_reqmsg));

	return rc;
}

/**
 * Time out all uncompleted requests in request set pointed by \a data
 * Callback used when waiting on sets with l_wait_event.
 * Always returns 1.
 */
int ptlrpc_expired_set(void *data)
{
	struct ptlrpc_request_set *set = data;
	struct list_head		*tmp;
	time_t		     now = cfs_time_current_sec();

	LASSERT(set != NULL);

	/*
	 * A timeout expired. See which reqs it applies to...
	 */
	list_for_each (tmp, &set->set_requests) {
		struct ptlrpc_request *req =
			list_entry(tmp, struct ptlrpc_request,
				       rq_set_chain);

		/* don't expire request waiting for context */
		if (req->rq_wait_ctx)
			continue;

		/* Request in-flight? */
		if (!((req->rq_phase == RQ_PHASE_RPC &&
		       !req->rq_waiting && !req->rq_resend) ||
		      (req->rq_phase == RQ_PHASE_BULK)))
			continue;

		if (req->rq_timedout ||     /* already dealt with */
		    req->rq_deadline > now) /* not expired */
			continue;

		/* Deal with this guy. Do it asynchronously to not block
		 * ptlrpcd thread. */
		ptlrpc_expire_one_request(req, 1);
	}

	/*
	 * When waiting for a whole set, we always break out of the
	 * sleep so we can recalculate the timeout, or enable interrupts
	 * if everyone's timed out.
	 */
	return 1;
}
EXPORT_SYMBOL(ptlrpc_expired_set);

/**
 * Sets rq_intr flag in \a req under spinlock.
 */
void ptlrpc_mark_interrupted(struct ptlrpc_request *req)
{
	spin_lock(&req->rq_lock);
	req->rq_intr = 1;
	spin_unlock(&req->rq_lock);
}
EXPORT_SYMBOL(ptlrpc_mark_interrupted);

/**
 * Interrupts (sets interrupted flag) all uncompleted requests in
 * a set \a data. Callback for l_wait_event for interruptible waits.
 */
void ptlrpc_interrupted_set(void *data)
{
	struct ptlrpc_request_set *set = data;
	struct list_head *tmp;

	LASSERT(set != NULL);
	CDEBUG(D_RPCTRACE, "INTERRUPTED SET %p\n", set);

	list_for_each(tmp, &set->set_requests) {
		struct ptlrpc_request *req =
			list_entry(tmp, struct ptlrpc_request,
				       rq_set_chain);

		if (req->rq_phase != RQ_PHASE_RPC &&
		    req->rq_phase != RQ_PHASE_UNREGISTERING)
			continue;

		ptlrpc_mark_interrupted(req);
	}
}
EXPORT_SYMBOL(ptlrpc_interrupted_set);

/**
 * Get the smallest timeout in the set; this does NOT set a timeout.
 */
int ptlrpc_set_next_timeout(struct ptlrpc_request_set *set)
{
	struct list_head	    *tmp;
	time_t		 now = cfs_time_current_sec();
	int		    timeout = 0;
	struct ptlrpc_request *req;
	int		    deadline;

	SIGNAL_MASK_ASSERT(); /* XXX BUG 1511 */

	list_for_each(tmp, &set->set_requests) {
		req = list_entry(tmp, struct ptlrpc_request, rq_set_chain);

		/*
		 * Request in-flight?
		 */
		if (!(((req->rq_phase == RQ_PHASE_RPC) && !req->rq_waiting) ||
		      (req->rq_phase == RQ_PHASE_BULK) ||
		      (req->rq_phase == RQ_PHASE_NEW)))
			continue;

		/*
		 * Already timed out.
		 */
		if (req->rq_timedout)
			continue;

		/*
		 * Waiting for ctx.
		 */
		if (req->rq_wait_ctx)
			continue;

		if (req->rq_phase == RQ_PHASE_NEW)
			deadline = req->rq_sent;
		else if (req->rq_phase == RQ_PHASE_RPC && req->rq_resend)
			deadline = req->rq_sent;
		else
			deadline = req->rq_sent + req->rq_timeout;

		if (deadline <= now)    /* actually expired already */
			timeout = 1;    /* ASAP */
		else if (timeout == 0 || timeout > deadline - now)
			timeout = deadline - now;
	}
	return timeout;
}
EXPORT_SYMBOL(ptlrpc_set_next_timeout);

/**
 * Send all unset request from the set and then wait untill all
 * requests in the set complete (either get a reply, timeout, get an
 * error or otherwise be interrupted).
 * Returns 0 on success or error code otherwise.
 */
int ptlrpc_set_wait(struct ptlrpc_request_set *set)
{
	struct list_head	    *tmp;
	struct ptlrpc_request *req;
	struct l_wait_info     lwi;
	int		    rc, timeout;

	if (set->set_producer)
		(void)ptlrpc_set_producer(set);
	else
		list_for_each(tmp, &set->set_requests) {
			req = list_entry(tmp, struct ptlrpc_request,
					     rq_set_chain);
			if (req->rq_phase == RQ_PHASE_NEW)
				(void)ptlrpc_send_new_req(req);
		}

	if (list_empty(&set->set_requests))
		return 0;

	do {
		timeout = ptlrpc_set_next_timeout(set);

		/* wait until all complete, interrupted, or an in-flight
		 * req times out */
		CDEBUG(D_RPCTRACE, "set %p going to sleep for %d seconds\n",
		       set, timeout);

		if (timeout == 0 && !cfs_signal_pending())
			/*
			 * No requests are in-flight (ether timed out
			 * or delayed), so we can allow interrupts.
			 * We still want to block for a limited time,
			 * so we allow interrupts during the timeout.
			 */
			lwi = LWI_TIMEOUT_INTR_ALL(cfs_time_seconds(1),
						   ptlrpc_expired_set,
						   ptlrpc_interrupted_set, set);
		else
			/*
			 * At least one request is in flight, so no
			 * interrupts are allowed. Wait until all
			 * complete, or an in-flight req times out.
			 */
			lwi = LWI_TIMEOUT(cfs_time_seconds(timeout? timeout : 1),
					  ptlrpc_expired_set, set);

		rc = l_wait_event(set->set_waitq, ptlrpc_check_set(NULL, set), &lwi);

		/* LU-769 - if we ignored the signal because it was already
		 * pending when we started, we need to handle it now or we risk
		 * it being ignored forever */
		if (rc == -ETIMEDOUT && !lwi.lwi_allow_intr &&
		    cfs_signal_pending()) {
			sigset_t blocked_sigs =
					   cfs_block_sigsinv(LUSTRE_FATAL_SIGS);

			/* In fact we only interrupt for the "fatal" signals
			 * like SIGINT or SIGKILL. We still ignore less
			 * important signals since ptlrpc set is not easily
			 * reentrant from userspace again */
			if (cfs_signal_pending())
				ptlrpc_interrupted_set(set);
			cfs_restore_sigs(blocked_sigs);
		}

		LASSERT(rc == 0 || rc == -EINTR || rc == -ETIMEDOUT);

		/* -EINTR => all requests have been flagged rq_intr so next
		 * check completes.
		 * -ETIMEDOUT => someone timed out.  When all reqs have
		 * timed out, signals are enabled allowing completion with
		 * EINTR.
		 * I don't really care if we go once more round the loop in
		 * the error cases -eeb. */
		if (rc == 0 && atomic_read(&set->set_remaining) == 0) {
			list_for_each(tmp, &set->set_requests) {
				req = list_entry(tmp, struct ptlrpc_request,
						     rq_set_chain);
				spin_lock(&req->rq_lock);
				req->rq_invalid_rqset = 1;
				spin_unlock(&req->rq_lock);
			}
		}
	} while (rc != 0 || atomic_read(&set->set_remaining) != 0);

	LASSERT(atomic_read(&set->set_remaining) == 0);

	rc = set->set_rc; /* rq_status of already freed requests if any */
	list_for_each(tmp, &set->set_requests) {
		req = list_entry(tmp, struct ptlrpc_request, rq_set_chain);

		LASSERT(req->rq_phase == RQ_PHASE_COMPLETE);
		if (req->rq_status != 0)
			rc = req->rq_status;
	}

	if (set->set_interpret != NULL) {
		int (*interpreter)(struct ptlrpc_request_set *set,void *,int) =
			set->set_interpret;
		rc = interpreter (set, set->set_arg, rc);
	} else {
		struct ptlrpc_set_cbdata *cbdata, *n;
		int err;

		list_for_each_entry_safe(cbdata, n,
					 &set->set_cblist, psc_item) {
			list_del_init(&cbdata->psc_item);
			err = cbdata->psc_interpret(set, cbdata->psc_data, rc);
			if (err && !rc)
				rc = err;
			OBD_FREE_PTR(cbdata);
		}
	}

	return rc;
}
EXPORT_SYMBOL(ptlrpc_set_wait);

/**
 * Helper fuction for request freeing.
 * Called when request count reached zero and request needs to be freed.
 * Removes request from all sorts of sending/replay lists it might be on,
 * frees network buffers if any are present.
 * If \a locked is set, that means caller is already holding import imp_lock
 * and so we no longer need to reobtain it (for certain lists manipulations)
 */
static void __ptlrpc_free_req(struct ptlrpc_request *request, int locked)
{
	if (request == NULL) {
		return;
	}

	LASSERTF(!request->rq_receiving_reply, "req %p\n", request);
	LASSERTF(request->rq_rqbd == NULL, "req %p\n",request);/* client-side */
	LASSERTF(list_empty(&request->rq_list), "req %p\n", request);
	LASSERTF(list_empty(&request->rq_set_chain), "req %p\n", request);
	LASSERTF(list_empty(&request->rq_exp_list), "req %p\n", request);
	LASSERTF(!request->rq_replay, "req %p\n", request);

	req_capsule_fini(&request->rq_pill);

	/* We must take it off the imp_replay_list first.  Otherwise, we'll set
	 * request->rq_reqmsg to NULL while osc_close is dereferencing it. */
	if (request->rq_import != NULL) {
		if (!locked)
			spin_lock(&request->rq_import->imp_lock);
		list_del_init(&request->rq_replay_list);
		if (!locked)
			spin_unlock(&request->rq_import->imp_lock);
	}
	LASSERTF(list_empty(&request->rq_replay_list), "req %p\n", request);

	if (atomic_read(&request->rq_refcount) != 0) {
		DEBUG_REQ(D_ERROR, request,
			  "freeing request with nonzero refcount");
		LBUG();
	}

	if (request->rq_repbuf != NULL)
		sptlrpc_cli_free_repbuf(request);
	if (request->rq_export != NULL) {
		class_export_put(request->rq_export);
		request->rq_export = NULL;
	}
	if (request->rq_import != NULL) {
		class_import_put(request->rq_import);
		request->rq_import = NULL;
	}
	if (request->rq_bulk != NULL)
		ptlrpc_free_bulk_pin(request->rq_bulk);

	if (request->rq_reqbuf != NULL || request->rq_clrbuf != NULL)
		sptlrpc_cli_free_reqbuf(request);

	if (request->rq_cli_ctx)
		sptlrpc_req_put_ctx(request, !locked);

	if (request->rq_pool)
		__ptlrpc_free_req_to_pool(request);
	else
		OBD_FREE(request, sizeof(*request));
}

static int __ptlrpc_req_finished(struct ptlrpc_request *request, int locked);
/**
 * Drop one request reference. Must be called with import imp_lock held.
 * When reference count drops to zero, reuqest is freed.
 */
void ptlrpc_req_finished_with_imp_lock(struct ptlrpc_request *request)
{
	LASSERT(spin_is_locked(&request->rq_import->imp_lock));
	(void)__ptlrpc_req_finished(request, 1);
}
EXPORT_SYMBOL(ptlrpc_req_finished_with_imp_lock);

/**
 * Helper function
 * Drops one reference count for request \a request.
 * \a locked set indicates that caller holds import imp_lock.
 * Frees the request whe reference count reaches zero.
 */
static int __ptlrpc_req_finished(struct ptlrpc_request *request, int locked)
{
	if (request == NULL)
		return 1;

	if (request == LP_POISON ||
	    request->rq_reqmsg == LP_POISON) {
		CERROR("dereferencing freed request (bug 575)\n");
		LBUG();
		return 1;
	}

	DEBUG_REQ(D_INFO, request, "refcount now %u",
		  atomic_read(&request->rq_refcount) - 1);

	if (atomic_dec_and_test(&request->rq_refcount)) {
		__ptlrpc_free_req(request, locked);
		return 1;
	}

	return 0;
}

/**
 * Drops one reference count for a request.
 */
void ptlrpc_req_finished(struct ptlrpc_request *request)
{
	__ptlrpc_req_finished(request, 0);
}
EXPORT_SYMBOL(ptlrpc_req_finished);

/**
 * Returns xid of a \a request
 */
__u64 ptlrpc_req_xid(struct ptlrpc_request *request)
{
	return request->rq_xid;
}
EXPORT_SYMBOL(ptlrpc_req_xid);

/**
 * Disengage the client's reply buffer from the network
 * NB does _NOT_ unregister any client-side bulk.
 * IDEMPOTENT, but _not_ safe against concurrent callers.
 * The request owner (i.e. the thread doing the I/O) must call...
 * Returns 0 on success or 1 if unregistering cannot be made.
 */
int ptlrpc_unregister_reply(struct ptlrpc_request *request, int async)
{
	int		rc;
	wait_queue_head_t       *wq;
	struct l_wait_info lwi;

	/*
	 * Might sleep.
	 */
	LASSERT(!in_interrupt());

	/*
	 * Let's setup deadline for reply unlink.
	 */
	if (OBD_FAIL_CHECK(OBD_FAIL_PTLRPC_LONG_REPL_UNLINK) &&
	    async && request->rq_reply_deadline == 0)
		request->rq_reply_deadline = cfs_time_current_sec()+LONG_UNLINK;

	/*
	 * Nothing left to do.
	 */
	if (!ptlrpc_client_recv_or_unlink(request))
		return 1;

	LNetMDUnlink(request->rq_reply_md_h);

	/*
	 * Let's check it once again.
	 */
	if (!ptlrpc_client_recv_or_unlink(request))
		return 1;

	/*
	 * Move to "Unregistering" phase as reply was not unlinked yet.
	 */
	ptlrpc_rqphase_move(request, RQ_PHASE_UNREGISTERING);

	/*
	 * Do not wait for unlink to finish.
	 */
	if (async)
		return 0;

	/*
	 * We have to l_wait_event() whatever the result, to give liblustre
	 * a chance to run reply_in_callback(), and to make sure we've
	 * unlinked before returning a req to the pool.
	 */
	if (request->rq_set != NULL)
		wq = &request->rq_set->set_waitq;
	else
		wq = &request->rq_reply_waitq;

	for (;;) {
		/* Network access will complete in finite time but the HUGE
		 * timeout lets us CWARN for visibility of sluggish NALs */
		lwi = LWI_TIMEOUT_INTERVAL(cfs_time_seconds(LONG_UNLINK),
					   cfs_time_seconds(1), NULL, NULL);
		rc = l_wait_event(*wq, !ptlrpc_client_recv_or_unlink(request),
				  &lwi);
		if (rc == 0) {
			ptlrpc_rqphase_move(request, request->rq_next_phase);
			return 1;
		}

		LASSERT(rc == -ETIMEDOUT);
		DEBUG_REQ(D_WARNING, request, "Unexpectedly long timeout "
			  "rvcng=%d unlnk=%d", request->rq_receiving_reply,
			  request->rq_must_unlink);
	}
	return 0;
}
EXPORT_SYMBOL(ptlrpc_unregister_reply);

/**
 * Iterates through replay_list on import and prunes
 * all requests have transno smaller than last_committed for the
 * import and don't have rq_replay set.
 * Since requests are sorted in transno order, stops when meetign first
 * transno bigger than last_committed.
 * caller must hold imp->imp_lock
 */
void ptlrpc_free_committed(struct obd_import *imp)
{
	struct list_head *tmp, *saved;
	struct ptlrpc_request *req;
	struct ptlrpc_request *last_req = NULL; /* temporary fire escape */

	LASSERT(imp != NULL);

	LASSERT(spin_is_locked(&imp->imp_lock));


	if (imp->imp_peer_committed_transno == imp->imp_last_transno_checked &&
	    imp->imp_generation == imp->imp_last_generation_checked) {
		CDEBUG(D_INFO, "%s: skip recheck: last_committed "LPU64"\n",
		       imp->imp_obd->obd_name, imp->imp_peer_committed_transno);
		return;
	}
	CDEBUG(D_RPCTRACE, "%s: committing for last_committed "LPU64" gen %d\n",
	       imp->imp_obd->obd_name, imp->imp_peer_committed_transno,
	       imp->imp_generation);
	imp->imp_last_transno_checked = imp->imp_peer_committed_transno;
	imp->imp_last_generation_checked = imp->imp_generation;

	list_for_each_safe(tmp, saved, &imp->imp_replay_list) {
		req = list_entry(tmp, struct ptlrpc_request,
				     rq_replay_list);

		/* XXX ok to remove when 1357 resolved - rread 05/29/03  */
		LASSERT(req != last_req);
		last_req = req;

		if (req->rq_transno == 0) {
			DEBUG_REQ(D_EMERG, req, "zero transno during replay");
			LBUG();
		}
		if (req->rq_import_generation < imp->imp_generation) {
			DEBUG_REQ(D_RPCTRACE, req, "free request with old gen");
			GOTO(free_req, 0);
		}

		if (req->rq_replay) {
			DEBUG_REQ(D_RPCTRACE, req, "keeping (FL_REPLAY)");
			continue;
		}

		/* not yet committed */
		if (req->rq_transno > imp->imp_peer_committed_transno) {
			DEBUG_REQ(D_RPCTRACE, req, "stopping search");
			break;
		}

		DEBUG_REQ(D_INFO, req, "commit (last_committed "LPU64")",
			  imp->imp_peer_committed_transno);
free_req:
		spin_lock(&req->rq_lock);
		req->rq_replay = 0;
		spin_unlock(&req->rq_lock);
		if (req->rq_commit_cb != NULL)
			req->rq_commit_cb(req);
		list_del_init(&req->rq_replay_list);
		__ptlrpc_req_finished(req, 1);
	}
}

void ptlrpc_cleanup_client(struct obd_import *imp)
{
}
EXPORT_SYMBOL(ptlrpc_cleanup_client);

/**
 * Schedule previously sent request for resend.
 * For bulk requests we assign new xid (to avoid problems with
 * lost replies and therefore several transfers landing into same buffer
 * from different sending attempts).
 */
void ptlrpc_resend_req(struct ptlrpc_request *req)
{
	DEBUG_REQ(D_HA, req, "going to resend");
	lustre_msg_set_handle(req->rq_reqmsg, &(struct lustre_handle){ 0 });
	req->rq_status = -EAGAIN;

	spin_lock(&req->rq_lock);
	req->rq_resend = 1;
	req->rq_net_err = 0;
	req->rq_timedout = 0;
	if (req->rq_bulk) {
		__u64 old_xid = req->rq_xid;

		/* ensure previous bulk fails */
		req->rq_xid = ptlrpc_next_xid();
		CDEBUG(D_HA, "resend bulk old x"LPU64" new x"LPU64"\n",
		       old_xid, req->rq_xid);
	}
	ptlrpc_client_wake_req(req);
	spin_unlock(&req->rq_lock);
}
EXPORT_SYMBOL(ptlrpc_resend_req);

/* XXX: this function and rq_status are currently unused */
void ptlrpc_restart_req(struct ptlrpc_request *req)
{
	DEBUG_REQ(D_HA, req, "restarting (possibly-)completed request");
	req->rq_status = -ERESTARTSYS;

	spin_lock(&req->rq_lock);
	req->rq_restart = 1;
	req->rq_timedout = 0;
	ptlrpc_client_wake_req(req);
	spin_unlock(&req->rq_lock);
}
EXPORT_SYMBOL(ptlrpc_restart_req);

/**
 * Grab additional reference on a request \a req
 */
struct ptlrpc_request *ptlrpc_request_addref(struct ptlrpc_request *req)
{
	atomic_inc(&req->rq_refcount);
	return req;
}
EXPORT_SYMBOL(ptlrpc_request_addref);

/**
 * Add a request to import replay_list.
 * Must be called under imp_lock
 */
void ptlrpc_retain_replayable_request(struct ptlrpc_request *req,
				      struct obd_import *imp)
{
	struct list_head *tmp;

	LASSERT(spin_is_locked(&imp->imp_lock));

	if (req->rq_transno == 0) {
		DEBUG_REQ(D_EMERG, req, "saving request with zero transno");
		LBUG();
	}

	/* clear this for new requests that were resent as well
	   as resent replayed requests. */
	lustre_msg_clear_flags(req->rq_reqmsg, MSG_RESENT);

	/* don't re-add requests that have been replayed */
	if (!list_empty(&req->rq_replay_list))
		return;

	lustre_msg_add_flags(req->rq_reqmsg, MSG_REPLAY);

	LASSERT(imp->imp_replayable);
	/* Balanced in ptlrpc_free_committed, usually. */
	ptlrpc_request_addref(req);
	list_for_each_prev(tmp, &imp->imp_replay_list) {
		struct ptlrpc_request *iter =
			list_entry(tmp, struct ptlrpc_request,
				       rq_replay_list);

		/* We may have duplicate transnos if we create and then
		 * open a file, or for closes retained if to match creating
		 * opens, so use req->rq_xid as a secondary key.
		 * (See bugs 684, 685, and 428.)
		 * XXX no longer needed, but all opens need transnos!
		 */
		if (iter->rq_transno > req->rq_transno)
			continue;

		if (iter->rq_transno == req->rq_transno) {
			LASSERT(iter->rq_xid != req->rq_xid);
			if (iter->rq_xid > req->rq_xid)
				continue;
		}

		list_add(&req->rq_replay_list, &iter->rq_replay_list);
		return;
	}

	list_add(&req->rq_replay_list, &imp->imp_replay_list);
}
EXPORT_SYMBOL(ptlrpc_retain_replayable_request);

/**
 * Send request and wait until it completes.
 * Returns request processing status.
 */
int ptlrpc_queue_wait(struct ptlrpc_request *req)
{
	struct ptlrpc_request_set *set;
	int rc;

	LASSERT(req->rq_set == NULL);
	LASSERT(!req->rq_receiving_reply);

	set = ptlrpc_prep_set();
	if (set == NULL) {
		CERROR("Unable to allocate ptlrpc set.");
		return -ENOMEM;
	}

	/* for distributed debugging */
	lustre_msg_set_status(req->rq_reqmsg, current_pid());

	/* add a ref for the set (see comment in ptlrpc_set_add_req) */
	ptlrpc_request_addref(req);
	ptlrpc_set_add_req(set, req);
	rc = ptlrpc_set_wait(set);
	ptlrpc_set_destroy(set);

	return rc;
}
EXPORT_SYMBOL(ptlrpc_queue_wait);

struct ptlrpc_replay_async_args {
	int praa_old_state;
	int praa_old_status;
};

/**
 * Callback used for replayed requests reply processing.
 * In case of succesful reply calls registeresd request replay callback.
 * In case of error restart replay process.
 */
static int ptlrpc_replay_interpret(const struct lu_env *env,
				   struct ptlrpc_request *req,
				   void * data, int rc)
{
	struct ptlrpc_replay_async_args *aa = data;
	struct obd_import *imp = req->rq_import;

	atomic_dec(&imp->imp_replay_inflight);

	if (!ptlrpc_client_replied(req)) {
		CERROR("request replay timed out, restarting recovery\n");
		GOTO(out, rc = -ETIMEDOUT);
	}

	if (lustre_msg_get_type(req->rq_repmsg) == PTL_RPC_MSG_ERR &&
	    (lustre_msg_get_status(req->rq_repmsg) == -ENOTCONN ||
	     lustre_msg_get_status(req->rq_repmsg) == -ENODEV))
		GOTO(out, rc = lustre_msg_get_status(req->rq_repmsg));

	/** VBR: check version failure */
	if (lustre_msg_get_status(req->rq_repmsg) == -EOVERFLOW) {
		/** replay was failed due to version mismatch */
		DEBUG_REQ(D_WARNING, req, "Version mismatch during replay\n");
		spin_lock(&imp->imp_lock);
		imp->imp_vbr_failed = 1;
		imp->imp_no_lock_replay = 1;
		spin_unlock(&imp->imp_lock);
		lustre_msg_set_status(req->rq_repmsg, aa->praa_old_status);
	} else {
		/** The transno had better not change over replay. */
		LASSERTF(lustre_msg_get_transno(req->rq_reqmsg) ==
			 lustre_msg_get_transno(req->rq_repmsg) ||
			 lustre_msg_get_transno(req->rq_repmsg) == 0,
			 LPX64"/"LPX64"\n",
			 lustre_msg_get_transno(req->rq_reqmsg),
			 lustre_msg_get_transno(req->rq_repmsg));
	}

	spin_lock(&imp->imp_lock);
	/** if replays by version then gap occur on server, no trust to locks */
	if (lustre_msg_get_flags(req->rq_repmsg) & MSG_VERSION_REPLAY)
		imp->imp_no_lock_replay = 1;
	imp->imp_last_replay_transno = lustre_msg_get_transno(req->rq_reqmsg);
	spin_unlock(&imp->imp_lock);
	LASSERT(imp->imp_last_replay_transno);

	/* transaction number shouldn't be bigger than the latest replayed */
	if (req->rq_transno > lustre_msg_get_transno(req->rq_reqmsg)) {
		DEBUG_REQ(D_ERROR, req,
			  "Reported transno "LPU64" is bigger than the "
			  "replayed one: "LPU64, req->rq_transno,
			  lustre_msg_get_transno(req->rq_reqmsg));
		GOTO(out, rc = -EINVAL);
	}

	DEBUG_REQ(D_HA, req, "got rep");

	/* let the callback do fixups, possibly including in the request */
	if (req->rq_replay_cb)
		req->rq_replay_cb(req);

	if (ptlrpc_client_replied(req) &&
	    lustre_msg_get_status(req->rq_repmsg) != aa->praa_old_status) {
		DEBUG_REQ(D_ERROR, req, "status %d, old was %d",
			  lustre_msg_get_status(req->rq_repmsg),
			  aa->praa_old_status);
	} else {
		/* Put it back for re-replay. */
		lustre_msg_set_status(req->rq_repmsg, aa->praa_old_status);
	}

	/*
	 * Errors while replay can set transno to 0, but
	 * imp_last_replay_transno shouldn't be set to 0 anyway
	 */
	if (req->rq_transno == 0)
		CERROR("Transno is 0 during replay!\n");

	/* continue with recovery */
	rc = ptlrpc_import_recovery_state_machine(imp);
 out:
	req->rq_send_state = aa->praa_old_state;

	if (rc != 0)
		/* this replay failed, so restart recovery */
		ptlrpc_connect_import(imp);

	return rc;
}

/**
 * Prepares and queues request for replay.
 * Adds it to ptlrpcd queue for actual sending.
 * Returns 0 on success.
 */
int ptlrpc_replay_req(struct ptlrpc_request *req)
{
	struct ptlrpc_replay_async_args *aa;

	LASSERT(req->rq_import->imp_state == LUSTRE_IMP_REPLAY);

	LASSERT (sizeof (*aa) <= sizeof (req->rq_async_args));
	aa = ptlrpc_req_async_args(req);
	memset(aa, 0, sizeof(*aa));

	/* Prepare request to be resent with ptlrpcd */
	aa->praa_old_state = req->rq_send_state;
	req->rq_send_state = LUSTRE_IMP_REPLAY;
	req->rq_phase = RQ_PHASE_NEW;
	req->rq_next_phase = RQ_PHASE_UNDEFINED;
	if (req->rq_repmsg)
		aa->praa_old_status = lustre_msg_get_status(req->rq_repmsg);
	req->rq_status = 0;
	req->rq_interpret_reply = ptlrpc_replay_interpret;
	/* Readjust the timeout for current conditions */
	ptlrpc_at_set_req_timeout(req);

	/* Tell server the net_latency, so the server can calculate how long
	 * it should wait for next replay */
	lustre_msg_set_service_time(req->rq_reqmsg,
				    ptlrpc_at_get_net_latency(req));
	DEBUG_REQ(D_HA, req, "REPLAY");

	atomic_inc(&req->rq_import->imp_replay_inflight);
	ptlrpc_request_addref(req); /* ptlrpcd needs a ref */

	ptlrpcd_add_req(req, PDL_POLICY_LOCAL, -1);
	return 0;
}
EXPORT_SYMBOL(ptlrpc_replay_req);

/**
 * Aborts all in-flight request on import \a imp sending and delayed lists
 */
void ptlrpc_abort_inflight(struct obd_import *imp)
{
	struct list_head *tmp, *n;

	/* Make sure that no new requests get processed for this import.
	 * ptlrpc_{queue,set}_wait must (and does) hold imp_lock while testing
	 * this flag and then putting requests on sending_list or delayed_list.
	 */
	spin_lock(&imp->imp_lock);

	/* XXX locking?  Maybe we should remove each request with the list
	 * locked?  Also, how do we know if the requests on the list are
	 * being freed at this time?
	 */
	list_for_each_safe(tmp, n, &imp->imp_sending_list) {
		struct ptlrpc_request *req =
			list_entry(tmp, struct ptlrpc_request, rq_list);

		DEBUG_REQ(D_RPCTRACE, req, "inflight");

		spin_lock(&req->rq_lock);
		if (req->rq_import_generation < imp->imp_generation) {
			req->rq_err = 1;
			req->rq_status = -EIO;
			ptlrpc_client_wake_req(req);
		}
		spin_unlock(&req->rq_lock);
	}

	list_for_each_safe(tmp, n, &imp->imp_delayed_list) {
		struct ptlrpc_request *req =
			list_entry(tmp, struct ptlrpc_request, rq_list);

		DEBUG_REQ(D_RPCTRACE, req, "aborting waiting req");

		spin_lock(&req->rq_lock);
		if (req->rq_import_generation < imp->imp_generation) {
			req->rq_err = 1;
			req->rq_status = -EIO;
			ptlrpc_client_wake_req(req);
		}
		spin_unlock(&req->rq_lock);
	}

	/* Last chance to free reqs left on the replay list, but we
	 * will still leak reqs that haven't committed.  */
	if (imp->imp_replayable)
		ptlrpc_free_committed(imp);

	spin_unlock(&imp->imp_lock);
}
EXPORT_SYMBOL(ptlrpc_abort_inflight);

/**
 * Abort all uncompleted requests in request set \a set
 */
void ptlrpc_abort_set(struct ptlrpc_request_set *set)
{
	struct list_head *tmp, *pos;

	LASSERT(set != NULL);

	list_for_each_safe(pos, tmp, &set->set_requests) {
		struct ptlrpc_request *req =
			list_entry(pos, struct ptlrpc_request,
				       rq_set_chain);

		spin_lock(&req->rq_lock);
		if (req->rq_phase != RQ_PHASE_RPC) {
			spin_unlock(&req->rq_lock);
			continue;
		}

		req->rq_err = 1;
		req->rq_status = -EINTR;
		ptlrpc_client_wake_req(req);
		spin_unlock(&req->rq_lock);
	}
}

static __u64 ptlrpc_last_xid;
static spinlock_t ptlrpc_last_xid_lock;

/**
 * Initialize the XID for the node.  This is common among all requests on
 * this node, and only requires the property that it is monotonically
 * increasing.  It does not need to be sequential.  Since this is also used
 * as the RDMA match bits, it is important that a single client NOT have
 * the same match bits for two different in-flight requests, hence we do
 * NOT want to have an XID per target or similar.
 *
 * To avoid an unlikely collision between match bits after a client reboot
 * (which would deliver old data into the wrong RDMA buffer) initialize
 * the XID based on the current time, assuming a maximum RPC rate of 1M RPC/s.
 * If the time is clearly incorrect, we instead use a 62-bit random number.
 * In the worst case the random number will overflow 1M RPCs per second in
 * 9133 years, or permutations thereof.
 */
#define YEAR_2004 (1ULL << 30)
void ptlrpc_init_xid(void)
{
	time_t now = cfs_time_current_sec();

	spin_lock_init(&ptlrpc_last_xid_lock);
	if (now < YEAR_2004) {
		cfs_get_random_bytes(&ptlrpc_last_xid, sizeof(ptlrpc_last_xid));
		ptlrpc_last_xid >>= 2;
		ptlrpc_last_xid |= (1ULL << 61);
	} else {
		ptlrpc_last_xid = (__u64)now << 20;
	}

	/* Need to always be aligned to a power-of-two for mutli-bulk BRW */
	CLASSERT((PTLRPC_BULK_OPS_COUNT & (PTLRPC_BULK_OPS_COUNT - 1)) == 0);
	ptlrpc_last_xid &= PTLRPC_BULK_OPS_MASK;
}

/**
 * Increase xid and returns resulting new value to the caller.
 *
 * Multi-bulk BRW RPCs consume multiple XIDs for each bulk transfer, starting
 * at the returned xid, up to xid + PTLRPC_BULK_OPS_COUNT - 1. The BRW RPC
 * itself uses the last bulk xid needed, so the server can determine the
 * the number of bulk transfers from the RPC XID and a bitmask.  The starting
 * xid must align to a power-of-two value.
 *
 * This is assumed to be true due to the initial ptlrpc_last_xid
 * value also being initialized to a power-of-two value. LU-1431
 */
__u64 ptlrpc_next_xid(void)
{
	__u64 next;

	spin_lock(&ptlrpc_last_xid_lock);
	next = ptlrpc_last_xid + PTLRPC_BULK_OPS_COUNT;
	ptlrpc_last_xid = next;
	spin_unlock(&ptlrpc_last_xid_lock);

	return next;
}
EXPORT_SYMBOL(ptlrpc_next_xid);

/**
 * Get a glimpse at what next xid value might have been.
 * Returns possible next xid.
 */
__u64 ptlrpc_sample_next_xid(void)
{
#if BITS_PER_LONG == 32
	/* need to avoid possible word tearing on 32-bit systems */
	__u64 next;

	spin_lock(&ptlrpc_last_xid_lock);
	next = ptlrpc_last_xid + PTLRPC_BULK_OPS_COUNT;
	spin_unlock(&ptlrpc_last_xid_lock);

	return next;
#else
	/* No need to lock, since returned value is racy anyways */
	return ptlrpc_last_xid + PTLRPC_BULK_OPS_COUNT;
#endif
}
EXPORT_SYMBOL(ptlrpc_sample_next_xid);

/**
 * Functions for operating ptlrpc workers.
 *
 * A ptlrpc work is a function which will be running inside ptlrpc context.
 * The callback shouldn't sleep otherwise it will block that ptlrpcd thread.
 *
 * 1. after a work is created, it can be used many times, that is:
 *	 handler = ptlrpcd_alloc_work();
 *	 ptlrpcd_queue_work();
 *
 *    queue it again when necessary:
 *	 ptlrpcd_queue_work();
 *	 ptlrpcd_destroy_work();
 * 2. ptlrpcd_queue_work() can be called by multiple processes meanwhile, but
 *    it will only be queued once in any time. Also as its name implies, it may
 *    have delay before it really runs by ptlrpcd thread.
 */
struct ptlrpc_work_async_args {
	__u64   magic;
	int   (*cb)(const struct lu_env *, void *);
	void   *cbdata;
};

#define PTLRPC_WORK_MAGIC 0x6655436b676f4f44ULL /* magic code */

static int work_interpreter(const struct lu_env *env,
			    struct ptlrpc_request *req, void *data, int rc)
{
	struct ptlrpc_work_async_args *arg = data;

	LASSERT(arg->magic == PTLRPC_WORK_MAGIC);
	LASSERT(arg->cb != NULL);

	return arg->cb(env, arg->cbdata);
}

/**
 * Create a work for ptlrpc.
 */
void *ptlrpcd_alloc_work(struct obd_import *imp,
			 int (*cb)(const struct lu_env *, void *), void *cbdata)
{
	struct ptlrpc_request	 *req = NULL;
	struct ptlrpc_work_async_args *args;

	might_sleep();

	if (cb == NULL)
		return ERR_PTR(-EINVAL);

	/* copy some code from deprecated fakereq. */
	OBD_ALLOC_PTR(req);
	if (req == NULL) {
		CERROR("ptlrpc: run out of memory!\n");
		return ERR_PTR(-ENOMEM);
	}

	req->rq_send_state = LUSTRE_IMP_FULL;
	req->rq_type = PTL_RPC_MSG_REQUEST;
	req->rq_import = class_import_get(imp);
	req->rq_export = NULL;
	req->rq_interpret_reply = work_interpreter;
	/* don't want reply */
	req->rq_receiving_reply = 0;
	req->rq_must_unlink = 0;
	req->rq_no_delay = req->rq_no_resend = 1;

	spin_lock_init(&req->rq_lock);
	INIT_LIST_HEAD(&req->rq_list);
	INIT_LIST_HEAD(&req->rq_replay_list);
	INIT_LIST_HEAD(&req->rq_set_chain);
	INIT_LIST_HEAD(&req->rq_history_list);
	INIT_LIST_HEAD(&req->rq_exp_list);
	init_waitqueue_head(&req->rq_reply_waitq);
	init_waitqueue_head(&req->rq_set_waitq);
	atomic_set(&req->rq_refcount, 1);

	CLASSERT (sizeof(*args) <= sizeof(req->rq_async_args));
	args = ptlrpc_req_async_args(req);
	args->magic  = PTLRPC_WORK_MAGIC;
	args->cb     = cb;
	args->cbdata = cbdata;

	return req;
}
EXPORT_SYMBOL(ptlrpcd_alloc_work);

void ptlrpcd_destroy_work(void *handler)
{
	struct ptlrpc_request *req = handler;

	if (req)
		ptlrpc_req_finished(req);
}
EXPORT_SYMBOL(ptlrpcd_destroy_work);

int ptlrpcd_queue_work(void *handler)
{
	struct ptlrpc_request *req = handler;

	/*
	 * Check if the req is already being queued.
	 *
	 * Here comes a trick: it lacks a way of checking if a req is being
	 * processed reliably in ptlrpc. Here I have to use refcount of req
	 * for this purpose. This is okay because the caller should use this
	 * req as opaque data. - Jinshan
	 */
	LASSERT(atomic_read(&req->rq_refcount) > 0);
	if (atomic_read(&req->rq_refcount) > 1)
		return -EBUSY;

	if (atomic_inc_return(&req->rq_refcount) > 2) { /* race */
		atomic_dec(&req->rq_refcount);
		return -EBUSY;
	}

	/* re-initialize the req */
	req->rq_timeout	= obd_timeout;
	req->rq_sent	   = cfs_time_current_sec();
	req->rq_deadline       = req->rq_sent + req->rq_timeout;
	req->rq_reply_deadline = req->rq_deadline;
	req->rq_phase	  = RQ_PHASE_INTERPRET;
	req->rq_next_phase     = RQ_PHASE_COMPLETE;
	req->rq_xid	    = ptlrpc_next_xid();
	req->rq_import_generation = req->rq_import->imp_generation;

	ptlrpcd_add_req(req, PDL_POLICY_ROUND, -1);
	return 0;
}
EXPORT_SYMBOL(ptlrpcd_queue_work);<|MERGE_RESOLUTION|>--- conflicted
+++ resolved
@@ -817,11 +817,7 @@
 {
 	struct ptlrpc_request_set *set;
 
-<<<<<<< HEAD
-	OBD_ALLOC(set, sizeof *set);
-=======
 	OBD_ALLOC(set, sizeof(*set));
->>>>>>> d8ec26d7
 	if (!set)
 		return NULL;
 	atomic_set(&set->set_refcount, 1);
