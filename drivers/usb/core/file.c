--- conflicted
+++ resolved
@@ -41,16 +41,7 @@
 	replace_fops(file, new_fops);
 	/* Curiouser and curiouser... NULL ->open() as "no device" ? */
 	if (file->f_op->open)
-<<<<<<< HEAD
 		err = file->f_op->open(inode, file);
-	if (err) {
-		fops_put(file->f_op);
-		file->f_op = fops_get(old_fops);
-	}
-	fops_put(old_fops);
-=======
-		err = file->f_op->open(inode,file);
->>>>>>> bdd35366
  done:
 	up_read(&minor_rwsem);
 	return err;
