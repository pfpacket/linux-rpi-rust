// SPDX-License-Identifier: GPL-2.0
/*
 * Cherryview/Braswell pinctrl driver
 *
 * Copyright (C) 2014, 2020 Intel Corporation
 * Author: Mika Westerberg <mika.westerberg@linux.intel.com>
 *
 * This driver is based on the original Cherryview GPIO driver by
 *   Ning Li <ning.li@intel.com>
 *   Alan Cox <alan@linux.intel.com>
 */

#include <linux/acpi.h>
#include <linux/dmi.h>
#include <linux/gpio/driver.h>
#include <linux/kernel.h>
#include <linux/module.h>
#include <linux/platform_device.h>
#include <linux/types.h>

#include <linux/pinctrl/pinctrl.h>
#include <linux/pinctrl/pinmux.h>
#include <linux/pinctrl/pinconf.h>
#include <linux/pinctrl/pinconf-generic.h>

#include "pinctrl-intel.h"

#define CHV_INTSTAT			0x300
#define CHV_INTMASK			0x380

#define FAMILY_PAD_REGS_OFF		0x4400
#define FAMILY_PAD_REGS_SIZE		0x400
#define MAX_FAMILY_PAD_GPIO_NO		15
#define GPIO_REGS_SIZE			8

#define CHV_PADCTRL0			0x000
#define CHV_PADCTRL0_INTSEL_SHIFT	28
#define CHV_PADCTRL0_INTSEL_MASK	GENMASK(31, 28)
#define CHV_PADCTRL0_TERM_UP		BIT(23)
#define CHV_PADCTRL0_TERM_SHIFT		20
#define CHV_PADCTRL0_TERM_MASK		GENMASK(22, 20)
#define CHV_PADCTRL0_TERM_20K		1
#define CHV_PADCTRL0_TERM_5K		2
#define CHV_PADCTRL0_TERM_1K		4
#define CHV_PADCTRL0_PMODE_SHIFT	16
#define CHV_PADCTRL0_PMODE_MASK		GENMASK(19, 16)
#define CHV_PADCTRL0_GPIOEN		BIT(15)
#define CHV_PADCTRL0_GPIOCFG_SHIFT	8
#define CHV_PADCTRL0_GPIOCFG_MASK	GENMASK(10, 8)
#define CHV_PADCTRL0_GPIOCFG_GPIO	0
#define CHV_PADCTRL0_GPIOCFG_GPO	1
#define CHV_PADCTRL0_GPIOCFG_GPI	2
#define CHV_PADCTRL0_GPIOCFG_HIZ	3
#define CHV_PADCTRL0_GPIOTXSTATE	BIT(1)
#define CHV_PADCTRL0_GPIORXSTATE	BIT(0)

#define CHV_PADCTRL1			0x004
#define CHV_PADCTRL1_CFGLOCK		BIT(31)
#define CHV_PADCTRL1_INVRXTX_SHIFT	4
#define CHV_PADCTRL1_INVRXTX_MASK	GENMASK(7, 4)
#define CHV_PADCTRL1_INVRXTX_TXDATA	BIT(7)
#define CHV_PADCTRL1_INVRXTX_RXDATA	BIT(6)
#define CHV_PADCTRL1_INVRXTX_TXENABLE	BIT(5)
#define CHV_PADCTRL1_ODEN		BIT(3)
#define CHV_PADCTRL1_INTWAKECFG_MASK	GENMASK(2, 0)
#define CHV_PADCTRL1_INTWAKECFG_FALLING	1
#define CHV_PADCTRL1_INTWAKECFG_RISING	2
#define CHV_PADCTRL1_INTWAKECFG_BOTH	3
#define CHV_PADCTRL1_INTWAKECFG_LEVEL	4

struct intel_pad_context {
	u32 padctrl0;
	u32 padctrl1;
};

#define CHV_INVALID_HWIRQ	((unsigned int)INVALID_HWIRQ)

/**
 * struct intel_community_context - community context for Cherryview
 * @intr_lines: Mapping between 16 HW interrupt wires and GPIO offset (in GPIO number space)
 * @saved_intmask: Interrupt mask saved for system sleep
 */
struct intel_community_context {
	unsigned int intr_lines[16];
	u32 saved_intmask;
};

#define	PINMODE_INVERT_OE	BIT(15)

#define PINMODE(m, i)		((m) | ((i) * PINMODE_INVERT_OE))

#define CHV_GPP(start, end)			\
	{					\
		.base = (start),		\
		.size = (end) - (start) + 1,	\
	}

#define CHV_COMMUNITY(g, i, a)			\
	{					\
		.gpps = (g),			\
		.ngpps = ARRAY_SIZE(g),		\
		.nirqs = (i),			\
		.acpi_space_id = (a),		\
	}

static const struct pinctrl_pin_desc southwest_pins[] = {
	PINCTRL_PIN(0, "FST_SPI_D2"),
	PINCTRL_PIN(1, "FST_SPI_D0"),
	PINCTRL_PIN(2, "FST_SPI_CLK"),
	PINCTRL_PIN(3, "FST_SPI_D3"),
	PINCTRL_PIN(4, "FST_SPI_CS1_B"),
	PINCTRL_PIN(5, "FST_SPI_D1"),
	PINCTRL_PIN(6, "FST_SPI_CS0_B"),
	PINCTRL_PIN(7, "FST_SPI_CS2_B"),

	PINCTRL_PIN(15, "UART1_RTS_B"),
	PINCTRL_PIN(16, "UART1_RXD"),
	PINCTRL_PIN(17, "UART2_RXD"),
	PINCTRL_PIN(18, "UART1_CTS_B"),
	PINCTRL_PIN(19, "UART2_RTS_B"),
	PINCTRL_PIN(20, "UART1_TXD"),
	PINCTRL_PIN(21, "UART2_TXD"),
	PINCTRL_PIN(22, "UART2_CTS_B"),

	PINCTRL_PIN(30, "MF_HDA_CLK"),
	PINCTRL_PIN(31, "MF_HDA_RSTB"),
	PINCTRL_PIN(32, "MF_HDA_SDIO"),
	PINCTRL_PIN(33, "MF_HDA_SDO"),
	PINCTRL_PIN(34, "MF_HDA_DOCKRSTB"),
	PINCTRL_PIN(35, "MF_HDA_SYNC"),
	PINCTRL_PIN(36, "MF_HDA_SDI1"),
	PINCTRL_PIN(37, "MF_HDA_DOCKENB"),

	PINCTRL_PIN(45, "I2C5_SDA"),
	PINCTRL_PIN(46, "I2C4_SDA"),
	PINCTRL_PIN(47, "I2C6_SDA"),
	PINCTRL_PIN(48, "I2C5_SCL"),
	PINCTRL_PIN(49, "I2C_NFC_SDA"),
	PINCTRL_PIN(50, "I2C4_SCL"),
	PINCTRL_PIN(51, "I2C6_SCL"),
	PINCTRL_PIN(52, "I2C_NFC_SCL"),

	PINCTRL_PIN(60, "I2C1_SDA"),
	PINCTRL_PIN(61, "I2C0_SDA"),
	PINCTRL_PIN(62, "I2C2_SDA"),
	PINCTRL_PIN(63, "I2C1_SCL"),
	PINCTRL_PIN(64, "I2C3_SDA"),
	PINCTRL_PIN(65, "I2C0_SCL"),
	PINCTRL_PIN(66, "I2C2_SCL"),
	PINCTRL_PIN(67, "I2C3_SCL"),

	PINCTRL_PIN(75, "SATA_GP0"),
	PINCTRL_PIN(76, "SATA_GP1"),
	PINCTRL_PIN(77, "SATA_LEDN"),
	PINCTRL_PIN(78, "SATA_GP2"),
	PINCTRL_PIN(79, "MF_SMB_ALERTB"),
	PINCTRL_PIN(80, "SATA_GP3"),
	PINCTRL_PIN(81, "MF_SMB_CLK"),
	PINCTRL_PIN(82, "MF_SMB_DATA"),

	PINCTRL_PIN(90, "PCIE_CLKREQ0B"),
	PINCTRL_PIN(91, "PCIE_CLKREQ1B"),
	PINCTRL_PIN(92, "GP_SSP_2_CLK"),
	PINCTRL_PIN(93, "PCIE_CLKREQ2B"),
	PINCTRL_PIN(94, "GP_SSP_2_RXD"),
	PINCTRL_PIN(95, "PCIE_CLKREQ3B"),
	PINCTRL_PIN(96, "GP_SSP_2_FS"),
	PINCTRL_PIN(97, "GP_SSP_2_TXD"),
};

static const unsigned southwest_uart0_pins[] = { 16, 20 };
static const unsigned southwest_uart1_pins[] = { 15, 16, 18, 20 };
static const unsigned southwest_uart2_pins[] = { 17, 19, 21, 22 };
static const unsigned southwest_i2c0_pins[] = { 61, 65 };
static const unsigned southwest_hda_pins[] = { 30, 31, 32, 33, 34, 35, 36, 37 };
static const unsigned southwest_lpe_pins[] = {
	30, 31, 32, 33, 34, 35, 36, 37, 92, 94, 96, 97,
};
static const unsigned southwest_i2c1_pins[] = { 60, 63 };
static const unsigned southwest_i2c2_pins[] = { 62, 66 };
static const unsigned southwest_i2c3_pins[] = { 64, 67 };
static const unsigned southwest_i2c4_pins[] = { 46, 50 };
static const unsigned southwest_i2c5_pins[] = { 45, 48 };
static const unsigned southwest_i2c6_pins[] = { 47, 51 };
static const unsigned southwest_i2c_nfc_pins[] = { 49, 52 };
static const unsigned southwest_spi3_pins[] = { 76, 79, 80, 81, 82 };

/* Some of LPE I2S TXD pins need to have OE inversion set */
static const unsigned int southwest_lpe_altfuncs[] = {
	PINMODE(1, 1), PINMODE(1, 0), PINMODE(1, 0), PINMODE(1, 0), /* 30, 31, 32, 33 */
	PINMODE(1, 1), PINMODE(1, 0), PINMODE(1, 0), PINMODE(1, 0), /* 34, 35, 36, 37 */
	PINMODE(1, 0), PINMODE(1, 0), PINMODE(1, 0), PINMODE(1, 1), /* 92, 94, 96, 97 */
};

/*
 * Two spi3 chipselects are available in different mode than the main spi3
 * functionality, which is using mode 2.
 */
static const unsigned int southwest_spi3_altfuncs[] = {
	PINMODE(3, 0), PINMODE(2, 0), PINMODE(3, 0), PINMODE(2, 0), /* 76, 79, 80, 81 */
	PINMODE(2, 0),						    /* 82 */
};

static const struct intel_pingroup southwest_groups[] = {
	PIN_GROUP("uart0_grp", southwest_uart0_pins, PINMODE(2, 0)),
	PIN_GROUP("uart1_grp", southwest_uart1_pins, PINMODE(1, 0)),
	PIN_GROUP("uart2_grp", southwest_uart2_pins, PINMODE(1, 0)),
	PIN_GROUP("hda_grp", southwest_hda_pins, PINMODE(2, 0)),
	PIN_GROUP("i2c0_grp", southwest_i2c0_pins, PINMODE(1, 1)),
	PIN_GROUP("i2c1_grp", southwest_i2c1_pins, PINMODE(1, 1)),
	PIN_GROUP("i2c2_grp", southwest_i2c2_pins, PINMODE(1, 1)),
	PIN_GROUP("i2c3_grp", southwest_i2c3_pins, PINMODE(1, 1)),
	PIN_GROUP("i2c4_grp", southwest_i2c4_pins, PINMODE(1, 1)),
	PIN_GROUP("i2c5_grp", southwest_i2c5_pins, PINMODE(1, 1)),
	PIN_GROUP("i2c6_grp", southwest_i2c6_pins, PINMODE(1, 1)),
	PIN_GROUP("i2c_nfc_grp", southwest_i2c_nfc_pins, PINMODE(2, 1)),
	PIN_GROUP("lpe_grp", southwest_lpe_pins, southwest_lpe_altfuncs),
	PIN_GROUP("spi3_grp", southwest_spi3_pins, southwest_spi3_altfuncs),
};

static const char * const southwest_uart0_groups[] = { "uart0_grp" };
static const char * const southwest_uart1_groups[] = { "uart1_grp" };
static const char * const southwest_uart2_groups[] = { "uart2_grp" };
static const char * const southwest_hda_groups[] = { "hda_grp" };
static const char * const southwest_lpe_groups[] = { "lpe_grp" };
static const char * const southwest_i2c0_groups[] = { "i2c0_grp" };
static const char * const southwest_i2c1_groups[] = { "i2c1_grp" };
static const char * const southwest_i2c2_groups[] = { "i2c2_grp" };
static const char * const southwest_i2c3_groups[] = { "i2c3_grp" };
static const char * const southwest_i2c4_groups[] = { "i2c4_grp" };
static const char * const southwest_i2c5_groups[] = { "i2c5_grp" };
static const char * const southwest_i2c6_groups[] = { "i2c6_grp" };
static const char * const southwest_i2c_nfc_groups[] = { "i2c_nfc_grp" };
static const char * const southwest_spi3_groups[] = { "spi3_grp" };

/*
 * Only do pinmuxing for certain LPSS devices for now. Rest of the pins are
 * enabled only as GPIOs.
 */
static const struct intel_function southwest_functions[] = {
	FUNCTION("uart0", southwest_uart0_groups),
	FUNCTION("uart1", southwest_uart1_groups),
	FUNCTION("uart2", southwest_uart2_groups),
	FUNCTION("hda", southwest_hda_groups),
	FUNCTION("lpe", southwest_lpe_groups),
	FUNCTION("i2c0", southwest_i2c0_groups),
	FUNCTION("i2c1", southwest_i2c1_groups),
	FUNCTION("i2c2", southwest_i2c2_groups),
	FUNCTION("i2c3", southwest_i2c3_groups),
	FUNCTION("i2c4", southwest_i2c4_groups),
	FUNCTION("i2c5", southwest_i2c5_groups),
	FUNCTION("i2c6", southwest_i2c6_groups),
	FUNCTION("i2c_nfc", southwest_i2c_nfc_groups),
	FUNCTION("spi3", southwest_spi3_groups),
};

static const struct intel_padgroup southwest_gpps[] = {
	CHV_GPP(0, 7),
	CHV_GPP(15, 22),
	CHV_GPP(30, 37),
	CHV_GPP(45, 52),
	CHV_GPP(60, 67),
	CHV_GPP(75, 82),
	CHV_GPP(90, 97),
};

/*
 * Southwest community can generate GPIO interrupts only for the first 8
 * interrupts. The upper half (8-15) can only be used to trigger GPEs.
 */
static const struct intel_community southwest_communities[] = {
	CHV_COMMUNITY(southwest_gpps, 8, 0x91),
};

static const struct intel_pinctrl_soc_data southwest_soc_data = {
	.uid = "1",
	.pins = southwest_pins,
	.npins = ARRAY_SIZE(southwest_pins),
	.groups = southwest_groups,
	.ngroups = ARRAY_SIZE(southwest_groups),
	.functions = southwest_functions,
	.nfunctions = ARRAY_SIZE(southwest_functions),
	.communities = southwest_communities,
	.ncommunities = ARRAY_SIZE(southwest_communities),
};

static const struct pinctrl_pin_desc north_pins[] = {
	PINCTRL_PIN(0, "GPIO_DFX_0"),
	PINCTRL_PIN(1, "GPIO_DFX_3"),
	PINCTRL_PIN(2, "GPIO_DFX_7"),
	PINCTRL_PIN(3, "GPIO_DFX_1"),
	PINCTRL_PIN(4, "GPIO_DFX_5"),
	PINCTRL_PIN(5, "GPIO_DFX_4"),
	PINCTRL_PIN(6, "GPIO_DFX_8"),
	PINCTRL_PIN(7, "GPIO_DFX_2"),
	PINCTRL_PIN(8, "GPIO_DFX_6"),

	PINCTRL_PIN(15, "GPIO_SUS0"),
	PINCTRL_PIN(16, "SEC_GPIO_SUS10"),
	PINCTRL_PIN(17, "GPIO_SUS3"),
	PINCTRL_PIN(18, "GPIO_SUS7"),
	PINCTRL_PIN(19, "GPIO_SUS1"),
	PINCTRL_PIN(20, "GPIO_SUS5"),
	PINCTRL_PIN(21, "SEC_GPIO_SUS11"),
	PINCTRL_PIN(22, "GPIO_SUS4"),
	PINCTRL_PIN(23, "SEC_GPIO_SUS8"),
	PINCTRL_PIN(24, "GPIO_SUS2"),
	PINCTRL_PIN(25, "GPIO_SUS6"),
	PINCTRL_PIN(26, "CX_PREQ_B"),
	PINCTRL_PIN(27, "SEC_GPIO_SUS9"),

	PINCTRL_PIN(30, "TRST_B"),
	PINCTRL_PIN(31, "TCK"),
	PINCTRL_PIN(32, "PROCHOT_B"),
	PINCTRL_PIN(33, "SVIDO_DATA"),
	PINCTRL_PIN(34, "TMS"),
	PINCTRL_PIN(35, "CX_PRDY_B_2"),
	PINCTRL_PIN(36, "TDO_2"),
	PINCTRL_PIN(37, "CX_PRDY_B"),
	PINCTRL_PIN(38, "SVIDO_ALERT_B"),
	PINCTRL_PIN(39, "TDO"),
	PINCTRL_PIN(40, "SVIDO_CLK"),
	PINCTRL_PIN(41, "TDI"),

	PINCTRL_PIN(45, "GP_CAMERASB_05"),
	PINCTRL_PIN(46, "GP_CAMERASB_02"),
	PINCTRL_PIN(47, "GP_CAMERASB_08"),
	PINCTRL_PIN(48, "GP_CAMERASB_00"),
	PINCTRL_PIN(49, "GP_CAMERASB_06"),
	PINCTRL_PIN(50, "GP_CAMERASB_10"),
	PINCTRL_PIN(51, "GP_CAMERASB_03"),
	PINCTRL_PIN(52, "GP_CAMERASB_09"),
	PINCTRL_PIN(53, "GP_CAMERASB_01"),
	PINCTRL_PIN(54, "GP_CAMERASB_07"),
	PINCTRL_PIN(55, "GP_CAMERASB_11"),
	PINCTRL_PIN(56, "GP_CAMERASB_04"),

	PINCTRL_PIN(60, "PANEL0_BKLTEN"),
	PINCTRL_PIN(61, "HV_DDI0_HPD"),
	PINCTRL_PIN(62, "HV_DDI2_DDC_SDA"),
	PINCTRL_PIN(63, "PANEL1_BKLTCTL"),
	PINCTRL_PIN(64, "HV_DDI1_HPD"),
	PINCTRL_PIN(65, "PANEL0_BKLTCTL"),
	PINCTRL_PIN(66, "HV_DDI0_DDC_SDA"),
	PINCTRL_PIN(67, "HV_DDI2_DDC_SCL"),
	PINCTRL_PIN(68, "HV_DDI2_HPD"),
	PINCTRL_PIN(69, "PANEL1_VDDEN"),
	PINCTRL_PIN(70, "PANEL1_BKLTEN"),
	PINCTRL_PIN(71, "HV_DDI0_DDC_SCL"),
	PINCTRL_PIN(72, "PANEL0_VDDEN"),
};

static const struct intel_padgroup north_gpps[] = {
	CHV_GPP(0, 8),
	CHV_GPP(15, 27),
	CHV_GPP(30, 41),
	CHV_GPP(45, 56),
	CHV_GPP(60, 72),
};

/*
 * North community can generate GPIO interrupts only for the first 8
 * interrupts. The upper half (8-15) can only be used to trigger GPEs.
 */
static const struct intel_community north_communities[] = {
	CHV_COMMUNITY(north_gpps, 8, 0x92),
};

static const struct intel_pinctrl_soc_data north_soc_data = {
	.uid = "2",
	.pins = north_pins,
	.npins = ARRAY_SIZE(north_pins),
	.communities = north_communities,
	.ncommunities = ARRAY_SIZE(north_communities),
};

static const struct pinctrl_pin_desc east_pins[] = {
	PINCTRL_PIN(0, "PMU_SLP_S3_B"),
	PINCTRL_PIN(1, "PMU_BATLOW_B"),
	PINCTRL_PIN(2, "SUS_STAT_B"),
	PINCTRL_PIN(3, "PMU_SLP_S0IX_B"),
	PINCTRL_PIN(4, "PMU_AC_PRESENT"),
	PINCTRL_PIN(5, "PMU_PLTRST_B"),
	PINCTRL_PIN(6, "PMU_SUSCLK"),
	PINCTRL_PIN(7, "PMU_SLP_LAN_B"),
	PINCTRL_PIN(8, "PMU_PWRBTN_B"),
	PINCTRL_PIN(9, "PMU_SLP_S4_B"),
	PINCTRL_PIN(10, "PMU_WAKE_B"),
	PINCTRL_PIN(11, "PMU_WAKE_LAN_B"),

	PINCTRL_PIN(15, "MF_ISH_GPIO_3"),
	PINCTRL_PIN(16, "MF_ISH_GPIO_7"),
	PINCTRL_PIN(17, "MF_ISH_I2C1_SCL"),
	PINCTRL_PIN(18, "MF_ISH_GPIO_1"),
	PINCTRL_PIN(19, "MF_ISH_GPIO_5"),
	PINCTRL_PIN(20, "MF_ISH_GPIO_9"),
	PINCTRL_PIN(21, "MF_ISH_GPIO_0"),
	PINCTRL_PIN(22, "MF_ISH_GPIO_4"),
	PINCTRL_PIN(23, "MF_ISH_GPIO_8"),
	PINCTRL_PIN(24, "MF_ISH_GPIO_2"),
	PINCTRL_PIN(25, "MF_ISH_GPIO_6"),
	PINCTRL_PIN(26, "MF_ISH_I2C1_SDA"),
};

static const struct intel_padgroup east_gpps[] = {
	CHV_GPP(0, 11),
	CHV_GPP(15, 26),
};

static const struct intel_community east_communities[] = {
	CHV_COMMUNITY(east_gpps, 16, 0x93),
};

static const struct intel_pinctrl_soc_data east_soc_data = {
	.uid = "3",
	.pins = east_pins,
	.npins = ARRAY_SIZE(east_pins),
	.communities = east_communities,
	.ncommunities = ARRAY_SIZE(east_communities),
};

static const struct pinctrl_pin_desc southeast_pins[] = {
	PINCTRL_PIN(0, "MF_PLT_CLK0"),
	PINCTRL_PIN(1, "PWM1"),
	PINCTRL_PIN(2, "MF_PLT_CLK1"),
	PINCTRL_PIN(3, "MF_PLT_CLK4"),
	PINCTRL_PIN(4, "MF_PLT_CLK3"),
	PINCTRL_PIN(5, "PWM0"),
	PINCTRL_PIN(6, "MF_PLT_CLK5"),
	PINCTRL_PIN(7, "MF_PLT_CLK2"),

	PINCTRL_PIN(15, "SDMMC2_D3_CD_B"),
	PINCTRL_PIN(16, "SDMMC1_CLK"),
	PINCTRL_PIN(17, "SDMMC1_D0"),
	PINCTRL_PIN(18, "SDMMC2_D1"),
	PINCTRL_PIN(19, "SDMMC2_CLK"),
	PINCTRL_PIN(20, "SDMMC1_D2"),
	PINCTRL_PIN(21, "SDMMC2_D2"),
	PINCTRL_PIN(22, "SDMMC2_CMD"),
	PINCTRL_PIN(23, "SDMMC1_CMD"),
	PINCTRL_PIN(24, "SDMMC1_D1"),
	PINCTRL_PIN(25, "SDMMC2_D0"),
	PINCTRL_PIN(26, "SDMMC1_D3_CD_B"),

	PINCTRL_PIN(30, "SDMMC3_D1"),
	PINCTRL_PIN(31, "SDMMC3_CLK"),
	PINCTRL_PIN(32, "SDMMC3_D3"),
	PINCTRL_PIN(33, "SDMMC3_D2"),
	PINCTRL_PIN(34, "SDMMC3_CMD"),
	PINCTRL_PIN(35, "SDMMC3_D0"),

	PINCTRL_PIN(45, "MF_LPC_AD2"),
	PINCTRL_PIN(46, "LPC_CLKRUNB"),
	PINCTRL_PIN(47, "MF_LPC_AD0"),
	PINCTRL_PIN(48, "LPC_FRAMEB"),
	PINCTRL_PIN(49, "MF_LPC_CLKOUT1"),
	PINCTRL_PIN(50, "MF_LPC_AD3"),
	PINCTRL_PIN(51, "MF_LPC_CLKOUT0"),
	PINCTRL_PIN(52, "MF_LPC_AD1"),

	PINCTRL_PIN(60, "SPI1_MISO"),
	PINCTRL_PIN(61, "SPI1_CSO_B"),
	PINCTRL_PIN(62, "SPI1_CLK"),
	PINCTRL_PIN(63, "MMC1_D6"),
	PINCTRL_PIN(64, "SPI1_MOSI"),
	PINCTRL_PIN(65, "MMC1_D5"),
	PINCTRL_PIN(66, "SPI1_CS1_B"),
	PINCTRL_PIN(67, "MMC1_D4_SD_WE"),
	PINCTRL_PIN(68, "MMC1_D7"),
	PINCTRL_PIN(69, "MMC1_RCLK"),

	PINCTRL_PIN(75, "USB_OC1_B"),
	PINCTRL_PIN(76, "PMU_RESETBUTTON_B"),
	PINCTRL_PIN(77, "GPIO_ALERT"),
	PINCTRL_PIN(78, "SDMMC3_PWR_EN_B"),
	PINCTRL_PIN(79, "ILB_SERIRQ"),
	PINCTRL_PIN(80, "USB_OC0_B"),
	PINCTRL_PIN(81, "SDMMC3_CD_B"),
	PINCTRL_PIN(82, "SPKR"),
	PINCTRL_PIN(83, "SUSPWRDNACK"),
	PINCTRL_PIN(84, "SPARE_PIN"),
	PINCTRL_PIN(85, "SDMMC3_1P8_EN"),
};

static const unsigned southeast_pwm0_pins[] = { 5 };
static const unsigned southeast_pwm1_pins[] = { 1 };
static const unsigned southeast_sdmmc1_pins[] = {
	16, 17, 20, 23, 24, 26, 63, 65, 67, 68, 69,
};
static const unsigned southeast_sdmmc2_pins[] = { 15, 18, 19, 21, 22, 25 };
static const unsigned southeast_sdmmc3_pins[] = {
	30, 31, 32, 33, 34, 35, 78, 81, 85,
};
static const unsigned southeast_spi1_pins[] = { 60, 61, 62, 64, 66 };
static const unsigned southeast_spi2_pins[] = { 2, 3, 4, 6, 7 };

static const struct intel_pingroup southeast_groups[] = {
	PIN_GROUP("pwm0_grp", southeast_pwm0_pins, PINMODE(1, 0)),
	PIN_GROUP("pwm1_grp", southeast_pwm1_pins, PINMODE(1, 0)),
	PIN_GROUP("sdmmc1_grp", southeast_sdmmc1_pins, PINMODE(1, 0)),
	PIN_GROUP("sdmmc2_grp", southeast_sdmmc2_pins, PINMODE(1, 0)),
	PIN_GROUP("sdmmc3_grp", southeast_sdmmc3_pins, PINMODE(1, 0)),
	PIN_GROUP("spi1_grp", southeast_spi1_pins, PINMODE(1, 0)),
	PIN_GROUP("spi2_grp", southeast_spi2_pins, PINMODE(4, 0)),
};

static const char * const southeast_pwm0_groups[] = { "pwm0_grp" };
static const char * const southeast_pwm1_groups[] = { "pwm1_grp" };
static const char * const southeast_sdmmc1_groups[] = { "sdmmc1_grp" };
static const char * const southeast_sdmmc2_groups[] = { "sdmmc2_grp" };
static const char * const southeast_sdmmc3_groups[] = { "sdmmc3_grp" };
static const char * const southeast_spi1_groups[] = { "spi1_grp" };
static const char * const southeast_spi2_groups[] = { "spi2_grp" };

static const struct intel_function southeast_functions[] = {
	FUNCTION("pwm0", southeast_pwm0_groups),
	FUNCTION("pwm1", southeast_pwm1_groups),
	FUNCTION("sdmmc1", southeast_sdmmc1_groups),
	FUNCTION("sdmmc2", southeast_sdmmc2_groups),
	FUNCTION("sdmmc3", southeast_sdmmc3_groups),
	FUNCTION("spi1", southeast_spi1_groups),
	FUNCTION("spi2", southeast_spi2_groups),
};

static const struct intel_padgroup southeast_gpps[] = {
	CHV_GPP(0, 7),
	CHV_GPP(15, 26),
	CHV_GPP(30, 35),
	CHV_GPP(45, 52),
	CHV_GPP(60, 69),
	CHV_GPP(75, 85),
};

static const struct intel_community southeast_communities[] = {
	CHV_COMMUNITY(southeast_gpps, 16, 0x94),
};

static const struct intel_pinctrl_soc_data southeast_soc_data = {
	.uid = "4",
	.pins = southeast_pins,
	.npins = ARRAY_SIZE(southeast_pins),
	.groups = southeast_groups,
	.ngroups = ARRAY_SIZE(southeast_groups),
	.functions = southeast_functions,
	.nfunctions = ARRAY_SIZE(southeast_functions),
	.communities = southeast_communities,
	.ncommunities = ARRAY_SIZE(southeast_communities),
};

static const struct intel_pinctrl_soc_data *chv_soc_data[] = {
	&southwest_soc_data,
	&north_soc_data,
	&east_soc_data,
	&southeast_soc_data,
	NULL
};

/*
 * Lock to serialize register accesses
 *
 * Due to a silicon issue, a shared lock must be used to prevent
 * concurrent accesses across the 4 GPIO controllers.
 *
 * See Intel Atom Z8000 Processor Series Specification Update (Rev. 005),
 * errata #CHT34, for further information.
 */
static DEFINE_RAW_SPINLOCK(chv_lock);

static u32 chv_pctrl_readl(struct intel_pinctrl *pctrl, unsigned int offset)
{
	const struct intel_community *community = &pctrl->communities[0];

	return readl(community->regs + offset);
}

static void chv_pctrl_writel(struct intel_pinctrl *pctrl, unsigned int offset, u32 value)
{
	const struct intel_community *community = &pctrl->communities[0];
	void __iomem *reg = community->regs + offset;

	/* Write and simple read back to confirm the bus transferring done */
	writel(value, reg);
	readl(reg);
}

static void __iomem *chv_padreg(struct intel_pinctrl *pctrl, unsigned int offset,
				unsigned int reg)
{
	const struct intel_community *community = &pctrl->communities[0];
	unsigned int family_no = offset / MAX_FAMILY_PAD_GPIO_NO;
	unsigned int pad_no = offset % MAX_FAMILY_PAD_GPIO_NO;

	offset = FAMILY_PAD_REGS_SIZE * family_no + GPIO_REGS_SIZE * pad_no;

	return community->pad_regs + offset + reg;
}

static u32 chv_readl(struct intel_pinctrl *pctrl, unsigned int pin, unsigned int offset)
{
	return readl(chv_padreg(pctrl, pin, offset));
}

static void chv_writel(struct intel_pinctrl *pctrl, unsigned int pin, unsigned int offset, u32 value)
{
	void __iomem *reg = chv_padreg(pctrl, pin, offset);

	/* Write and simple read back to confirm the bus transferring done */
	writel(value, reg);
	readl(reg);
}

/* When Pad Cfg is locked, driver can only change GPIOTXState or GPIORXState */
static bool chv_pad_locked(struct intel_pinctrl *pctrl, unsigned int offset)
{
	return chv_readl(pctrl, offset, CHV_PADCTRL1) & CHV_PADCTRL1_CFGLOCK;
}

static int chv_get_groups_count(struct pinctrl_dev *pctldev)
{
	struct intel_pinctrl *pctrl = pinctrl_dev_get_drvdata(pctldev);

	return pctrl->soc->ngroups;
}

static const char *chv_get_group_name(struct pinctrl_dev *pctldev,
				      unsigned int group)
{
	struct intel_pinctrl *pctrl = pinctrl_dev_get_drvdata(pctldev);

	return pctrl->soc->groups[group].name;
}

static int chv_get_group_pins(struct pinctrl_dev *pctldev, unsigned int group,
			      const unsigned int **pins, unsigned int *npins)
{
	struct intel_pinctrl *pctrl = pinctrl_dev_get_drvdata(pctldev);

	*pins = pctrl->soc->groups[group].pins;
	*npins = pctrl->soc->groups[group].npins;
	return 0;
}

static void chv_pin_dbg_show(struct pinctrl_dev *pctldev, struct seq_file *s,
			     unsigned int offset)
{
	struct intel_pinctrl *pctrl = pinctrl_dev_get_drvdata(pctldev);
	unsigned long flags;
	u32 ctrl0, ctrl1;
	bool locked;

	raw_spin_lock_irqsave(&chv_lock, flags);

	ctrl0 = chv_readl(pctrl, offset, CHV_PADCTRL0);
	ctrl1 = chv_readl(pctrl, offset, CHV_PADCTRL1);
	locked = chv_pad_locked(pctrl, offset);

	raw_spin_unlock_irqrestore(&chv_lock, flags);

	if (ctrl0 & CHV_PADCTRL0_GPIOEN) {
		seq_puts(s, "GPIO ");
	} else {
		u32 mode;

		mode = ctrl0 & CHV_PADCTRL0_PMODE_MASK;
		mode >>= CHV_PADCTRL0_PMODE_SHIFT;

		seq_printf(s, "mode %d ", mode);
	}

	seq_printf(s, "0x%08x 0x%08x", ctrl0, ctrl1);

	if (locked)
		seq_puts(s, " [LOCKED]");
}

static const struct pinctrl_ops chv_pinctrl_ops = {
	.get_groups_count = chv_get_groups_count,
	.get_group_name = chv_get_group_name,
	.get_group_pins = chv_get_group_pins,
	.pin_dbg_show = chv_pin_dbg_show,
};

static int chv_get_functions_count(struct pinctrl_dev *pctldev)
{
	struct intel_pinctrl *pctrl = pinctrl_dev_get_drvdata(pctldev);

	return pctrl->soc->nfunctions;
}

static const char *chv_get_function_name(struct pinctrl_dev *pctldev,
					 unsigned int function)
{
	struct intel_pinctrl *pctrl = pinctrl_dev_get_drvdata(pctldev);

	return pctrl->soc->functions[function].name;
}

static int chv_get_function_groups(struct pinctrl_dev *pctldev,
				   unsigned int function,
				   const char * const **groups,
				   unsigned int * const ngroups)
{
	struct intel_pinctrl *pctrl = pinctrl_dev_get_drvdata(pctldev);

	*groups = pctrl->soc->functions[function].groups;
	*ngroups = pctrl->soc->functions[function].ngroups;
	return 0;
}

static int chv_pinmux_set_mux(struct pinctrl_dev *pctldev,
			      unsigned int function, unsigned int group)
{
	struct intel_pinctrl *pctrl = pinctrl_dev_get_drvdata(pctldev);
	struct device *dev = pctrl->dev;
	const struct intel_pingroup *grp;
	unsigned long flags;
	int i;

	grp = &pctrl->soc->groups[group];

	raw_spin_lock_irqsave(&chv_lock, flags);

	/* Check first that the pad is not locked */
	for (i = 0; i < grp->npins; i++) {
		if (chv_pad_locked(pctrl, grp->pins[i])) {
			raw_spin_unlock_irqrestore(&chv_lock, flags);
			dev_warn(dev, "unable to set mode for locked pin %u\n", grp->pins[i]);
			return -EBUSY;
		}
	}

	for (i = 0; i < grp->npins; i++) {
		int pin = grp->pins[i];
		unsigned int mode;
		bool invert_oe;
		u32 value;

		/* Check if there is pin-specific config */
		if (grp->modes)
			mode = grp->modes[i];
		else
			mode = grp->mode;

		/* Extract OE inversion */
		invert_oe = mode & PINMODE_INVERT_OE;
		mode &= ~PINMODE_INVERT_OE;

		value = chv_readl(pctrl, pin, CHV_PADCTRL0);
		/* Disable GPIO mode */
		value &= ~CHV_PADCTRL0_GPIOEN;
		/* Set to desired mode */
		value &= ~CHV_PADCTRL0_PMODE_MASK;
		value |= mode << CHV_PADCTRL0_PMODE_SHIFT;
		chv_writel(pctrl, pin, CHV_PADCTRL0, value);

		/* Update for invert_oe */
		value = chv_readl(pctrl, pin, CHV_PADCTRL1) & ~CHV_PADCTRL1_INVRXTX_MASK;
		if (invert_oe)
			value |= CHV_PADCTRL1_INVRXTX_TXENABLE;
		chv_writel(pctrl, pin, CHV_PADCTRL1, value);

		dev_dbg(dev, "configured pin %u mode %u OE %sinverted\n", pin, mode,
			invert_oe ? "" : "not ");
	}

	raw_spin_unlock_irqrestore(&chv_lock, flags);

	return 0;
}

static void chv_gpio_clear_triggering(struct intel_pinctrl *pctrl,
				      unsigned int offset)
{
	u32 invrxtx_mask = CHV_PADCTRL1_INVRXTX_MASK;
	u32 value;

	/*
	 * One some devices the GPIO should output the inverted value from what
	 * device-drivers / ACPI code expects (inverted external buffer?). The
	 * BIOS makes this work by setting the CHV_PADCTRL1_INVRXTX_TXDATA flag,
	 * preserve this flag if the pin is already setup as GPIO.
	 */
	value = chv_readl(pctrl, offset, CHV_PADCTRL0);
	if (value & CHV_PADCTRL0_GPIOEN)
		invrxtx_mask &= ~CHV_PADCTRL1_INVRXTX_TXDATA;

	value = chv_readl(pctrl, offset, CHV_PADCTRL1);
	value &= ~CHV_PADCTRL1_INTWAKECFG_MASK;
	value &= ~invrxtx_mask;
	chv_writel(pctrl, offset, CHV_PADCTRL1, value);
}

static int chv_gpio_request_enable(struct pinctrl_dev *pctldev,
				   struct pinctrl_gpio_range *range,
				   unsigned int offset)
{
	struct intel_pinctrl *pctrl = pinctrl_dev_get_drvdata(pctldev);
	unsigned long flags;
	u32 value;

	raw_spin_lock_irqsave(&chv_lock, flags);

	if (chv_pad_locked(pctrl, offset)) {
		value = chv_readl(pctrl, offset, CHV_PADCTRL0);
		if (!(value & CHV_PADCTRL0_GPIOEN)) {
			/* Locked so cannot enable */
			raw_spin_unlock_irqrestore(&chv_lock, flags);
			return -EBUSY;
		}
	} else {
		struct intel_community_context *cctx = &pctrl->context.communities[0];
		int i;

		/* Reset the interrupt mapping */
		for (i = 0; i < ARRAY_SIZE(cctx->intr_lines); i++) {
			if (cctx->intr_lines[i] == offset) {
				cctx->intr_lines[i] = CHV_INVALID_HWIRQ;
				break;
			}
		}

		/* Disable interrupt generation */
		chv_gpio_clear_triggering(pctrl, offset);

		value = chv_readl(pctrl, offset, CHV_PADCTRL0);

		/*
		 * If the pin is in HiZ mode (both TX and RX buffers are
		 * disabled) we turn it to be input now.
		 */
		if ((value & CHV_PADCTRL0_GPIOCFG_MASK) ==
		     (CHV_PADCTRL0_GPIOCFG_HIZ << CHV_PADCTRL0_GPIOCFG_SHIFT)) {
			value &= ~CHV_PADCTRL0_GPIOCFG_MASK;
			value |= CHV_PADCTRL0_GPIOCFG_GPI << CHV_PADCTRL0_GPIOCFG_SHIFT;
		}

		/* Switch to a GPIO mode */
		value |= CHV_PADCTRL0_GPIOEN;
		chv_writel(pctrl, offset, CHV_PADCTRL0, value);
	}

	raw_spin_unlock_irqrestore(&chv_lock, flags);

	return 0;
}

static void chv_gpio_disable_free(struct pinctrl_dev *pctldev,
				  struct pinctrl_gpio_range *range,
				  unsigned int offset)
{
	struct intel_pinctrl *pctrl = pinctrl_dev_get_drvdata(pctldev);
	unsigned long flags;

	raw_spin_lock_irqsave(&chv_lock, flags);

	if (!chv_pad_locked(pctrl, offset))
		chv_gpio_clear_triggering(pctrl, offset);

	raw_spin_unlock_irqrestore(&chv_lock, flags);
}

static int chv_gpio_set_direction(struct pinctrl_dev *pctldev,
				  struct pinctrl_gpio_range *range,
				  unsigned int offset, bool input)
{
	struct intel_pinctrl *pctrl = pinctrl_dev_get_drvdata(pctldev);
	unsigned long flags;
	u32 ctrl0;

	raw_spin_lock_irqsave(&chv_lock, flags);

	ctrl0 = chv_readl(pctrl, offset, CHV_PADCTRL0) & ~CHV_PADCTRL0_GPIOCFG_MASK;
	if (input)
		ctrl0 |= CHV_PADCTRL0_GPIOCFG_GPI << CHV_PADCTRL0_GPIOCFG_SHIFT;
	else
		ctrl0 |= CHV_PADCTRL0_GPIOCFG_GPO << CHV_PADCTRL0_GPIOCFG_SHIFT;
	chv_writel(pctrl, offset, CHV_PADCTRL0, ctrl0);

	raw_spin_unlock_irqrestore(&chv_lock, flags);

	return 0;
}

static const struct pinmux_ops chv_pinmux_ops = {
	.get_functions_count = chv_get_functions_count,
	.get_function_name = chv_get_function_name,
	.get_function_groups = chv_get_function_groups,
	.set_mux = chv_pinmux_set_mux,
	.gpio_request_enable = chv_gpio_request_enable,
	.gpio_disable_free = chv_gpio_disable_free,
	.gpio_set_direction = chv_gpio_set_direction,
};

static int chv_config_get(struct pinctrl_dev *pctldev, unsigned int pin,
			  unsigned long *config)
{
	struct intel_pinctrl *pctrl = pinctrl_dev_get_drvdata(pctldev);
	enum pin_config_param param = pinconf_to_config_param(*config);
	unsigned long flags;
	u32 ctrl0, ctrl1;
	u16 arg = 0;
	u32 term;

	raw_spin_lock_irqsave(&chv_lock, flags);
	ctrl0 = chv_readl(pctrl, pin, CHV_PADCTRL0);
	ctrl1 = chv_readl(pctrl, pin, CHV_PADCTRL1);
	raw_spin_unlock_irqrestore(&chv_lock, flags);

	term = (ctrl0 & CHV_PADCTRL0_TERM_MASK) >> CHV_PADCTRL0_TERM_SHIFT;

	switch (param) {
	case PIN_CONFIG_BIAS_DISABLE:
		if (term)
			return -EINVAL;
		break;

	case PIN_CONFIG_BIAS_PULL_UP:
		if (!(ctrl0 & CHV_PADCTRL0_TERM_UP))
			return -EINVAL;

		switch (term) {
		case CHV_PADCTRL0_TERM_20K:
			arg = 20000;
			break;
		case CHV_PADCTRL0_TERM_5K:
			arg = 5000;
			break;
		case CHV_PADCTRL0_TERM_1K:
			arg = 1000;
			break;
		}

		break;

	case PIN_CONFIG_BIAS_PULL_DOWN:
		if (!term || (ctrl0 & CHV_PADCTRL0_TERM_UP))
			return -EINVAL;

		switch (term) {
		case CHV_PADCTRL0_TERM_20K:
			arg = 20000;
			break;
		case CHV_PADCTRL0_TERM_5K:
			arg = 5000;
			break;
		}

		break;

	case PIN_CONFIG_DRIVE_OPEN_DRAIN:
		if (!(ctrl1 & CHV_PADCTRL1_ODEN))
			return -EINVAL;
		break;

	case PIN_CONFIG_BIAS_HIGH_IMPEDANCE: {
		u32 cfg;

		cfg = ctrl0 & CHV_PADCTRL0_GPIOCFG_MASK;
		cfg >>= CHV_PADCTRL0_GPIOCFG_SHIFT;
		if (cfg != CHV_PADCTRL0_GPIOCFG_HIZ)
			return -EINVAL;

		break;
	}

	default:
		return -ENOTSUPP;
	}

	*config = pinconf_to_config_packed(param, arg);
	return 0;
}

static int chv_config_set_pull(struct intel_pinctrl *pctrl, unsigned int pin,
			       enum pin_config_param param, u32 arg)
{
	unsigned long flags;
	u32 ctrl0, pull;

	raw_spin_lock_irqsave(&chv_lock, flags);
	ctrl0 = chv_readl(pctrl, pin, CHV_PADCTRL0);

	switch (param) {
	case PIN_CONFIG_BIAS_DISABLE:
		ctrl0 &= ~(CHV_PADCTRL0_TERM_MASK | CHV_PADCTRL0_TERM_UP);
		break;

	case PIN_CONFIG_BIAS_PULL_UP:
		ctrl0 &= ~(CHV_PADCTRL0_TERM_MASK | CHV_PADCTRL0_TERM_UP);

		switch (arg) {
		case 1000:
			/* For 1k there is only pull up */
			pull = CHV_PADCTRL0_TERM_1K << CHV_PADCTRL0_TERM_SHIFT;
			break;
		case 5000:
			pull = CHV_PADCTRL0_TERM_5K << CHV_PADCTRL0_TERM_SHIFT;
			break;
		case 20000:
			pull = CHV_PADCTRL0_TERM_20K << CHV_PADCTRL0_TERM_SHIFT;
			break;
		default:
			raw_spin_unlock_irqrestore(&chv_lock, flags);
			return -EINVAL;
		}

		ctrl0 |= CHV_PADCTRL0_TERM_UP | pull;
		break;

	case PIN_CONFIG_BIAS_PULL_DOWN:
		ctrl0 &= ~(CHV_PADCTRL0_TERM_MASK | CHV_PADCTRL0_TERM_UP);

		switch (arg) {
		case 5000:
			pull = CHV_PADCTRL0_TERM_5K << CHV_PADCTRL0_TERM_SHIFT;
			break;
		case 20000:
			pull = CHV_PADCTRL0_TERM_20K << CHV_PADCTRL0_TERM_SHIFT;
			break;
		default:
			raw_spin_unlock_irqrestore(&chv_lock, flags);
			return -EINVAL;
		}

		ctrl0 |= pull;
		break;

	default:
		raw_spin_unlock_irqrestore(&chv_lock, flags);
		return -EINVAL;
	}

	chv_writel(pctrl, pin, CHV_PADCTRL0, ctrl0);
	raw_spin_unlock_irqrestore(&chv_lock, flags);

	return 0;
}

static int chv_config_set_oden(struct intel_pinctrl *pctrl, unsigned int pin,
			       bool enable)
{
	unsigned long flags;
	u32 ctrl1;

	raw_spin_lock_irqsave(&chv_lock, flags);
	ctrl1 = chv_readl(pctrl, pin, CHV_PADCTRL1);

	if (enable)
		ctrl1 |= CHV_PADCTRL1_ODEN;
	else
		ctrl1 &= ~CHV_PADCTRL1_ODEN;

	chv_writel(pctrl, pin, CHV_PADCTRL1, ctrl1);
	raw_spin_unlock_irqrestore(&chv_lock, flags);

	return 0;
}

static int chv_config_set(struct pinctrl_dev *pctldev, unsigned int pin,
			  unsigned long *configs, unsigned int nconfigs)
{
	struct intel_pinctrl *pctrl = pinctrl_dev_get_drvdata(pctldev);
	struct device *dev = pctrl->dev;
	enum pin_config_param param;
	int i, ret;
	u32 arg;

	if (chv_pad_locked(pctrl, pin))
		return -EBUSY;

	for (i = 0; i < nconfigs; i++) {
		param = pinconf_to_config_param(configs[i]);
		arg = pinconf_to_config_argument(configs[i]);

		switch (param) {
		case PIN_CONFIG_BIAS_DISABLE:
		case PIN_CONFIG_BIAS_PULL_UP:
		case PIN_CONFIG_BIAS_PULL_DOWN:
			ret = chv_config_set_pull(pctrl, pin, param, arg);
			if (ret)
				return ret;
			break;

		case PIN_CONFIG_DRIVE_PUSH_PULL:
			ret = chv_config_set_oden(pctrl, pin, false);
			if (ret)
				return ret;
			break;

		case PIN_CONFIG_DRIVE_OPEN_DRAIN:
			ret = chv_config_set_oden(pctrl, pin, true);
			if (ret)
				return ret;
			break;

		default:
			return -ENOTSUPP;
		}

		dev_dbg(dev, "pin %d set config %d arg %u\n", pin, param, arg);
	}

	return 0;
}

static int chv_config_group_get(struct pinctrl_dev *pctldev,
				unsigned int group,
				unsigned long *config)
{
	const unsigned int *pins;
	unsigned int npins;
	int ret;

	ret = chv_get_group_pins(pctldev, group, &pins, &npins);
	if (ret)
		return ret;

	ret = chv_config_get(pctldev, pins[0], config);
	if (ret)
		return ret;

	return 0;
}

static int chv_config_group_set(struct pinctrl_dev *pctldev,
				unsigned int group, unsigned long *configs,
				unsigned int num_configs)
{
	const unsigned int *pins;
	unsigned int npins;
	int i, ret;

	ret = chv_get_group_pins(pctldev, group, &pins, &npins);
	if (ret)
		return ret;

	for (i = 0; i < npins; i++) {
		ret = chv_config_set(pctldev, pins[i], configs, num_configs);
		if (ret)
			return ret;
	}

	return 0;
}

static const struct pinconf_ops chv_pinconf_ops = {
	.is_generic = true,
	.pin_config_set = chv_config_set,
	.pin_config_get = chv_config_get,
	.pin_config_group_get = chv_config_group_get,
	.pin_config_group_set = chv_config_group_set,
};

static struct pinctrl_desc chv_pinctrl_desc = {
	.pctlops = &chv_pinctrl_ops,
	.pmxops = &chv_pinmux_ops,
	.confops = &chv_pinconf_ops,
	.owner = THIS_MODULE,
};

static int chv_gpio_get(struct gpio_chip *chip, unsigned int offset)
{
	struct intel_pinctrl *pctrl = gpiochip_get_data(chip);
	unsigned long flags;
	u32 ctrl0, cfg;

	raw_spin_lock_irqsave(&chv_lock, flags);
	ctrl0 = chv_readl(pctrl, offset, CHV_PADCTRL0);
	raw_spin_unlock_irqrestore(&chv_lock, flags);

	cfg = ctrl0 & CHV_PADCTRL0_GPIOCFG_MASK;
	cfg >>= CHV_PADCTRL0_GPIOCFG_SHIFT;

	if (cfg == CHV_PADCTRL0_GPIOCFG_GPO)
		return !!(ctrl0 & CHV_PADCTRL0_GPIOTXSTATE);
	return !!(ctrl0 & CHV_PADCTRL0_GPIORXSTATE);
}

static void chv_gpio_set(struct gpio_chip *chip, unsigned int offset, int value)
{
	struct intel_pinctrl *pctrl = gpiochip_get_data(chip);
	unsigned long flags;
	u32 ctrl0;

	raw_spin_lock_irqsave(&chv_lock, flags);

	ctrl0 = chv_readl(pctrl, offset, CHV_PADCTRL0);

	if (value)
		ctrl0 |= CHV_PADCTRL0_GPIOTXSTATE;
	else
		ctrl0 &= ~CHV_PADCTRL0_GPIOTXSTATE;

	chv_writel(pctrl, offset, CHV_PADCTRL0, ctrl0);

	raw_spin_unlock_irqrestore(&chv_lock, flags);
}

static int chv_gpio_get_direction(struct gpio_chip *chip, unsigned int offset)
{
	struct intel_pinctrl *pctrl = gpiochip_get_data(chip);
	u32 ctrl0, direction;
	unsigned long flags;

	raw_spin_lock_irqsave(&chv_lock, flags);
	ctrl0 = chv_readl(pctrl, offset, CHV_PADCTRL0);
	raw_spin_unlock_irqrestore(&chv_lock, flags);

	direction = ctrl0 & CHV_PADCTRL0_GPIOCFG_MASK;
	direction >>= CHV_PADCTRL0_GPIOCFG_SHIFT;

	if (direction == CHV_PADCTRL0_GPIOCFG_GPO)
		return GPIO_LINE_DIRECTION_OUT;

	return GPIO_LINE_DIRECTION_IN;
}

static int chv_gpio_direction_input(struct gpio_chip *chip, unsigned int offset)
{
	return pinctrl_gpio_direction_input(chip->base + offset);
}

static int chv_gpio_direction_output(struct gpio_chip *chip, unsigned int offset,
				     int value)
{
	chv_gpio_set(chip, offset, value);
	return pinctrl_gpio_direction_output(chip->base + offset);
}

static const struct gpio_chip chv_gpio_chip = {
	.owner = THIS_MODULE,
	.request = gpiochip_generic_request,
	.free = gpiochip_generic_free,
	.get_direction = chv_gpio_get_direction,
	.direction_input = chv_gpio_direction_input,
	.direction_output = chv_gpio_direction_output,
	.get = chv_gpio_get,
	.set = chv_gpio_set,
};

static void chv_gpio_irq_ack(struct irq_data *d)
{
	struct gpio_chip *gc = irq_data_get_irq_chip_data(d);
	struct intel_pinctrl *pctrl = gpiochip_get_data(gc);
	int pin = irqd_to_hwirq(d);
	u32 intr_line;

	raw_spin_lock(&chv_lock);

	intr_line = chv_readl(pctrl, pin, CHV_PADCTRL0);
	intr_line &= CHV_PADCTRL0_INTSEL_MASK;
	intr_line >>= CHV_PADCTRL0_INTSEL_SHIFT;
	chv_pctrl_writel(pctrl, CHV_INTSTAT, BIT(intr_line));

	raw_spin_unlock(&chv_lock);
}

static void chv_gpio_irq_mask_unmask(struct irq_data *d, bool mask)
{
	struct gpio_chip *gc = irq_data_get_irq_chip_data(d);
	struct intel_pinctrl *pctrl = gpiochip_get_data(gc);
	int pin = irqd_to_hwirq(d);
	u32 value, intr_line;
	unsigned long flags;

	raw_spin_lock_irqsave(&chv_lock, flags);

	intr_line = chv_readl(pctrl, pin, CHV_PADCTRL0);
	intr_line &= CHV_PADCTRL0_INTSEL_MASK;
	intr_line >>= CHV_PADCTRL0_INTSEL_SHIFT;

	value = chv_pctrl_readl(pctrl, CHV_INTMASK);
	if (mask)
		value &= ~BIT(intr_line);
	else
		value |= BIT(intr_line);
	chv_pctrl_writel(pctrl, CHV_INTMASK, value);

	raw_spin_unlock_irqrestore(&chv_lock, flags);
}

static void chv_gpio_irq_mask(struct irq_data *d)
{
	chv_gpio_irq_mask_unmask(d, true);
}

static void chv_gpio_irq_unmask(struct irq_data *d)
{
	chv_gpio_irq_mask_unmask(d, false);
}

static unsigned chv_gpio_irq_startup(struct irq_data *d)
{
	/*
	 * Check if the interrupt has been requested with 0 as triggering
	 * type. In that case it is assumed that the current values
	 * programmed to the hardware are used (e.g BIOS configured
	 * defaults).
	 *
	 * In that case ->irq_set_type() will never be called so we need to
	 * read back the values from hardware now, set correct flow handler
	 * and update mappings before the interrupt is being used.
	 */
	if (irqd_get_trigger_type(d) == IRQ_TYPE_NONE) {
		struct gpio_chip *gc = irq_data_get_irq_chip_data(d);
		struct intel_pinctrl *pctrl = gpiochip_get_data(gc);
		struct device *dev = pctrl->dev;
		struct intel_community_context *cctx = &pctrl->context.communities[0];
		unsigned int pin = irqd_to_hwirq(d);
		irq_flow_handler_t handler;
		unsigned long flags;
		u32 intsel, value;

		raw_spin_lock_irqsave(&chv_lock, flags);
		intsel = chv_readl(pctrl, pin, CHV_PADCTRL0);
		intsel &= CHV_PADCTRL0_INTSEL_MASK;
		intsel >>= CHV_PADCTRL0_INTSEL_SHIFT;

		value = chv_readl(pctrl, pin, CHV_PADCTRL1);
		if (value & CHV_PADCTRL1_INTWAKECFG_LEVEL)
			handler = handle_level_irq;
		else
			handler = handle_edge_irq;

		if (cctx->intr_lines[intsel] == CHV_INVALID_HWIRQ) {
			irq_set_handler_locked(d, handler);
			dev_dbg(dev, "using interrupt line %u for IRQ_TYPE_NONE on pin %u\n",
				intsel, pin);
			cctx->intr_lines[intsel] = pin;
		}
		raw_spin_unlock_irqrestore(&chv_lock, flags);
	}

	chv_gpio_irq_unmask(d);
	return 0;
}

static int chv_gpio_set_intr_line(struct intel_pinctrl *pctrl, unsigned int pin)
{
	struct device *dev = pctrl->dev;
	struct intel_community_context *cctx = &pctrl->context.communities[0];
	const struct intel_community *community = &pctrl->communities[0];
	u32 value, intsel;
	int i;

	value = chv_readl(pctrl, pin, CHV_PADCTRL0);
	intsel = (value & CHV_PADCTRL0_INTSEL_MASK) >> CHV_PADCTRL0_INTSEL_SHIFT;

	if (cctx->intr_lines[intsel] == pin)
		return 0;

	if (cctx->intr_lines[intsel] == CHV_INVALID_HWIRQ) {
		dev_dbg(dev, "using interrupt line %u for pin %u\n", intsel, pin);
		cctx->intr_lines[intsel] = pin;
		return 0;
	}

	/*
	 * The interrupt line selected by the BIOS is already in use by
	 * another pin, this is a known BIOS bug found on several models.
	 * But this may also be caused by Linux deciding to use a pin as
	 * IRQ which was not expected to be used as such by the BIOS authors,
	 * so log this at info level only.
	 */
	dev_info(dev, "interrupt line %u is used by both pin %u and pin %u\n", intsel,
		 cctx->intr_lines[intsel], pin);

	if (chv_pad_locked(pctrl, pin))
		return -EBUSY;

	/*
	 * The BIOS fills the interrupt lines from 0 counting up, start at
	 * the other end to find a free interrupt line to workaround this.
	 */
	for (i = community->nirqs - 1; i >= 0; i--) {
		if (cctx->intr_lines[i] == CHV_INVALID_HWIRQ)
			break;
	}
	if (i < 0)
		return -EBUSY;

	dev_info(dev, "changing the interrupt line for pin %u to %d\n", pin, i);

	value = (value & ~CHV_PADCTRL0_INTSEL_MASK) | (i << CHV_PADCTRL0_INTSEL_SHIFT);
	chv_writel(pctrl, pin, CHV_PADCTRL0, value);
	cctx->intr_lines[i] = pin;

	return 0;
}

static int chv_gpio_irq_type(struct irq_data *d, unsigned int type)
{
	struct gpio_chip *gc = irq_data_get_irq_chip_data(d);
	struct intel_pinctrl *pctrl = gpiochip_get_data(gc);
	unsigned int pin = irqd_to_hwirq(d);
	unsigned long flags;
	u32 value;
	int ret;

	raw_spin_lock_irqsave(&chv_lock, flags);

	ret = chv_gpio_set_intr_line(pctrl, pin);
	if (ret)
		goto out_unlock;

	/*
	 * Pins which can be used as shared interrupt are configured in
	 * BIOS. Driver trusts BIOS configurations and assigns different
	 * handler according to the irq type.
	 *
	 * Driver needs to save the mapping between each pin and
	 * its interrupt line.
	 * 1. If the pin cfg is locked in BIOS:
	 *	Trust BIOS has programmed IntWakeCfg bits correctly,
	 *	driver just needs to save the mapping.
	 * 2. If the pin cfg is not locked in BIOS:
	 *	Driver programs the IntWakeCfg bits and save the mapping.
	 */
	if (!chv_pad_locked(pctrl, pin)) {
		value = chv_readl(pctrl, pin, CHV_PADCTRL1);
		value &= ~CHV_PADCTRL1_INTWAKECFG_MASK;
		value &= ~CHV_PADCTRL1_INVRXTX_MASK;

		if (type & IRQ_TYPE_EDGE_BOTH) {
			if ((type & IRQ_TYPE_EDGE_BOTH) == IRQ_TYPE_EDGE_BOTH)
				value |= CHV_PADCTRL1_INTWAKECFG_BOTH;
			else if (type & IRQ_TYPE_EDGE_RISING)
				value |= CHV_PADCTRL1_INTWAKECFG_RISING;
			else if (type & IRQ_TYPE_EDGE_FALLING)
				value |= CHV_PADCTRL1_INTWAKECFG_FALLING;
		} else if (type & IRQ_TYPE_LEVEL_MASK) {
			value |= CHV_PADCTRL1_INTWAKECFG_LEVEL;
			if (type & IRQ_TYPE_LEVEL_LOW)
				value |= CHV_PADCTRL1_INVRXTX_RXDATA;
		}

		chv_writel(pctrl, pin, CHV_PADCTRL1, value);
	}

	if (type & IRQ_TYPE_EDGE_BOTH)
		irq_set_handler_locked(d, handle_edge_irq);
	else if (type & IRQ_TYPE_LEVEL_MASK)
		irq_set_handler_locked(d, handle_level_irq);

out_unlock:
	raw_spin_unlock_irqrestore(&chv_lock, flags);

	return ret;
}

static void chv_gpio_irq_handler(struct irq_desc *desc)
{
	struct gpio_chip *gc = irq_desc_get_handler_data(desc);
	struct intel_pinctrl *pctrl = gpiochip_get_data(gc);
	struct device *dev = pctrl->dev;
	const struct intel_community *community = &pctrl->communities[0];
	struct intel_community_context *cctx = &pctrl->context.communities[0];
	struct irq_chip *chip = irq_desc_get_chip(desc);
	unsigned long pending;
	unsigned long flags;
	u32 intr_line;

	chained_irq_enter(chip, desc);

	raw_spin_lock_irqsave(&chv_lock, flags);
	pending = chv_pctrl_readl(pctrl, CHV_INTSTAT);
	raw_spin_unlock_irqrestore(&chv_lock, flags);

	for_each_set_bit(intr_line, &pending, community->nirqs) {
		unsigned int offset;

		offset = cctx->intr_lines[intr_line];
		if (offset == CHV_INVALID_HWIRQ) {
<<<<<<< HEAD
			dev_err(dev, "interrupt on unused interrupt line %u\n", intr_line);
			continue;
=======
			dev_warn_once(dev, "interrupt on unmapped interrupt line %u\n", intr_line);
			/* Some boards expect hwirq 0 to trigger in this case */
			offset = 0;
>>>>>>> ed9f4f96
		}

		generic_handle_domain_irq(gc->irq.domain, offset);
	}

	chained_irq_exit(chip, desc);
}

/*
 * Certain machines seem to hardcode Linux IRQ numbers in their ACPI
 * tables. Since we leave GPIOs that are not capable of generating
 * interrupts out of the irqdomain the numbering will be different and
 * cause devices using the hardcoded IRQ numbers fail. In order not to
 * break such machines we will only mask pins from irqdomain if the machine
 * is not listed below.
 */
static const struct dmi_system_id chv_no_valid_mask[] = {
	/* See https://bugzilla.kernel.org/show_bug.cgi?id=194945 */
	{
		.ident = "Intel_Strago based Chromebooks (All models)",
		.matches = {
			DMI_MATCH(DMI_SYS_VENDOR, "GOOGLE"),
			DMI_MATCH(DMI_PRODUCT_FAMILY, "Intel_Strago"),
		},
	},
	{
		.ident = "HP Chromebook 11 G5 (Setzer)",
		.matches = {
			DMI_MATCH(DMI_SYS_VENDOR, "HP"),
			DMI_MATCH(DMI_PRODUCT_NAME, "Setzer"),
		},
	},
	{
		.ident = "Acer Chromebook R11 (Cyan)",
		.matches = {
			DMI_MATCH(DMI_SYS_VENDOR, "GOOGLE"),
			DMI_MATCH(DMI_PRODUCT_NAME, "Cyan"),
		},
	},
	{
		.ident = "Samsung Chromebook 3 (Celes)",
		.matches = {
			DMI_MATCH(DMI_SYS_VENDOR, "GOOGLE"),
			DMI_MATCH(DMI_PRODUCT_NAME, "Celes"),
		},
	},
	{}
};

static void chv_init_irq_valid_mask(struct gpio_chip *chip,
				    unsigned long *valid_mask,
				    unsigned int ngpios)
{
	struct intel_pinctrl *pctrl = gpiochip_get_data(chip);
	const struct intel_community *community = &pctrl->communities[0];
	int i;

	/* Do not add GPIOs that can only generate GPEs to the IRQ domain */
	for (i = 0; i < pctrl->soc->npins; i++) {
		const struct pinctrl_pin_desc *desc;
		u32 intsel;

		desc = &pctrl->soc->pins[i];

		intsel = chv_readl(pctrl, desc->number, CHV_PADCTRL0);
		intsel &= CHV_PADCTRL0_INTSEL_MASK;
		intsel >>= CHV_PADCTRL0_INTSEL_SHIFT;

		if (intsel >= community->nirqs)
			clear_bit(desc->number, valid_mask);
	}
}

static int chv_gpio_irq_init_hw(struct gpio_chip *chip)
{
	struct intel_pinctrl *pctrl = gpiochip_get_data(chip);
	const struct intel_community *community = &pctrl->communities[0];

	/*
	 * The same set of machines in chv_no_valid_mask[] have incorrectly
	 * configured GPIOs that generate spurious interrupts so we use
	 * this same list to apply another quirk for them.
	 *
	 * See also https://bugzilla.kernel.org/show_bug.cgi?id=197953.
	 */
	if (!pctrl->chip.irq.init_valid_mask) {
		/*
		 * Mask all interrupts the community is able to generate
		 * but leave the ones that can only generate GPEs unmasked.
		 */
		chv_pctrl_writel(pctrl, CHV_INTMASK, GENMASK(31, community->nirqs));
	}

	/* Clear all interrupts */
	chv_pctrl_writel(pctrl, CHV_INTSTAT, 0xffff);

	return 0;
}

static int chv_gpio_add_pin_ranges(struct gpio_chip *chip)
{
	struct intel_pinctrl *pctrl = gpiochip_get_data(chip);
	struct device *dev = pctrl->dev;
	const struct intel_community *community = &pctrl->communities[0];
	const struct intel_padgroup *gpp;
	int ret, i;

	for (i = 0; i < community->ngpps; i++) {
		gpp = &community->gpps[i];
		ret = gpiochip_add_pin_range(chip, dev_name(dev), gpp->base, gpp->base, gpp->size);
		if (ret) {
			dev_err(dev, "failed to add GPIO pin range\n");
			return ret;
		}
	}

	return 0;
}

static int chv_gpio_probe(struct intel_pinctrl *pctrl, int irq)
{
	const struct intel_community *community = &pctrl->communities[0];
	const struct intel_padgroup *gpp;
	struct gpio_chip *chip = &pctrl->chip;
	struct device *dev = pctrl->dev;
	bool need_valid_mask = !dmi_check_system(chv_no_valid_mask);
	int ret, i, irq_base;

	*chip = chv_gpio_chip;

	chip->ngpio = pctrl->soc->pins[pctrl->soc->npins - 1].number + 1;
	chip->label = dev_name(dev);
	chip->add_pin_ranges = chv_gpio_add_pin_ranges;
	chip->parent = dev;
	chip->base = -1;

	pctrl->irq = irq;
	pctrl->irqchip.name = "chv-gpio";
	pctrl->irqchip.irq_startup = chv_gpio_irq_startup;
	pctrl->irqchip.irq_ack = chv_gpio_irq_ack;
	pctrl->irqchip.irq_mask = chv_gpio_irq_mask;
	pctrl->irqchip.irq_unmask = chv_gpio_irq_unmask;
	pctrl->irqchip.irq_set_type = chv_gpio_irq_type;
	pctrl->irqchip.flags = IRQCHIP_SKIP_SET_WAKE;

	chip->irq.chip = &pctrl->irqchip;
	chip->irq.init_hw = chv_gpio_irq_init_hw;
	chip->irq.parent_handler = chv_gpio_irq_handler;
	chip->irq.num_parents = 1;
	chip->irq.parents = &pctrl->irq;
	chip->irq.default_type = IRQ_TYPE_NONE;
	chip->irq.handler = handle_bad_irq;
	if (need_valid_mask) {
		chip->irq.init_valid_mask = chv_init_irq_valid_mask;
	} else {
		irq_base = devm_irq_alloc_descs(dev, -1, 0, pctrl->soc->npins, NUMA_NO_NODE);
		if (irq_base < 0) {
			dev_err(dev, "Failed to allocate IRQ numbers\n");
			return irq_base;
		}
	}

	ret = devm_gpiochip_add_data(dev, chip, pctrl);
	if (ret) {
		dev_err(dev, "Failed to register gpiochip\n");
		return ret;
	}

	if (!need_valid_mask) {
		for (i = 0; i < community->ngpps; i++) {
			gpp = &community->gpps[i];

			irq_domain_associate_many(chip->irq.domain, irq_base,
						  gpp->base, gpp->size);
			irq_base += gpp->size;
		}
	}

	return 0;
}

static acpi_status chv_pinctrl_mmio_access_handler(u32 function,
	acpi_physical_address address, u32 bits, u64 *value,
	void *handler_context, void *region_context)
{
	struct intel_pinctrl *pctrl = region_context;
	unsigned long flags;
	acpi_status ret = AE_OK;

	raw_spin_lock_irqsave(&chv_lock, flags);

	if (function == ACPI_WRITE)
		chv_pctrl_writel(pctrl, address, *value);
	else if (function == ACPI_READ)
		*value = chv_pctrl_readl(pctrl, address);
	else
		ret = AE_BAD_PARAMETER;

	raw_spin_unlock_irqrestore(&chv_lock, flags);

	return ret;
}

static int chv_pinctrl_probe(struct platform_device *pdev)
{
	const struct intel_pinctrl_soc_data *soc_data;
	struct intel_community_context *cctx;
	struct intel_community *community;
	struct device *dev = &pdev->dev;
	struct acpi_device *adev = ACPI_COMPANION(dev);
	struct intel_pinctrl *pctrl;
	acpi_status status;
	unsigned int i;
	int ret, irq;

	soc_data = intel_pinctrl_get_soc_data(pdev);
	if (IS_ERR(soc_data))
		return PTR_ERR(soc_data);

	pctrl = devm_kzalloc(dev, sizeof(*pctrl), GFP_KERNEL);
	if (!pctrl)
		return -ENOMEM;

	pctrl->dev = dev;
	pctrl->soc = soc_data;

	pctrl->ncommunities = pctrl->soc->ncommunities;
	pctrl->communities = devm_kmemdup(dev, pctrl->soc->communities,
					  pctrl->ncommunities * sizeof(*pctrl->communities),
					  GFP_KERNEL);
	if (!pctrl->communities)
		return -ENOMEM;

	community = &pctrl->communities[0];
	community->regs = devm_platform_ioremap_resource(pdev, 0);
	if (IS_ERR(community->regs))
		return PTR_ERR(community->regs);

	community->pad_regs = community->regs + FAMILY_PAD_REGS_OFF;

#ifdef CONFIG_PM_SLEEP
	pctrl->context.pads = devm_kcalloc(dev, pctrl->soc->npins,
					   sizeof(*pctrl->context.pads),
					   GFP_KERNEL);
	if (!pctrl->context.pads)
		return -ENOMEM;
#endif

	pctrl->context.communities = devm_kcalloc(dev, pctrl->soc->ncommunities,
						  sizeof(*pctrl->context.communities),
						  GFP_KERNEL);
	if (!pctrl->context.communities)
		return -ENOMEM;

	cctx = &pctrl->context.communities[0];
	for (i = 0; i < ARRAY_SIZE(cctx->intr_lines); i++)
		cctx->intr_lines[i] = CHV_INVALID_HWIRQ;

	irq = platform_get_irq(pdev, 0);
	if (irq < 0)
		return irq;

	pctrl->pctldesc = chv_pinctrl_desc;
	pctrl->pctldesc.name = dev_name(dev);
	pctrl->pctldesc.pins = pctrl->soc->pins;
	pctrl->pctldesc.npins = pctrl->soc->npins;

	pctrl->pctldev = devm_pinctrl_register(dev, &pctrl->pctldesc, pctrl);
	if (IS_ERR(pctrl->pctldev)) {
		dev_err(dev, "failed to register pinctrl driver\n");
		return PTR_ERR(pctrl->pctldev);
	}

	ret = chv_gpio_probe(pctrl, irq);
	if (ret)
		return ret;

	status = acpi_install_address_space_handler(adev->handle,
					community->acpi_space_id,
					chv_pinctrl_mmio_access_handler,
					NULL, pctrl);
	if (ACPI_FAILURE(status))
		dev_err(dev, "failed to install ACPI addr space handler\n");

	platform_set_drvdata(pdev, pctrl);

	return 0;
}

static int chv_pinctrl_remove(struct platform_device *pdev)
{
	struct intel_pinctrl *pctrl = platform_get_drvdata(pdev);
	const struct intel_community *community = &pctrl->communities[0];

	acpi_remove_address_space_handler(ACPI_COMPANION(&pdev->dev),
					  community->acpi_space_id,
					  chv_pinctrl_mmio_access_handler);

	return 0;
}

#ifdef CONFIG_PM_SLEEP
static int chv_pinctrl_suspend_noirq(struct device *dev)
{
	struct intel_pinctrl *pctrl = dev_get_drvdata(dev);
	struct intel_community_context *cctx = &pctrl->context.communities[0];
	unsigned long flags;
	int i;

	raw_spin_lock_irqsave(&chv_lock, flags);

	cctx->saved_intmask = chv_pctrl_readl(pctrl, CHV_INTMASK);

	for (i = 0; i < pctrl->soc->npins; i++) {
		const struct pinctrl_pin_desc *desc;
		struct intel_pad_context *ctx = &pctrl->context.pads[i];

		desc = &pctrl->soc->pins[i];
		if (chv_pad_locked(pctrl, desc->number))
			continue;

		ctx->padctrl0 = chv_readl(pctrl, desc->number, CHV_PADCTRL0);
		ctx->padctrl0 &= ~CHV_PADCTRL0_GPIORXSTATE;

		ctx->padctrl1 = chv_readl(pctrl, desc->number, CHV_PADCTRL1);
	}

	raw_spin_unlock_irqrestore(&chv_lock, flags);

	return 0;
}

static int chv_pinctrl_resume_noirq(struct device *dev)
{
	struct intel_pinctrl *pctrl = dev_get_drvdata(dev);
	struct intel_community_context *cctx = &pctrl->context.communities[0];
	unsigned long flags;
	int i;

	raw_spin_lock_irqsave(&chv_lock, flags);

	/*
	 * Mask all interrupts before restoring per-pin configuration
	 * registers because we don't know in which state BIOS left them
	 * upon exiting suspend.
	 */
	chv_pctrl_writel(pctrl, CHV_INTMASK, 0x0000);

	for (i = 0; i < pctrl->soc->npins; i++) {
		const struct pinctrl_pin_desc *desc;
		struct intel_pad_context *ctx = &pctrl->context.pads[i];
		u32 val;

		desc = &pctrl->soc->pins[i];
		if (chv_pad_locked(pctrl, desc->number))
			continue;

		/* Only restore if our saved state differs from the current */
		val = chv_readl(pctrl, desc->number, CHV_PADCTRL0);
		val &= ~CHV_PADCTRL0_GPIORXSTATE;
		if (ctx->padctrl0 != val) {
			chv_writel(pctrl, desc->number, CHV_PADCTRL0, ctx->padctrl0);
			dev_dbg(dev, "restored pin %2u ctrl0 0x%08x\n", desc->number,
				chv_readl(pctrl, desc->number, CHV_PADCTRL0));
		}

		val = chv_readl(pctrl, desc->number, CHV_PADCTRL1);
		if (ctx->padctrl1 != val) {
			chv_writel(pctrl, desc->number, CHV_PADCTRL1, ctx->padctrl1);
			dev_dbg(dev, "restored pin %2u ctrl1 0x%08x\n", desc->number,
				chv_readl(pctrl, desc->number, CHV_PADCTRL1));
		}
	}

	/*
	 * Now that all pins are restored to known state, we can restore
	 * the interrupt mask register as well.
	 */
	chv_pctrl_writel(pctrl, CHV_INTSTAT, 0xffff);
	chv_pctrl_writel(pctrl, CHV_INTMASK, cctx->saved_intmask);

	raw_spin_unlock_irqrestore(&chv_lock, flags);

	return 0;
}
#endif

static const struct dev_pm_ops chv_pinctrl_pm_ops = {
	SET_NOIRQ_SYSTEM_SLEEP_PM_OPS(chv_pinctrl_suspend_noirq,
				      chv_pinctrl_resume_noirq)
};

static const struct acpi_device_id chv_pinctrl_acpi_match[] = {
	{ "INT33FF", (kernel_ulong_t)chv_soc_data },
	{ }
};
MODULE_DEVICE_TABLE(acpi, chv_pinctrl_acpi_match);

static struct platform_driver chv_pinctrl_driver = {
	.probe = chv_pinctrl_probe,
	.remove = chv_pinctrl_remove,
	.driver = {
		.name = "cherryview-pinctrl",
		.pm = &chv_pinctrl_pm_ops,
		.acpi_match_table = chv_pinctrl_acpi_match,
	},
};

static int __init chv_pinctrl_init(void)
{
	return platform_driver_register(&chv_pinctrl_driver);
}
subsys_initcall(chv_pinctrl_init);

static void __exit chv_pinctrl_exit(void)
{
	platform_driver_unregister(&chv_pinctrl_driver);
}
module_exit(chv_pinctrl_exit);

MODULE_AUTHOR("Mika Westerberg <mika.westerberg@linux.intel.com>");
MODULE_DESCRIPTION("Intel Cherryview/Braswell pinctrl driver");
MODULE_LICENSE("GPL v2");<|MERGE_RESOLUTION|>--- conflicted
+++ resolved
@@ -1471,14 +1471,9 @@
 
 		offset = cctx->intr_lines[intr_line];
 		if (offset == CHV_INVALID_HWIRQ) {
-<<<<<<< HEAD
-			dev_err(dev, "interrupt on unused interrupt line %u\n", intr_line);
-			continue;
-=======
 			dev_warn_once(dev, "interrupt on unmapped interrupt line %u\n", intr_line);
 			/* Some boards expect hwirq 0 to trigger in this case */
 			offset = 0;
->>>>>>> ed9f4f96
 		}
 
 		generic_handle_domain_irq(gc->irq.domain, offset);
