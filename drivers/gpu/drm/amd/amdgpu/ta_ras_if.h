/*
 * Copyright 2019 Advanced Micro Devices, Inc.
 *
 * Permission is hereby granted, free of charge, to any person obtaining a
 * copy of this software and associated documentation files (the "Software"),
 * to deal in the Software without restriction, including without limitation
 * the rights to use, copy, modify, merge, publish, distribute, sublicense,
 * and/or sell copies of the Software, and to permit persons to whom the
 * Software is furnished to do so, subject to the following conditions:
 *
 * The above copyright notice and this permission notice shall be included in
 * all copies or substantial portions of the Software.
 *
 * THE SOFTWARE IS PROVIDED "AS IS", WITHOUT WARRANTY OF ANY KIND, EXPRESS OR
 * IMPLIED, INCLUDING BUT NOT LIMITED TO THE WARRANTIES OF MERCHANTABILITY,
 * FITNESS FOR A PARTICULAR PURPOSE AND NONINFRINGEMENT.  IN NO EVENT SHALL
 * THE COPYRIGHT HOLDER(S) OR AUTHOR(S) BE LIABLE FOR ANY CLAIM, DAMAGES OR
 * OTHER LIABILITY, WHETHER IN AN ACTION OF CONTRACT, TORT OR OTHERWISE,
 * ARISING FROM, OUT OF OR IN CONNECTION WITH THE SOFTWARE OR THE USE OR
 * OTHER DEALINGS IN THE SOFTWARE.
 *
 */

#ifndef _TA_RAS_IF_H
#define _TA_RAS_IF_H

#define RAS_TA_HOST_IF_VER	0

/* Responses have bit 31 set */
#define RSP_ID_MASK (1U << 31)
#define RSP_ID(cmdId) (((uint32_t)(cmdId)) | RSP_ID_MASK)

/* RAS related enumerations */
/**********************************************************/
enum ras_command {
	TA_RAS_COMMAND__ENABLE_FEATURES = 0,
	TA_RAS_COMMAND__DISABLE_FEATURES,
	TA_RAS_COMMAND__TRIGGER_ERROR,
};

enum ta_ras_status {
	TA_RAS_STATUS__SUCCESS                          = 0x0000,
	TA_RAS_STATUS__RESET_NEEDED                     = 0xA001,
	TA_RAS_STATUS__ERROR_INVALID_PARAMETER          = 0xA002,
	TA_RAS_STATUS__ERROR_RAS_NOT_AVAILABLE          = 0xA003,
	TA_RAS_STATUS__ERROR_RAS_DUPLICATE_CMD          = 0xA004,
	TA_RAS_STATUS__ERROR_INJECTION_FAILED           = 0xA005,
	TA_RAS_STATUS__ERROR_ASD_READ_WRITE             = 0xA006,
	TA_RAS_STATUS__ERROR_TOGGLE_DF_CSTATE           = 0xA007,
	TA_RAS_STATUS__ERROR_TIMEOUT                    = 0xA008,
	TA_RAS_STATUS__ERROR_BLOCK_DISABLED             = 0XA009,
	TA_RAS_STATUS__ERROR_GENERIC                    = 0xA00A,
	TA_RAS_STATUS__ERROR_RAS_MMHUB_INIT             = 0xA00B,
	TA_RAS_STATUS__ERROR_GET_DEV_INFO               = 0xA00C,
	TA_RAS_STATUS__ERROR_UNSUPPORTED_DEV            = 0xA00D,
	TA_RAS_STATUS__ERROR_NOT_INITIALIZED            = 0xA00E,
	TA_RAS_STATUS__ERROR_TEE_INTERNAL               = 0xA00F,
	TA_RAS_STATUS__ERROR_UNSUPPORTED_FUNCTION       = 0xA010,
	TA_RAS_STATUS__ERROR_SYS_DRV_REG_ACCESS         = 0xA011,
	TA_RAS_STATUS__ERROR_RAS_READ_WRITE             = 0xA012,
	TA_RAS_STATUS__ERROR_NULL_PTR                   = 0xA013,
	TA_RAS_STATUS__ERROR_UNSUPPORTED_IP             = 0xA014,
	TA_RAS_STATUS__ERROR_PCS_STATE_QUIET            = 0xA015,
	TA_RAS_STATUS__ERROR_PCS_STATE_ERROR            = 0xA016,
	TA_RAS_STATUS__ERROR_PCS_STATE_HANG             = 0xA017,
	TA_RAS_STATUS__ERROR_PCS_STATE_UNKNOWN          = 0xA018,
	TA_RAS_STATUS__ERROR_UNSUPPORTED_ERROR_INJ      = 0xA019
};

enum ta_ras_block {
	TA_RAS_BLOCK__UMC = 0,
	TA_RAS_BLOCK__SDMA,
	TA_RAS_BLOCK__GFX,
	TA_RAS_BLOCK__MMHUB,
	TA_RAS_BLOCK__ATHUB,
	TA_RAS_BLOCK__PCIE_BIF,
	TA_RAS_BLOCK__HDP,
	TA_RAS_BLOCK__XGMI_WAFL,
	TA_RAS_BLOCK__DF,
	TA_RAS_BLOCK__SMN,
	TA_RAS_BLOCK__SEM,
	TA_RAS_BLOCK__MP0,
	TA_RAS_BLOCK__MP1,
	TA_RAS_BLOCK__FUSE,
	TA_RAS_BLOCK__MCA,
	TA_NUM_BLOCK_MAX
};

enum ta_ras_mca_block {
	TA_RAS_MCA_BLOCK__MP0   = 0,
	TA_RAS_MCA_BLOCK__MP1   = 1,
	TA_RAS_MCA_BLOCK__MPIO  = 2,
	TA_RAS_MCA_BLOCK__IOHC  = 3,
	TA_MCA_NUM_BLOCK_MAX
};

enum ta_ras_error_type {
	TA_RAS_ERROR__NONE			= 0,
	TA_RAS_ERROR__PARITY			= 1,
	TA_RAS_ERROR__SINGLE_CORRECTABLE	= 2,
	TA_RAS_ERROR__MULTI_UNCORRECTABLE	= 4,
	TA_RAS_ERROR__POISON			= 8,
};

/* Input/output structures for RAS commands */
/**********************************************************/

struct ta_ras_enable_features_input {
	enum ta_ras_block	block_id;
	enum ta_ras_error_type	error_type;
};

struct ta_ras_disable_features_input {
	enum ta_ras_block	block_id;
	enum ta_ras_error_type	error_type;
};

struct ta_ras_trigger_error_input {
	enum ta_ras_block	block_id;		// ras-block. i.e. umc, gfx
	enum ta_ras_error_type	inject_error_type;	// type of error. i.e. single_correctable
	uint32_t		sub_block_index;	// mem block. i.e. hbm, sram etc.
	uint64_t		address;		// explicit address of error
	uint64_t		value;			// method if error injection. i.e persistent, coherent etc.
};

<<<<<<< HEAD
struct ta_ras_init_flags
{
    uint8_t     poison_mode_en;
    uint8_t     dgpu_mode;
};

struct ta_ras_output_flags
{
	uint8_t    ras_init_success_flag;
	uint8_t    err_inject_switch_disable_flag;
	uint8_t    reg_access_failure_flag;
=======
struct ta_ras_init_flags {
	uint8_t poison_mode_en;
	uint8_t dgpu_mode;
};

struct ta_ras_output_flags {
	uint8_t ras_init_success_flag;
	uint8_t err_inject_switch_disable_flag;
	uint8_t reg_access_failure_flag;
>>>>>>> df0cc57e
};

/* Common input structure for RAS callbacks */
/**********************************************************/
union ta_ras_cmd_input {
	struct ta_ras_init_flags		init_flags;
	struct ta_ras_enable_features_input	enable_features;
	struct ta_ras_disable_features_input	disable_features;
	struct ta_ras_trigger_error_input	trigger_error;

	uint32_t reserve_pad[256];
};

union ta_ras_cmd_output {
	struct ta_ras_output_flags flags;

	uint32_t reserve_pad[256];
};

/* Shared Memory structures */
/**********************************************************/
struct ta_ras_shared_memory {
	uint32_t		    cmd_id;
	uint32_t		    resp_id;
	uint32_t	    	    ras_status;
	uint32_t		    if_version;
	union ta_ras_cmd_input	    ras_in_message;
	union ta_ras_cmd_output     ras_out_message;
};

#endif // TL_RAS_IF_H_<|MERGE_RESOLUTION|>--- conflicted
+++ resolved
@@ -123,19 +123,6 @@
 	uint64_t		value;			// method if error injection. i.e persistent, coherent etc.
 };
 
-<<<<<<< HEAD
-struct ta_ras_init_flags
-{
-    uint8_t     poison_mode_en;
-    uint8_t     dgpu_mode;
-};
-
-struct ta_ras_output_flags
-{
-	uint8_t    ras_init_success_flag;
-	uint8_t    err_inject_switch_disable_flag;
-	uint8_t    reg_access_failure_flag;
-=======
 struct ta_ras_init_flags {
 	uint8_t poison_mode_en;
 	uint8_t dgpu_mode;
@@ -145,7 +132,6 @@
 	uint8_t ras_init_success_flag;
 	uint8_t err_inject_switch_disable_flag;
 	uint8_t reg_access_failure_flag;
->>>>>>> df0cc57e
 };
 
 /* Common input structure for RAS callbacks */
