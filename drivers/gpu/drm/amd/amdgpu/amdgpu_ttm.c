/*
 * Copyright 2009 Jerome Glisse.
 * All Rights Reserved.
 *
 * Permission is hereby granted, free of charge, to any person obtaining a
 * copy of this software and associated documentation files (the
 * "Software"), to deal in the Software without restriction, including
 * without limitation the rights to use, copy, modify, merge, publish,
 * distribute, sub license, and/or sell copies of the Software, and to
 * permit persons to whom the Software is furnished to do so, subject to
 * the following conditions:
 *
 * THE SOFTWARE IS PROVIDED "AS IS", WITHOUT WARRANTY OF ANY KIND, EXPRESS OR
 * IMPLIED, INCLUDING BUT NOT LIMITED TO THE WARRANTIES OF MERCHANTABILITY,
 * FITNESS FOR A PARTICULAR PURPOSE AND NON-INFRINGEMENT. IN NO EVENT SHALL
 * THE COPYRIGHT HOLDERS, AUTHORS AND/OR ITS SUPPLIERS BE LIABLE FOR ANY CLAIM,
 * DAMAGES OR OTHER LIABILITY, WHETHER IN AN ACTION OF CONTRACT, TORT OR
 * OTHERWISE, ARISING FROM, OUT OF OR IN CONNECTION WITH THE SOFTWARE OR THE
 * USE OR OTHER DEALINGS IN THE SOFTWARE.
 *
 * The above copyright notice and this permission notice (including the
 * next paragraph) shall be included in all copies or substantial portions
 * of the Software.
 *
 */
/*
 * Authors:
 *    Jerome Glisse <glisse@freedesktop.org>
 *    Thomas Hellstrom <thomas-at-tungstengraphics-dot-com>
 *    Dave Airlie
 */

#include <linux/dma-mapping.h>
#include <linux/iommu.h>
#include <linux/pagemap.h>
#include <linux/sched/task.h>
#include <linux/sched/mm.h>
#include <linux/seq_file.h>
#include <linux/slab.h>
#include <linux/swap.h>
#include <linux/swiotlb.h>
#include <linux/dma-buf.h>
#include <linux/sizes.h>

#include <drm/ttm/ttm_bo_api.h>
#include <drm/ttm/ttm_bo_driver.h>
#include <drm/ttm/ttm_placement.h>
#include <drm/ttm/ttm_range_manager.h>

#include <drm/amdgpu_drm.h>

#include "amdgpu.h"
#include "amdgpu_object.h"
#include "amdgpu_trace.h"
#include "amdgpu_amdkfd.h"
#include "amdgpu_sdma.h"
#include "amdgpu_ras.h"
#include "amdgpu_atomfirmware.h"
#include "amdgpu_res_cursor.h"
#include "bif/bif_4_1_d.h"

#define AMDGPU_TTM_VRAM_MAX_DW_READ	(size_t)128

static int amdgpu_ttm_backend_bind(struct ttm_device *bdev,
				   struct ttm_tt *ttm,
				   struct ttm_resource *bo_mem);
static void amdgpu_ttm_backend_unbind(struct ttm_device *bdev,
				      struct ttm_tt *ttm);

static int amdgpu_ttm_init_on_chip(struct amdgpu_device *adev,
				    unsigned int type,
				    uint64_t size_in_page)
{
	return ttm_range_man_init(&adev->mman.bdev, type,
				  false, size_in_page);
}

/**
 * amdgpu_evict_flags - Compute placement flags
 *
 * @bo: The buffer object to evict
 * @placement: Possible destination(s) for evicted BO
 *
 * Fill in placement data when ttm_bo_evict() is called
 */
static void amdgpu_evict_flags(struct ttm_buffer_object *bo,
				struct ttm_placement *placement)
{
	struct amdgpu_device *adev = amdgpu_ttm_adev(bo->bdev);
	struct amdgpu_bo *abo;
	static const struct ttm_place placements = {
		.fpfn = 0,
		.lpfn = 0,
		.mem_type = TTM_PL_SYSTEM,
		.flags = 0
	};

	/* Don't handle scatter gather BOs */
	if (bo->type == ttm_bo_type_sg) {
		placement->num_placement = 0;
		placement->num_busy_placement = 0;
		return;
	}

	/* Object isn't an AMDGPU object so ignore */
	if (!amdgpu_bo_is_amdgpu_bo(bo)) {
		placement->placement = &placements;
		placement->busy_placement = &placements;
		placement->num_placement = 1;
		placement->num_busy_placement = 1;
		return;
	}

	abo = ttm_to_amdgpu_bo(bo);
	if (abo->flags & AMDGPU_AMDKFD_CREATE_SVM_BO) {
		struct dma_fence *fence;
		struct dma_resv *resv = &bo->base._resv;

		rcu_read_lock();
		fence = rcu_dereference(resv->fence_excl);
		if (fence && !fence->ops->signaled)
			dma_fence_enable_sw_signaling(fence);

		placement->num_placement = 0;
		placement->num_busy_placement = 0;
		rcu_read_unlock();
		return;
	}

	switch (bo->resource->mem_type) {
	case AMDGPU_PL_GDS:
	case AMDGPU_PL_GWS:
	case AMDGPU_PL_OA:
		placement->num_placement = 0;
		placement->num_busy_placement = 0;
		return;

	case TTM_PL_VRAM:
		if (!adev->mman.buffer_funcs_enabled) {
			/* Move to system memory */
			amdgpu_bo_placement_from_domain(abo, AMDGPU_GEM_DOMAIN_CPU);
		} else if (!amdgpu_gmc_vram_full_visible(&adev->gmc) &&
			   !(abo->flags & AMDGPU_GEM_CREATE_CPU_ACCESS_REQUIRED) &&
			   amdgpu_bo_in_cpu_visible_vram(abo)) {

			/* Try evicting to the CPU inaccessible part of VRAM
			 * first, but only set GTT as busy placement, so this
			 * BO will be evicted to GTT rather than causing other
			 * BOs to be evicted from VRAM
			 */
			amdgpu_bo_placement_from_domain(abo, AMDGPU_GEM_DOMAIN_VRAM |
							 AMDGPU_GEM_DOMAIN_GTT);
			abo->placements[0].fpfn = adev->gmc.visible_vram_size >> PAGE_SHIFT;
			abo->placements[0].lpfn = 0;
			abo->placement.busy_placement = &abo->placements[1];
			abo->placement.num_busy_placement = 1;
		} else {
			/* Move to GTT memory */
			amdgpu_bo_placement_from_domain(abo, AMDGPU_GEM_DOMAIN_GTT);
		}
		break;
	case TTM_PL_TT:
	case AMDGPU_PL_PREEMPT:
	default:
		amdgpu_bo_placement_from_domain(abo, AMDGPU_GEM_DOMAIN_CPU);
		break;
	}
	*placement = abo->placement;
}

/**
 * amdgpu_ttm_map_buffer - Map memory into the GART windows
 * @bo: buffer object to map
 * @mem: memory object to map
 * @mm_cur: range to map
 * @num_pages: number of pages to map
 * @window: which GART window to use
 * @ring: DMA ring to use for the copy
 * @tmz: if we should setup a TMZ enabled mapping
 * @addr: resulting address inside the MC address space
 *
 * Setup one of the GART windows to access a specific piece of memory or return
 * the physical address for local memory.
 */
static int amdgpu_ttm_map_buffer(struct ttm_buffer_object *bo,
				 struct ttm_resource *mem,
				 struct amdgpu_res_cursor *mm_cur,
				 unsigned num_pages, unsigned window,
				 struct amdgpu_ring *ring, bool tmz,
				 uint64_t *addr)
{
	struct amdgpu_device *adev = ring->adev;
	struct amdgpu_job *job;
	unsigned num_dw, num_bytes;
	struct dma_fence *fence;
	uint64_t src_addr, dst_addr;
	void *cpu_addr;
	uint64_t flags;
	unsigned int i;
	int r;

	BUG_ON(adev->mman.buffer_funcs->copy_max_bytes <
	       AMDGPU_GTT_MAX_TRANSFER_SIZE * 8);
	BUG_ON(mem->mem_type == AMDGPU_PL_PREEMPT);

	/* Map only what can't be accessed directly */
	if (!tmz && mem->start != AMDGPU_BO_INVALID_OFFSET) {
		*addr = amdgpu_ttm_domain_start(adev, mem->mem_type) +
			mm_cur->start;
		return 0;
	}

	*addr = adev->gmc.gart_start;
	*addr += (u64)window * AMDGPU_GTT_MAX_TRANSFER_SIZE *
		AMDGPU_GPU_PAGE_SIZE;
	*addr += mm_cur->start & ~PAGE_MASK;

	num_dw = ALIGN(adev->mman.buffer_funcs->copy_num_dw, 8);
	num_bytes = num_pages * 8 * AMDGPU_GPU_PAGES_IN_CPU_PAGE;

	r = amdgpu_job_alloc_with_ib(adev, num_dw * 4 + num_bytes,
				     AMDGPU_IB_POOL_DELAYED, &job);
	if (r)
		return r;

	src_addr = num_dw * 4;
	src_addr += job->ibs[0].gpu_addr;

	dst_addr = amdgpu_bo_gpu_offset(adev->gart.bo);
	dst_addr += window * AMDGPU_GTT_MAX_TRANSFER_SIZE * 8;
	amdgpu_emit_copy_buffer(adev, &job->ibs[0], src_addr,
				dst_addr, num_bytes, false);

	amdgpu_ring_pad_ib(ring, &job->ibs[0]);
	WARN_ON(job->ibs[0].length_dw > num_dw);

	flags = amdgpu_ttm_tt_pte_flags(adev, bo->ttm, mem);
	if (tmz)
		flags |= AMDGPU_PTE_TMZ;

	cpu_addr = &job->ibs[0].ptr[num_dw];

	if (mem->mem_type == TTM_PL_TT) {
		dma_addr_t *dma_addr;

		dma_addr = &bo->ttm->dma_address[mm_cur->start >> PAGE_SHIFT];
		r = amdgpu_gart_map(adev, 0, num_pages, dma_addr, flags,
				    cpu_addr);
		if (r)
			goto error_free;
	} else {
		dma_addr_t dma_address;

		dma_address = mm_cur->start;
		dma_address += adev->vm_manager.vram_base_offset;

		for (i = 0; i < num_pages; ++i) {
			r = amdgpu_gart_map(adev, i << PAGE_SHIFT, 1,
					    &dma_address, flags, cpu_addr);
			if (r)
				goto error_free;

			dma_address += PAGE_SIZE;
		}
	}

	r = amdgpu_job_submit(job, &adev->mman.entity,
			      AMDGPU_FENCE_OWNER_UNDEFINED, &fence);
	if (r)
		goto error_free;

	dma_fence_put(fence);

	return r;

error_free:
	amdgpu_job_free(job);
	return r;
}

/**
 * amdgpu_ttm_copy_mem_to_mem - Helper function for copy
 * @adev: amdgpu device
 * @src: buffer/address where to read from
 * @dst: buffer/address where to write to
 * @size: number of bytes to copy
 * @tmz: if a secure copy should be used
 * @resv: resv object to sync to
 * @f: Returns the last fence if multiple jobs are submitted.
 *
 * The function copies @size bytes from {src->mem + src->offset} to
 * {dst->mem + dst->offset}. src->bo and dst->bo could be same BO for a
 * move and different for a BO to BO copy.
 *
 */
int amdgpu_ttm_copy_mem_to_mem(struct amdgpu_device *adev,
			       const struct amdgpu_copy_mem *src,
			       const struct amdgpu_copy_mem *dst,
			       uint64_t size, bool tmz,
			       struct dma_resv *resv,
			       struct dma_fence **f)
{
	const uint32_t GTT_MAX_BYTES = (AMDGPU_GTT_MAX_TRANSFER_SIZE *
					AMDGPU_GPU_PAGE_SIZE);

	struct amdgpu_ring *ring = adev->mman.buffer_funcs_ring;
	struct amdgpu_res_cursor src_mm, dst_mm;
	struct dma_fence *fence = NULL;
	int r = 0;

	if (!adev->mman.buffer_funcs_enabled) {
		DRM_ERROR("Trying to move memory with ring turned off.\n");
		return -EINVAL;
	}

	amdgpu_res_first(src->mem, src->offset, size, &src_mm);
	amdgpu_res_first(dst->mem, dst->offset, size, &dst_mm);

	mutex_lock(&adev->mman.gtt_window_lock);
	while (src_mm.remaining) {
		uint32_t src_page_offset = src_mm.start & ~PAGE_MASK;
		uint32_t dst_page_offset = dst_mm.start & ~PAGE_MASK;
		struct dma_fence *next;
		uint32_t cur_size;
		uint64_t from, to;

		/* Copy size cannot exceed GTT_MAX_BYTES. So if src or dst
		 * begins at an offset, then adjust the size accordingly
		 */
		cur_size = max(src_page_offset, dst_page_offset);
		cur_size = min(min3(src_mm.size, dst_mm.size, size),
			       (uint64_t)(GTT_MAX_BYTES - cur_size));

		/* Map src to window 0 and dst to window 1. */
		r = amdgpu_ttm_map_buffer(src->bo, src->mem, &src_mm,
					  PFN_UP(cur_size + src_page_offset),
					  0, ring, tmz, &from);
		if (r)
			goto error;

		r = amdgpu_ttm_map_buffer(dst->bo, dst->mem, &dst_mm,
					  PFN_UP(cur_size + dst_page_offset),
					  1, ring, tmz, &to);
		if (r)
			goto error;

		r = amdgpu_copy_buffer(ring, from, to, cur_size,
				       resv, &next, false, true, tmz);
		if (r)
			goto error;

		dma_fence_put(fence);
		fence = next;

		amdgpu_res_next(&src_mm, cur_size);
		amdgpu_res_next(&dst_mm, cur_size);
	}
error:
	mutex_unlock(&adev->mman.gtt_window_lock);
	if (f)
		*f = dma_fence_get(fence);
	dma_fence_put(fence);
	return r;
}

/*
 * amdgpu_move_blit - Copy an entire buffer to another buffer
 *
 * This is a helper called by amdgpu_bo_move() and amdgpu_move_vram_ram() to
 * help move buffers to and from VRAM.
 */
static int amdgpu_move_blit(struct ttm_buffer_object *bo,
			    bool evict,
			    struct ttm_resource *new_mem,
			    struct ttm_resource *old_mem)
{
	struct amdgpu_device *adev = amdgpu_ttm_adev(bo->bdev);
	struct amdgpu_bo *abo = ttm_to_amdgpu_bo(bo);
	struct amdgpu_copy_mem src, dst;
	struct dma_fence *fence = NULL;
	int r;

	src.bo = bo;
	dst.bo = bo;
	src.mem = old_mem;
	dst.mem = new_mem;
	src.offset = 0;
	dst.offset = 0;

	r = amdgpu_ttm_copy_mem_to_mem(adev, &src, &dst,
				       new_mem->num_pages << PAGE_SHIFT,
				       amdgpu_bo_encrypted(abo),
				       bo->base.resv, &fence);
	if (r)
		goto error;

	/* clear the space being freed */
	if (old_mem->mem_type == TTM_PL_VRAM &&
	    (abo->flags & AMDGPU_GEM_CREATE_VRAM_WIPE_ON_RELEASE)) {
		struct dma_fence *wipe_fence = NULL;

		r = amdgpu_fill_buffer(ttm_to_amdgpu_bo(bo), AMDGPU_POISON,
				       NULL, &wipe_fence);
		if (r) {
			goto error;
		} else if (wipe_fence) {
			dma_fence_put(fence);
			fence = wipe_fence;
		}
	}

	/* Always block for VM page tables before committing the new location */
	if (bo->type == ttm_bo_type_kernel)
		r = ttm_bo_move_accel_cleanup(bo, fence, true, false, new_mem);
	else
		r = ttm_bo_move_accel_cleanup(bo, fence, evict, true, new_mem);
	dma_fence_put(fence);
	return r;

error:
	if (fence)
		dma_fence_wait(fence, false);
	dma_fence_put(fence);
	return r;
}

/*
 * amdgpu_mem_visible - Check that memory can be accessed by ttm_bo_move_memcpy
 *
 * Called by amdgpu_bo_move()
 */
static bool amdgpu_mem_visible(struct amdgpu_device *adev,
			       struct ttm_resource *mem)
{
	uint64_t mem_size = (u64)mem->num_pages << PAGE_SHIFT;
	struct amdgpu_res_cursor cursor;

	if (mem->mem_type == TTM_PL_SYSTEM ||
	    mem->mem_type == TTM_PL_TT)
		return true;
	if (mem->mem_type != TTM_PL_VRAM)
		return false;

	amdgpu_res_first(mem, 0, mem_size, &cursor);

	/* ttm_resource_ioremap only supports contiguous memory */
	if (cursor.size != mem_size)
		return false;

	return cursor.start + cursor.size <= adev->gmc.visible_vram_size;
}

/*
 * amdgpu_bo_move - Move a buffer object to a new memory location
 *
 * Called by ttm_bo_handle_move_mem()
 */
static int amdgpu_bo_move(struct ttm_buffer_object *bo, bool evict,
			  struct ttm_operation_ctx *ctx,
			  struct ttm_resource *new_mem,
			  struct ttm_place *hop)
{
	struct amdgpu_device *adev;
	struct amdgpu_bo *abo;
	struct ttm_resource *old_mem = bo->resource;
	int r;

	if (new_mem->mem_type == TTM_PL_TT ||
	    new_mem->mem_type == AMDGPU_PL_PREEMPT) {
		r = amdgpu_ttm_backend_bind(bo->bdev, bo->ttm, new_mem);
		if (r)
			return r;
	}

	/* Can't move a pinned BO */
	abo = ttm_to_amdgpu_bo(bo);
	if (WARN_ON_ONCE(abo->tbo.pin_count > 0))
		return -EINVAL;

	adev = amdgpu_ttm_adev(bo->bdev);

	if (old_mem->mem_type == TTM_PL_SYSTEM && bo->ttm == NULL) {
		ttm_bo_move_null(bo, new_mem);
		goto out;
	}
	if (old_mem->mem_type == TTM_PL_SYSTEM &&
	    (new_mem->mem_type == TTM_PL_TT ||
	     new_mem->mem_type == AMDGPU_PL_PREEMPT)) {
		ttm_bo_move_null(bo, new_mem);
		goto out;
	}
	if ((old_mem->mem_type == TTM_PL_TT ||
	     old_mem->mem_type == AMDGPU_PL_PREEMPT) &&
	    new_mem->mem_type == TTM_PL_SYSTEM) {
		r = ttm_bo_wait_ctx(bo, ctx);
		if (r)
			return r;

		amdgpu_ttm_backend_unbind(bo->bdev, bo->ttm);
		ttm_resource_free(bo, &bo->resource);
		ttm_bo_assign_mem(bo, new_mem);
		goto out;
	}

	if (old_mem->mem_type == AMDGPU_PL_GDS ||
	    old_mem->mem_type == AMDGPU_PL_GWS ||
	    old_mem->mem_type == AMDGPU_PL_OA ||
	    new_mem->mem_type == AMDGPU_PL_GDS ||
	    new_mem->mem_type == AMDGPU_PL_GWS ||
	    new_mem->mem_type == AMDGPU_PL_OA) {
		/* Nothing to save here */
		ttm_bo_move_null(bo, new_mem);
		goto out;
	}

	if (adev->mman.buffer_funcs_enabled) {
		if (((old_mem->mem_type == TTM_PL_SYSTEM &&
		      new_mem->mem_type == TTM_PL_VRAM) ||
		     (old_mem->mem_type == TTM_PL_VRAM &&
		      new_mem->mem_type == TTM_PL_SYSTEM))) {
			hop->fpfn = 0;
			hop->lpfn = 0;
			hop->mem_type = TTM_PL_TT;
			hop->flags = 0;
			return -EMULTIHOP;
		}

		r = amdgpu_move_blit(bo, evict, new_mem, old_mem);
	} else {
		r = -ENODEV;
	}

	if (r) {
		/* Check that all memory is CPU accessible */
		if (!amdgpu_mem_visible(adev, old_mem) ||
		    !amdgpu_mem_visible(adev, new_mem)) {
			pr_err("Move buffer fallback to memcpy unavailable\n");
			return r;
		}

		r = ttm_bo_move_memcpy(bo, ctx, new_mem);
		if (r)
			return r;
	}

	if (bo->type == ttm_bo_type_device &&
	    new_mem->mem_type == TTM_PL_VRAM &&
	    old_mem->mem_type != TTM_PL_VRAM) {
		/* amdgpu_bo_fault_reserve_notify will re-set this if the CPU
		 * accesses the BO after it's moved.
		 */
		abo->flags &= ~AMDGPU_GEM_CREATE_CPU_ACCESS_REQUIRED;
	}

out:
	/* update statistics */
	atomic64_add(bo->base.size, &adev->num_bytes_moved);
	amdgpu_bo_move_notify(bo, evict, new_mem);
	return 0;
}

/*
 * amdgpu_ttm_io_mem_reserve - Reserve a block of memory during a fault
 *
 * Called by ttm_mem_io_reserve() ultimately via ttm_bo_vm_fault()
 */
static int amdgpu_ttm_io_mem_reserve(struct ttm_device *bdev,
				     struct ttm_resource *mem)
{
	struct amdgpu_device *adev = amdgpu_ttm_adev(bdev);
	size_t bus_size = (size_t)mem->num_pages << PAGE_SHIFT;

	switch (mem->mem_type) {
	case TTM_PL_SYSTEM:
		/* system memory */
		return 0;
	case TTM_PL_TT:
	case AMDGPU_PL_PREEMPT:
		break;
	case TTM_PL_VRAM:
		mem->bus.offset = mem->start << PAGE_SHIFT;
		/* check if it's visible */
		if ((mem->bus.offset + bus_size) > adev->gmc.visible_vram_size)
			return -EINVAL;

		if (adev->mman.aper_base_kaddr &&
		    mem->placement & TTM_PL_FLAG_CONTIGUOUS)
			mem->bus.addr = (u8 *)adev->mman.aper_base_kaddr +
					mem->bus.offset;

		mem->bus.offset += adev->gmc.aper_base;
		mem->bus.is_iomem = true;
		break;
	default:
		return -EINVAL;
	}
	return 0;
}

static unsigned long amdgpu_ttm_io_mem_pfn(struct ttm_buffer_object *bo,
					   unsigned long page_offset)
{
	struct amdgpu_device *adev = amdgpu_ttm_adev(bo->bdev);
	struct amdgpu_res_cursor cursor;

	amdgpu_res_first(bo->resource, (u64)page_offset << PAGE_SHIFT, 0,
			 &cursor);
	return (adev->gmc.aper_base + cursor.start) >> PAGE_SHIFT;
}

/**
 * amdgpu_ttm_domain_start - Returns GPU start address
 * @adev: amdgpu device object
 * @type: type of the memory
 *
 * Returns:
 * GPU start address of a memory domain
 */

uint64_t amdgpu_ttm_domain_start(struct amdgpu_device *adev, uint32_t type)
{
	switch (type) {
	case TTM_PL_TT:
		return adev->gmc.gart_start;
	case TTM_PL_VRAM:
		return adev->gmc.vram_start;
	}

	return 0;
}

/*
 * TTM backend functions.
 */
struct amdgpu_ttm_tt {
	struct ttm_tt	ttm;
	struct drm_gem_object	*gobj;
	u64			offset;
	uint64_t		userptr;
	struct task_struct	*usertask;
	uint32_t		userflags;
	bool			bound;
#if IS_ENABLED(CONFIG_DRM_AMDGPU_USERPTR)
	struct hmm_range	*range;
#endif
};

#ifdef CONFIG_DRM_AMDGPU_USERPTR
/*
 * amdgpu_ttm_tt_get_user_pages - get device accessible pages that back user
 * memory and start HMM tracking CPU page table update
 *
 * Calling function must call amdgpu_ttm_tt_userptr_range_done() once and only
 * once afterwards to stop HMM tracking
 */
int amdgpu_ttm_tt_get_user_pages(struct amdgpu_bo *bo, struct page **pages)
{
	struct ttm_tt *ttm = bo->tbo.ttm;
	struct amdgpu_ttm_tt *gtt = (void *)ttm;
	unsigned long start = gtt->userptr;
	struct vm_area_struct *vma;
	struct mm_struct *mm;
	bool readonly;
	int r = 0;

	mm = bo->notifier.mm;
	if (unlikely(!mm)) {
		DRM_DEBUG_DRIVER("BO is not registered?\n");
		return -EFAULT;
	}

	/* Another get_user_pages is running at the same time?? */
	if (WARN_ON(gtt->range))
		return -EFAULT;

	if (!mmget_not_zero(mm)) /* Happens during process shutdown */
		return -ESRCH;

	mmap_read_lock(mm);
	vma = vma_lookup(mm, start);
	if (unlikely(!vma)) {
		r = -EFAULT;
		goto out_unlock;
	}
	if (unlikely((gtt->userflags & AMDGPU_GEM_USERPTR_ANONONLY) &&
		vma->vm_file)) {
		r = -EPERM;
		goto out_unlock;
	}

	readonly = amdgpu_ttm_tt_is_readonly(ttm);
	r = amdgpu_hmm_range_get_pages(&bo->notifier, mm, pages, start,
				       ttm->num_pages, &gtt->range, readonly,
<<<<<<< HEAD
				       true);
out_unlock:
	mmap_read_unlock(mm);
=======
				       false, NULL);
out_putmm:
>>>>>>> 21c355b0
	mmput(mm);

	return r;
}

/*
 * amdgpu_ttm_tt_userptr_range_done - stop HMM track the CPU page table change
 * Check if the pages backing this ttm range have been invalidated
 *
 * Returns: true if pages are still valid
 */
bool amdgpu_ttm_tt_get_user_pages_done(struct ttm_tt *ttm)
{
	struct amdgpu_ttm_tt *gtt = (void *)ttm;
	bool r = false;

	if (!gtt || !gtt->userptr)
		return false;

	DRM_DEBUG_DRIVER("user_pages_done 0x%llx pages 0x%x\n",
		gtt->userptr, ttm->num_pages);

	WARN_ONCE(!gtt->range || !gtt->range->hmm_pfns,
		"No user pages to check\n");

	if (gtt->range) {
		/*
		 * FIXME: Must always hold notifier_lock for this, and must
		 * not ignore the return code.
		 */
		r = amdgpu_hmm_range_get_pages_done(gtt->range);
		gtt->range = NULL;
	}

	return !r;
}
#endif

/*
 * amdgpu_ttm_tt_set_user_pages - Copy pages in, putting old pages as necessary.
 *
 * Called by amdgpu_cs_list_validate(). This creates the page list
 * that backs user memory and will ultimately be mapped into the device
 * address space.
 */
void amdgpu_ttm_tt_set_user_pages(struct ttm_tt *ttm, struct page **pages)
{
	unsigned long i;

	for (i = 0; i < ttm->num_pages; ++i)
		ttm->pages[i] = pages ? pages[i] : NULL;
}

/*
 * amdgpu_ttm_tt_pin_userptr - prepare the sg table with the user pages
 *
 * Called by amdgpu_ttm_backend_bind()
 **/
static int amdgpu_ttm_tt_pin_userptr(struct ttm_device *bdev,
				     struct ttm_tt *ttm)
{
	struct amdgpu_device *adev = amdgpu_ttm_adev(bdev);
	struct amdgpu_ttm_tt *gtt = (void *)ttm;
	int write = !(gtt->userflags & AMDGPU_GEM_USERPTR_READONLY);
	enum dma_data_direction direction = write ?
		DMA_BIDIRECTIONAL : DMA_TO_DEVICE;
	int r;

	/* Allocate an SG array and squash pages into it */
	r = sg_alloc_table_from_pages(ttm->sg, ttm->pages, ttm->num_pages, 0,
				      (u64)ttm->num_pages << PAGE_SHIFT,
				      GFP_KERNEL);
	if (r)
		goto release_sg;

	/* Map SG to device */
	r = dma_map_sgtable(adev->dev, ttm->sg, direction, 0);
	if (r)
		goto release_sg;

	/* convert SG to linear array of pages and dma addresses */
	drm_prime_sg_to_dma_addr_array(ttm->sg, gtt->ttm.dma_address,
				       ttm->num_pages);

	return 0;

release_sg:
	kfree(ttm->sg);
	ttm->sg = NULL;
	return r;
}

/*
 * amdgpu_ttm_tt_unpin_userptr - Unpin and unmap userptr pages
 */
static void amdgpu_ttm_tt_unpin_userptr(struct ttm_device *bdev,
					struct ttm_tt *ttm)
{
	struct amdgpu_device *adev = amdgpu_ttm_adev(bdev);
	struct amdgpu_ttm_tt *gtt = (void *)ttm;
	int write = !(gtt->userflags & AMDGPU_GEM_USERPTR_READONLY);
	enum dma_data_direction direction = write ?
		DMA_BIDIRECTIONAL : DMA_TO_DEVICE;

	/* double check that we don't free the table twice */
	if (!ttm->sg || !ttm->sg->sgl)
		return;

	/* unmap the pages mapped to the device */
	dma_unmap_sgtable(adev->dev, ttm->sg, direction, 0);
	sg_free_table(ttm->sg);

#if IS_ENABLED(CONFIG_DRM_AMDGPU_USERPTR)
	if (gtt->range) {
		unsigned long i;

		for (i = 0; i < ttm->num_pages; i++) {
			if (ttm->pages[i] !=
			    hmm_pfn_to_page(gtt->range->hmm_pfns[i]))
				break;
		}

		WARN((i == ttm->num_pages), "Missing get_user_page_done\n");
	}
#endif
}

static int amdgpu_ttm_gart_bind(struct amdgpu_device *adev,
				struct ttm_buffer_object *tbo,
				uint64_t flags)
{
	struct amdgpu_bo *abo = ttm_to_amdgpu_bo(tbo);
	struct ttm_tt *ttm = tbo->ttm;
	struct amdgpu_ttm_tt *gtt = (void *)ttm;
	int r;

	if (amdgpu_bo_encrypted(abo))
		flags |= AMDGPU_PTE_TMZ;

	if (abo->flags & AMDGPU_GEM_CREATE_CP_MQD_GFX9) {
		uint64_t page_idx = 1;

		r = amdgpu_gart_bind(adev, gtt->offset, page_idx,
				gtt->ttm.dma_address, flags);
		if (r)
			goto gart_bind_fail;

		/* The memory type of the first page defaults to UC. Now
		 * modify the memory type to NC from the second page of
		 * the BO onward.
		 */
		flags &= ~AMDGPU_PTE_MTYPE_VG10_MASK;
		flags |= AMDGPU_PTE_MTYPE_VG10(AMDGPU_MTYPE_NC);

		r = amdgpu_gart_bind(adev,
				gtt->offset + (page_idx << PAGE_SHIFT),
				ttm->num_pages - page_idx,
				&(gtt->ttm.dma_address[page_idx]), flags);
	} else {
		r = amdgpu_gart_bind(adev, gtt->offset, ttm->num_pages,
				     gtt->ttm.dma_address, flags);
	}

gart_bind_fail:
	if (r)
		DRM_ERROR("failed to bind %u pages at 0x%08llX\n",
			  ttm->num_pages, gtt->offset);

	return r;
}

/*
 * amdgpu_ttm_backend_bind - Bind GTT memory
 *
 * Called by ttm_tt_bind() on behalf of ttm_bo_handle_move_mem().
 * This handles binding GTT memory to the device address space.
 */
static int amdgpu_ttm_backend_bind(struct ttm_device *bdev,
				   struct ttm_tt *ttm,
				   struct ttm_resource *bo_mem)
{
	struct amdgpu_device *adev = amdgpu_ttm_adev(bdev);
	struct amdgpu_ttm_tt *gtt = (void*)ttm;
	uint64_t flags;
	int r = 0;

	if (!bo_mem)
		return -EINVAL;

	if (gtt->bound)
		return 0;

	if (gtt->userptr) {
		r = amdgpu_ttm_tt_pin_userptr(bdev, ttm);
		if (r) {
			DRM_ERROR("failed to pin userptr\n");
			return r;
		}
	} else if (ttm->page_flags & TTM_PAGE_FLAG_SG) {
		if (!ttm->sg) {
			struct dma_buf_attachment *attach;
			struct sg_table *sgt;

			attach = gtt->gobj->import_attach;
			sgt = dma_buf_map_attachment(attach, DMA_BIDIRECTIONAL);
			if (IS_ERR(sgt))
				return PTR_ERR(sgt);

			ttm->sg = sgt;
		}

		drm_prime_sg_to_dma_addr_array(ttm->sg, gtt->ttm.dma_address,
					       ttm->num_pages);
	}

	if (!ttm->num_pages) {
		WARN(1, "nothing to bind %u pages for mreg %p back %p!\n",
		     ttm->num_pages, bo_mem, ttm);
	}

	if (bo_mem->mem_type == AMDGPU_PL_GDS ||
	    bo_mem->mem_type == AMDGPU_PL_GWS ||
	    bo_mem->mem_type == AMDGPU_PL_OA)
		return -EINVAL;

	if (bo_mem->mem_type != TTM_PL_TT ||
	    !amdgpu_gtt_mgr_has_gart_addr(bo_mem)) {
		gtt->offset = AMDGPU_BO_INVALID_OFFSET;
		return 0;
	}

	/* compute PTE flags relevant to this BO memory */
	flags = amdgpu_ttm_tt_pte_flags(adev, ttm, bo_mem);

	/* bind pages into GART page tables */
	gtt->offset = (u64)bo_mem->start << PAGE_SHIFT;
	r = amdgpu_gart_bind(adev, gtt->offset, ttm->num_pages,
		gtt->ttm.dma_address, flags);

	if (r)
		DRM_ERROR("failed to bind %u pages at 0x%08llX\n",
			  ttm->num_pages, gtt->offset);
	gtt->bound = true;
	return r;
}

/*
 * amdgpu_ttm_alloc_gart - Make sure buffer object is accessible either
 * through AGP or GART aperture.
 *
 * If bo is accessible through AGP aperture, then use AGP aperture
 * to access bo; otherwise allocate logical space in GART aperture
 * and map bo to GART aperture.
 */
int amdgpu_ttm_alloc_gart(struct ttm_buffer_object *bo)
{
	struct amdgpu_device *adev = amdgpu_ttm_adev(bo->bdev);
	struct ttm_operation_ctx ctx = { false, false };
	struct amdgpu_ttm_tt *gtt = (void *)bo->ttm;
	struct ttm_placement placement;
	struct ttm_place placements;
	struct ttm_resource *tmp;
	uint64_t addr, flags;
	int r;

	if (bo->resource->start != AMDGPU_BO_INVALID_OFFSET)
		return 0;

	addr = amdgpu_gmc_agp_addr(bo);
	if (addr != AMDGPU_BO_INVALID_OFFSET) {
		bo->resource->start = addr >> PAGE_SHIFT;
		return 0;
	}

	/* allocate GART space */
	placement.num_placement = 1;
	placement.placement = &placements;
	placement.num_busy_placement = 1;
	placement.busy_placement = &placements;
	placements.fpfn = 0;
	placements.lpfn = adev->gmc.gart_size >> PAGE_SHIFT;
	placements.mem_type = TTM_PL_TT;
	placements.flags = bo->resource->placement;

	r = ttm_bo_mem_space(bo, &placement, &tmp, &ctx);
	if (unlikely(r))
		return r;

	/* compute PTE flags for this buffer object */
	flags = amdgpu_ttm_tt_pte_flags(adev, bo->ttm, tmp);

	/* Bind pages */
	gtt->offset = (u64)tmp->start << PAGE_SHIFT;
	r = amdgpu_ttm_gart_bind(adev, bo, flags);
	if (unlikely(r)) {
		ttm_resource_free(bo, &tmp);
		return r;
	}

	amdgpu_gart_invalidate_tlb(adev);
	ttm_resource_free(bo, &bo->resource);
	ttm_bo_assign_mem(bo, tmp);

	return 0;
}

/*
 * amdgpu_ttm_recover_gart - Rebind GTT pages
 *
 * Called by amdgpu_gtt_mgr_recover() from amdgpu_device_reset() to
 * rebind GTT pages during a GPU reset.
 */
int amdgpu_ttm_recover_gart(struct ttm_buffer_object *tbo)
{
	struct amdgpu_device *adev = amdgpu_ttm_adev(tbo->bdev);
	uint64_t flags;
	int r;

	if (!tbo->ttm)
		return 0;

	flags = amdgpu_ttm_tt_pte_flags(adev, tbo->ttm, tbo->resource);
	r = amdgpu_ttm_gart_bind(adev, tbo, flags);

	return r;
}

/*
 * amdgpu_ttm_backend_unbind - Unbind GTT mapped pages
 *
 * Called by ttm_tt_unbind() on behalf of ttm_bo_move_ttm() and
 * ttm_tt_destroy().
 */
static void amdgpu_ttm_backend_unbind(struct ttm_device *bdev,
				      struct ttm_tt *ttm)
{
	struct amdgpu_device *adev = amdgpu_ttm_adev(bdev);
	struct amdgpu_ttm_tt *gtt = (void *)ttm;
	int r;

	/* if the pages have userptr pinning then clear that first */
	if (gtt->userptr) {
		amdgpu_ttm_tt_unpin_userptr(bdev, ttm);
	} else if (ttm->sg && gtt->gobj->import_attach) {
		struct dma_buf_attachment *attach;

		attach = gtt->gobj->import_attach;
		dma_buf_unmap_attachment(attach, ttm->sg, DMA_BIDIRECTIONAL);
		ttm->sg = NULL;
	}

	if (!gtt->bound)
		return;

	if (gtt->offset == AMDGPU_BO_INVALID_OFFSET)
		return;

	/* unbind shouldn't be done for GDS/GWS/OA in ttm_bo_clean_mm */
	r = amdgpu_gart_unbind(adev, gtt->offset, ttm->num_pages);
	if (r)
		DRM_ERROR("failed to unbind %u pages at 0x%08llX\n",
			  gtt->ttm.num_pages, gtt->offset);
	gtt->bound = false;
}

static void amdgpu_ttm_backend_destroy(struct ttm_device *bdev,
				       struct ttm_tt *ttm)
{
	struct amdgpu_ttm_tt *gtt = (void *)ttm;

	amdgpu_ttm_backend_unbind(bdev, ttm);
	ttm_tt_destroy_common(bdev, ttm);
	if (gtt->usertask)
		put_task_struct(gtt->usertask);

	ttm_tt_fini(&gtt->ttm);
	kfree(gtt);
}

/**
 * amdgpu_ttm_tt_create - Create a ttm_tt object for a given BO
 *
 * @bo: The buffer object to create a GTT ttm_tt object around
 * @page_flags: Page flags to be added to the ttm_tt object
 *
 * Called by ttm_tt_create().
 */
static struct ttm_tt *amdgpu_ttm_tt_create(struct ttm_buffer_object *bo,
					   uint32_t page_flags)
{
	struct amdgpu_bo *abo = ttm_to_amdgpu_bo(bo);
	struct amdgpu_ttm_tt *gtt;
	enum ttm_caching caching;

	gtt = kzalloc(sizeof(struct amdgpu_ttm_tt), GFP_KERNEL);
	if (gtt == NULL) {
		return NULL;
	}
	gtt->gobj = &bo->base;

	if (abo->flags & AMDGPU_GEM_CREATE_CPU_GTT_USWC)
		caching = ttm_write_combined;
	else
		caching = ttm_cached;

	/* allocate space for the uninitialized page entries */
	if (ttm_sg_tt_init(&gtt->ttm, bo, page_flags, caching)) {
		kfree(gtt);
		return NULL;
	}
	return &gtt->ttm;
}

/*
 * amdgpu_ttm_tt_populate - Map GTT pages visible to the device
 *
 * Map the pages of a ttm_tt object to an address space visible
 * to the underlying device.
 */
static int amdgpu_ttm_tt_populate(struct ttm_device *bdev,
				  struct ttm_tt *ttm,
				  struct ttm_operation_ctx *ctx)
{
	struct amdgpu_device *adev = amdgpu_ttm_adev(bdev);
	struct amdgpu_ttm_tt *gtt = (void *)ttm;

	/* user pages are bound by amdgpu_ttm_tt_pin_userptr() */
	if (gtt && gtt->userptr) {
		ttm->sg = kzalloc(sizeof(struct sg_table), GFP_KERNEL);
		if (!ttm->sg)
			return -ENOMEM;
		return 0;
	}

	if (ttm->page_flags & TTM_PAGE_FLAG_SG)
		return 0;

	return ttm_pool_alloc(&adev->mman.bdev.pool, ttm, ctx);
}

/*
 * amdgpu_ttm_tt_unpopulate - unmap GTT pages and unpopulate page arrays
 *
 * Unmaps pages of a ttm_tt object from the device address space and
 * unpopulates the page array backing it.
 */
static void amdgpu_ttm_tt_unpopulate(struct ttm_device *bdev,
				     struct ttm_tt *ttm)
{
	struct amdgpu_ttm_tt *gtt = (void *)ttm;
	struct amdgpu_device *adev;

	if (gtt && gtt->userptr) {
		amdgpu_ttm_tt_set_user_pages(ttm, NULL);
		kfree(ttm->sg);
		ttm->sg = NULL;
		return;
	}

	if (ttm->page_flags & TTM_PAGE_FLAG_SG)
		return;

	adev = amdgpu_ttm_adev(bdev);
	return ttm_pool_free(&adev->mman.bdev.pool, ttm);
}

/**
 * amdgpu_ttm_tt_set_userptr - Initialize userptr GTT ttm_tt for the current
 * task
 *
 * @bo: The ttm_buffer_object to bind this userptr to
 * @addr:  The address in the current tasks VM space to use
 * @flags: Requirements of userptr object.
 *
 * Called by amdgpu_gem_userptr_ioctl() to bind userptr pages
 * to current task
 */
int amdgpu_ttm_tt_set_userptr(struct ttm_buffer_object *bo,
			      uint64_t addr, uint32_t flags)
{
	struct amdgpu_ttm_tt *gtt;

	if (!bo->ttm) {
		/* TODO: We want a separate TTM object type for userptrs */
		bo->ttm = amdgpu_ttm_tt_create(bo, 0);
		if (bo->ttm == NULL)
			return -ENOMEM;
	}

	/* Set TTM_PAGE_FLAG_SG before populate but after create. */
	bo->ttm->page_flags |= TTM_PAGE_FLAG_SG;

	gtt = (void *)bo->ttm;
	gtt->userptr = addr;
	gtt->userflags = flags;

	if (gtt->usertask)
		put_task_struct(gtt->usertask);
	gtt->usertask = current->group_leader;
	get_task_struct(gtt->usertask);

	return 0;
}

/*
 * amdgpu_ttm_tt_get_usermm - Return memory manager for ttm_tt object
 */
struct mm_struct *amdgpu_ttm_tt_get_usermm(struct ttm_tt *ttm)
{
	struct amdgpu_ttm_tt *gtt = (void *)ttm;

	if (gtt == NULL)
		return NULL;

	if (gtt->usertask == NULL)
		return NULL;

	return gtt->usertask->mm;
}

/*
 * amdgpu_ttm_tt_affect_userptr - Determine if a ttm_tt object lays inside an
 * address range for the current task.
 *
 */
bool amdgpu_ttm_tt_affect_userptr(struct ttm_tt *ttm, unsigned long start,
				  unsigned long end)
{
	struct amdgpu_ttm_tt *gtt = (void *)ttm;
	unsigned long size;

	if (gtt == NULL || !gtt->userptr)
		return false;

	/* Return false if no part of the ttm_tt object lies within
	 * the range
	 */
	size = (unsigned long)gtt->ttm.num_pages * PAGE_SIZE;
	if (gtt->userptr > end || gtt->userptr + size <= start)
		return false;

	return true;
}

/*
 * amdgpu_ttm_tt_is_userptr - Have the pages backing by userptr?
 */
bool amdgpu_ttm_tt_is_userptr(struct ttm_tt *ttm)
{
	struct amdgpu_ttm_tt *gtt = (void *)ttm;

	if (gtt == NULL || !gtt->userptr)
		return false;

	return true;
}

/*
 * amdgpu_ttm_tt_is_readonly - Is the ttm_tt object read only?
 */
bool amdgpu_ttm_tt_is_readonly(struct ttm_tt *ttm)
{
	struct amdgpu_ttm_tt *gtt = (void *)ttm;

	if (gtt == NULL)
		return false;

	return !!(gtt->userflags & AMDGPU_GEM_USERPTR_READONLY);
}

/**
 * amdgpu_ttm_tt_pde_flags - Compute PDE flags for ttm_tt object
 *
 * @ttm: The ttm_tt object to compute the flags for
 * @mem: The memory registry backing this ttm_tt object
 *
 * Figure out the flags to use for a VM PDE (Page Directory Entry).
 */
uint64_t amdgpu_ttm_tt_pde_flags(struct ttm_tt *ttm, struct ttm_resource *mem)
{
	uint64_t flags = 0;

	if (mem && mem->mem_type != TTM_PL_SYSTEM)
		flags |= AMDGPU_PTE_VALID;

	if (mem && (mem->mem_type == TTM_PL_TT ||
		    mem->mem_type == AMDGPU_PL_PREEMPT)) {
		flags |= AMDGPU_PTE_SYSTEM;

		if (ttm->caching == ttm_cached)
			flags |= AMDGPU_PTE_SNOOPED;
	}

	if (mem && mem->mem_type == TTM_PL_VRAM &&
			mem->bus.caching == ttm_cached)
		flags |= AMDGPU_PTE_SNOOPED;

	return flags;
}

/**
 * amdgpu_ttm_tt_pte_flags - Compute PTE flags for ttm_tt object
 *
 * @adev: amdgpu_device pointer
 * @ttm: The ttm_tt object to compute the flags for
 * @mem: The memory registry backing this ttm_tt object
 *
 * Figure out the flags to use for a VM PTE (Page Table Entry).
 */
uint64_t amdgpu_ttm_tt_pte_flags(struct amdgpu_device *adev, struct ttm_tt *ttm,
				 struct ttm_resource *mem)
{
	uint64_t flags = amdgpu_ttm_tt_pde_flags(ttm, mem);

	flags |= adev->gart.gart_pte_flags;
	flags |= AMDGPU_PTE_READABLE;

	if (!amdgpu_ttm_tt_is_readonly(ttm))
		flags |= AMDGPU_PTE_WRITEABLE;

	return flags;
}

/*
 * amdgpu_ttm_bo_eviction_valuable - Check to see if we can evict a buffer
 * object.
 *
 * Return true if eviction is sensible. Called by ttm_mem_evict_first() on
 * behalf of ttm_bo_mem_force_space() which tries to evict buffer objects until
 * it can find space for a new object and by ttm_bo_force_list_clean() which is
 * used to clean out a memory space.
 */
static bool amdgpu_ttm_bo_eviction_valuable(struct ttm_buffer_object *bo,
					    const struct ttm_place *place)
{
	unsigned long num_pages = bo->resource->num_pages;
	struct amdgpu_res_cursor cursor;
	struct dma_resv_list *flist;
	struct dma_fence *f;
	int i;

	/* Swapout? */
	if (bo->resource->mem_type == TTM_PL_SYSTEM)
		return true;

	if (bo->type == ttm_bo_type_kernel &&
	    !amdgpu_vm_evictable(ttm_to_amdgpu_bo(bo)))
		return false;

	/* If bo is a KFD BO, check if the bo belongs to the current process.
	 * If true, then return false as any KFD process needs all its BOs to
	 * be resident to run successfully
	 */
	flist = dma_resv_shared_list(bo->base.resv);
	if (flist) {
		for (i = 0; i < flist->shared_count; ++i) {
			f = rcu_dereference_protected(flist->shared[i],
				dma_resv_held(bo->base.resv));
			if (amdkfd_fence_check_mm(f, current->mm))
				return false;
		}
	}

	switch (bo->resource->mem_type) {
	case AMDGPU_PL_PREEMPT:
		/* Preemptible BOs don't own system resources managed by the
		 * driver (pages, VRAM, GART space). They point to resources
		 * owned by someone else (e.g. pageable memory in user mode
		 * or a DMABuf). They are used in a preemptible context so we
		 * can guarantee no deadlocks and good QoS in case of MMU
		 * notifiers or DMABuf move notifiers from the resource owner.
		 */
		return false;
	case TTM_PL_TT:
		if (amdgpu_bo_is_amdgpu_bo(bo) &&
		    amdgpu_bo_encrypted(ttm_to_amdgpu_bo(bo)))
			return false;
		return true;

	case TTM_PL_VRAM:
		/* Check each drm MM node individually */
		amdgpu_res_first(bo->resource, 0, (u64)num_pages << PAGE_SHIFT,
				 &cursor);
		while (cursor.remaining) {
			if (place->fpfn < PFN_DOWN(cursor.start + cursor.size)
			    && !(place->lpfn &&
				 place->lpfn <= PFN_DOWN(cursor.start)))
				return true;

			amdgpu_res_next(&cursor, cursor.size);
		}
		return false;

	default:
		break;
	}

	return ttm_bo_eviction_valuable(bo, place);
}

/**
 * amdgpu_ttm_access_memory - Read or Write memory that backs a buffer object.
 *
 * @bo:  The buffer object to read/write
 * @offset:  Offset into buffer object
 * @buf:  Secondary buffer to write/read from
 * @len: Length in bytes of access
 * @write:  true if writing
 *
 * This is used to access VRAM that backs a buffer object via MMIO
 * access for debugging purposes.
 */
static int amdgpu_ttm_access_memory(struct ttm_buffer_object *bo,
				    unsigned long offset, void *buf, int len,
				    int write)
{
	struct amdgpu_bo *abo = ttm_to_amdgpu_bo(bo);
	struct amdgpu_device *adev = amdgpu_ttm_adev(abo->tbo.bdev);
	struct amdgpu_res_cursor cursor;
	unsigned long flags;
	uint32_t value = 0;
	int ret = 0;

	if (bo->resource->mem_type != TTM_PL_VRAM)
		return -EIO;

	amdgpu_res_first(bo->resource, offset, len, &cursor);
	while (cursor.remaining) {
		uint64_t aligned_pos = cursor.start & ~(uint64_t)3;
		uint64_t bytes = 4 - (cursor.start & 3);
		uint32_t shift = (cursor.start & 3) * 8;
		uint32_t mask = 0xffffffff << shift;

		if (cursor.size < bytes) {
			mask &= 0xffffffff >> (bytes - cursor.size) * 8;
			bytes = cursor.size;
		}

		if (mask != 0xffffffff) {
			spin_lock_irqsave(&adev->mmio_idx_lock, flags);
			WREG32_NO_KIQ(mmMM_INDEX, ((uint32_t)aligned_pos) | 0x80000000);
			WREG32_NO_KIQ(mmMM_INDEX_HI, aligned_pos >> 31);
			value = RREG32_NO_KIQ(mmMM_DATA);
			if (write) {
				value &= ~mask;
				value |= (*(uint32_t *)buf << shift) & mask;
				WREG32_NO_KIQ(mmMM_DATA, value);
			}
			spin_unlock_irqrestore(&adev->mmio_idx_lock, flags);
			if (!write) {
				value = (value & mask) >> shift;
				memcpy(buf, &value, bytes);
			}
		} else {
			bytes = cursor.size & ~0x3ULL;
			amdgpu_device_vram_access(adev, cursor.start,
						  (uint32_t *)buf, bytes,
						  write);
		}

		ret += bytes;
		buf = (uint8_t *)buf + bytes;
		amdgpu_res_next(&cursor, bytes);
	}

	return ret;
}

static void
amdgpu_bo_delete_mem_notify(struct ttm_buffer_object *bo)
{
	amdgpu_bo_move_notify(bo, false, NULL);
}

static struct ttm_device_funcs amdgpu_bo_driver = {
	.ttm_tt_create = &amdgpu_ttm_tt_create,
	.ttm_tt_populate = &amdgpu_ttm_tt_populate,
	.ttm_tt_unpopulate = &amdgpu_ttm_tt_unpopulate,
	.ttm_tt_destroy = &amdgpu_ttm_backend_destroy,
	.eviction_valuable = amdgpu_ttm_bo_eviction_valuable,
	.evict_flags = &amdgpu_evict_flags,
	.move = &amdgpu_bo_move,
	.delete_mem_notify = &amdgpu_bo_delete_mem_notify,
	.release_notify = &amdgpu_bo_release_notify,
	.io_mem_reserve = &amdgpu_ttm_io_mem_reserve,
	.io_mem_pfn = amdgpu_ttm_io_mem_pfn,
	.access_memory = &amdgpu_ttm_access_memory,
	.del_from_lru_notify = &amdgpu_vm_del_from_lru_notify
};

/*
 * Firmware Reservation functions
 */
/**
 * amdgpu_ttm_fw_reserve_vram_fini - free fw reserved vram
 *
 * @adev: amdgpu_device pointer
 *
 * free fw reserved vram if it has been reserved.
 */
static void amdgpu_ttm_fw_reserve_vram_fini(struct amdgpu_device *adev)
{
	amdgpu_bo_free_kernel(&adev->mman.fw_vram_usage_reserved_bo,
		NULL, &adev->mman.fw_vram_usage_va);
}

/**
 * amdgpu_ttm_fw_reserve_vram_init - create bo vram reservation from fw
 *
 * @adev: amdgpu_device pointer
 *
 * create bo vram reservation from fw.
 */
static int amdgpu_ttm_fw_reserve_vram_init(struct amdgpu_device *adev)
{
	uint64_t vram_size = adev->gmc.visible_vram_size;

	adev->mman.fw_vram_usage_va = NULL;
	adev->mman.fw_vram_usage_reserved_bo = NULL;

	if (adev->mman.fw_vram_usage_size == 0 ||
	    adev->mman.fw_vram_usage_size > vram_size)
		return 0;

	return amdgpu_bo_create_kernel_at(adev,
					  adev->mman.fw_vram_usage_start_offset,
					  adev->mman.fw_vram_usage_size,
					  AMDGPU_GEM_DOMAIN_VRAM,
					  &adev->mman.fw_vram_usage_reserved_bo,
					  &adev->mman.fw_vram_usage_va);
}

/*
 * Memoy training reservation functions
 */

/**
 * amdgpu_ttm_training_reserve_vram_fini - free memory training reserved vram
 *
 * @adev: amdgpu_device pointer
 *
 * free memory training reserved vram if it has been reserved.
 */
static int amdgpu_ttm_training_reserve_vram_fini(struct amdgpu_device *adev)
{
	struct psp_memory_training_context *ctx = &adev->psp.mem_train_ctx;

	ctx->init = PSP_MEM_TRAIN_NOT_SUPPORT;
	amdgpu_bo_free_kernel(&ctx->c2p_bo, NULL, NULL);
	ctx->c2p_bo = NULL;

	return 0;
}

static void amdgpu_ttm_training_data_block_init(struct amdgpu_device *adev)
{
	struct psp_memory_training_context *ctx = &adev->psp.mem_train_ctx;

	memset(ctx, 0, sizeof(*ctx));

	ctx->c2p_train_data_offset =
		ALIGN((adev->gmc.mc_vram_size - adev->mman.discovery_tmr_size - SZ_1M), SZ_1M);
	ctx->p2c_train_data_offset =
		(adev->gmc.mc_vram_size - GDDR6_MEM_TRAINING_OFFSET);
	ctx->train_data_size =
		GDDR6_MEM_TRAINING_DATA_SIZE_IN_BYTES;

	DRM_DEBUG("train_data_size:%llx,p2c_train_data_offset:%llx,c2p_train_data_offset:%llx.\n",
			ctx->train_data_size,
			ctx->p2c_train_data_offset,
			ctx->c2p_train_data_offset);
}

/*
 * reserve TMR memory at the top of VRAM which holds
 * IP Discovery data and is protected by PSP.
 */
static int amdgpu_ttm_reserve_tmr(struct amdgpu_device *adev)
{
	int ret;
	struct psp_memory_training_context *ctx = &adev->psp.mem_train_ctx;
	bool mem_train_support = false;

	if (!amdgpu_sriov_vf(adev)) {
		if (amdgpu_atomfirmware_mem_training_supported(adev))
			mem_train_support = true;
		else
			DRM_DEBUG("memory training does not support!\n");
	}

	/*
	 * Query reserved tmr size through atom firmwareinfo for Sienna_Cichlid and onwards for all
	 * the use cases (IP discovery/G6 memory training/profiling/diagnostic data.etc)
	 *
	 * Otherwise, fallback to legacy approach to check and reserve tmr block for ip
	 * discovery data and G6 memory training data respectively
	 */
	adev->mman.discovery_tmr_size =
		amdgpu_atomfirmware_get_fw_reserved_fb_size(adev);
	if (!adev->mman.discovery_tmr_size)
		adev->mman.discovery_tmr_size = DISCOVERY_TMR_OFFSET;

	if (mem_train_support) {
		/* reserve vram for mem train according to TMR location */
		amdgpu_ttm_training_data_block_init(adev);
		ret = amdgpu_bo_create_kernel_at(adev,
					 ctx->c2p_train_data_offset,
					 ctx->train_data_size,
					 AMDGPU_GEM_DOMAIN_VRAM,
					 &ctx->c2p_bo,
					 NULL);
		if (ret) {
			DRM_ERROR("alloc c2p_bo failed(%d)!\n", ret);
			amdgpu_ttm_training_reserve_vram_fini(adev);
			return ret;
		}
		ctx->init = PSP_MEM_TRAIN_RESERVE_SUCCESS;
	}

	ret = amdgpu_bo_create_kernel_at(adev,
				adev->gmc.real_vram_size - adev->mman.discovery_tmr_size,
				adev->mman.discovery_tmr_size,
				AMDGPU_GEM_DOMAIN_VRAM,
				&adev->mman.discovery_memory,
				NULL);
	if (ret) {
		DRM_ERROR("alloc tmr failed(%d)!\n", ret);
		amdgpu_bo_free_kernel(&adev->mman.discovery_memory, NULL, NULL);
		return ret;
	}

	return 0;
}

/*
 * amdgpu_ttm_init - Init the memory management (ttm) as well as various
 * gtt/vram related fields.
 *
 * This initializes all of the memory space pools that the TTM layer
 * will need such as the GTT space (system memory mapped to the device),
 * VRAM (on-board memory), and on-chip memories (GDS, GWS, OA) which
 * can be mapped per VMID.
 */
int amdgpu_ttm_init(struct amdgpu_device *adev)
{
	uint64_t gtt_size;
	int r;
	u64 vis_vram_limit;

	mutex_init(&adev->mman.gtt_window_lock);

	/* No others user of address space so set it to 0 */
	r = ttm_device_init(&adev->mman.bdev, &amdgpu_bo_driver, adev->dev,
			       adev_to_drm(adev)->anon_inode->i_mapping,
			       adev_to_drm(adev)->vma_offset_manager,
			       adev->need_swiotlb,
			       dma_addressing_limited(adev->dev));
	if (r) {
		DRM_ERROR("failed initializing buffer object driver(%d).\n", r);
		return r;
	}
	adev->mman.initialized = true;

	/* Initialize VRAM pool with all of VRAM divided into pages */
	r = amdgpu_vram_mgr_init(adev);
	if (r) {
		DRM_ERROR("Failed initializing VRAM heap.\n");
		return r;
	}

	/* Reduce size of CPU-visible VRAM if requested */
	vis_vram_limit = (u64)amdgpu_vis_vram_limit * 1024 * 1024;
	if (amdgpu_vis_vram_limit > 0 &&
	    vis_vram_limit <= adev->gmc.visible_vram_size)
		adev->gmc.visible_vram_size = vis_vram_limit;

	/* Change the size here instead of the init above so only lpfn is affected */
	amdgpu_ttm_set_buffer_funcs_status(adev, false);
#ifdef CONFIG_64BIT
#ifdef CONFIG_X86
	if (adev->gmc.xgmi.connected_to_cpu)
		adev->mman.aper_base_kaddr = ioremap_cache(adev->gmc.aper_base,
				adev->gmc.visible_vram_size);

	else
#endif
		adev->mman.aper_base_kaddr = ioremap_wc(adev->gmc.aper_base,
				adev->gmc.visible_vram_size);
#endif

	/*
	 *The reserved vram for firmware must be pinned to the specified
	 *place on the VRAM, so reserve it early.
	 */
	r = amdgpu_ttm_fw_reserve_vram_init(adev);
	if (r) {
		return r;
	}

	/*
	 * only NAVI10 and onwards ASIC support for IP discovery.
	 * If IP discovery enabled, a block of memory should be
	 * reserved for IP discovey.
	 */
	if (adev->mman.discovery_bin) {
		r = amdgpu_ttm_reserve_tmr(adev);
		if (r)
			return r;
	}

	/* allocate memory as required for VGA
	 * This is used for VGA emulation and pre-OS scanout buffers to
	 * avoid display artifacts while transitioning between pre-OS
	 * and driver.  */
	r = amdgpu_bo_create_kernel_at(adev, 0, adev->mman.stolen_vga_size,
				       AMDGPU_GEM_DOMAIN_VRAM,
				       &adev->mman.stolen_vga_memory,
				       NULL);
	if (r)
		return r;
	r = amdgpu_bo_create_kernel_at(adev, adev->mman.stolen_vga_size,
				       adev->mman.stolen_extended_size,
				       AMDGPU_GEM_DOMAIN_VRAM,
				       &adev->mman.stolen_extended_memory,
				       NULL);
	if (r)
		return r;
	r = amdgpu_bo_create_kernel_at(adev, adev->mman.stolen_reserved_offset,
				       adev->mman.stolen_reserved_size,
				       AMDGPU_GEM_DOMAIN_VRAM,
				       &adev->mman.stolen_reserved_memory,
				       NULL);
	if (r)
		return r;

	DRM_INFO("amdgpu: %uM of VRAM memory ready\n",
		 (unsigned) (adev->gmc.real_vram_size / (1024 * 1024)));

	/* Compute GTT size, either bsaed on 3/4th the size of RAM size
	 * or whatever the user passed on module init */
	if (amdgpu_gtt_size == -1) {
		struct sysinfo si;

		si_meminfo(&si);
		gtt_size = min(max((AMDGPU_DEFAULT_GTT_SIZE_MB << 20),
			       adev->gmc.mc_vram_size),
			       ((uint64_t)si.totalram * si.mem_unit * 3/4));
	}
	else
		gtt_size = (uint64_t)amdgpu_gtt_size << 20;

	/* Initialize GTT memory pool */
	r = amdgpu_gtt_mgr_init(adev, gtt_size);
	if (r) {
		DRM_ERROR("Failed initializing GTT heap.\n");
		return r;
	}
	DRM_INFO("amdgpu: %uM of GTT memory ready.\n",
		 (unsigned)(gtt_size / (1024 * 1024)));

	/* Initialize preemptible memory pool */
	r = amdgpu_preempt_mgr_init(adev);
	if (r) {
		DRM_ERROR("Failed initializing PREEMPT heap.\n");
		return r;
	}

	/* Initialize various on-chip memory pools */
	r = amdgpu_ttm_init_on_chip(adev, AMDGPU_PL_GDS, adev->gds.gds_size);
	if (r) {
		DRM_ERROR("Failed initializing GDS heap.\n");
		return r;
	}

	r = amdgpu_ttm_init_on_chip(adev, AMDGPU_PL_GWS, adev->gds.gws_size);
	if (r) {
		DRM_ERROR("Failed initializing gws heap.\n");
		return r;
	}

	r = amdgpu_ttm_init_on_chip(adev, AMDGPU_PL_OA, adev->gds.oa_size);
	if (r) {
		DRM_ERROR("Failed initializing oa heap.\n");
		return r;
	}

	return 0;
}

/*
 * amdgpu_ttm_fini - De-initialize the TTM memory pools
 */
void amdgpu_ttm_fini(struct amdgpu_device *adev)
{
	if (!adev->mman.initialized)
		return;

	amdgpu_ttm_training_reserve_vram_fini(adev);
	/* return the stolen vga memory back to VRAM */
	amdgpu_bo_free_kernel(&adev->mman.stolen_vga_memory, NULL, NULL);
	amdgpu_bo_free_kernel(&adev->mman.stolen_extended_memory, NULL, NULL);
	/* return the IP Discovery TMR memory back to VRAM */
	amdgpu_bo_free_kernel(&adev->mman.discovery_memory, NULL, NULL);
	if (adev->mman.stolen_reserved_size)
		amdgpu_bo_free_kernel(&adev->mman.stolen_reserved_memory,
				      NULL, NULL);
	amdgpu_ttm_fw_reserve_vram_fini(adev);

	amdgpu_vram_mgr_fini(adev);
	amdgpu_gtt_mgr_fini(adev);
	amdgpu_preempt_mgr_fini(adev);
	ttm_range_man_fini(&adev->mman.bdev, AMDGPU_PL_GDS);
	ttm_range_man_fini(&adev->mman.bdev, AMDGPU_PL_GWS);
	ttm_range_man_fini(&adev->mman.bdev, AMDGPU_PL_OA);
	ttm_device_fini(&adev->mman.bdev);
	adev->mman.initialized = false;
	DRM_INFO("amdgpu: ttm finalized\n");
}

/**
 * amdgpu_ttm_set_buffer_funcs_status - enable/disable use of buffer functions
 *
 * @adev: amdgpu_device pointer
 * @enable: true when we can use buffer functions.
 *
 * Enable/disable use of buffer functions during suspend/resume. This should
 * only be called at bootup or when userspace isn't running.
 */
void amdgpu_ttm_set_buffer_funcs_status(struct amdgpu_device *adev, bool enable)
{
	struct ttm_resource_manager *man = ttm_manager_type(&adev->mman.bdev, TTM_PL_VRAM);
	uint64_t size;
	int r;

	if (!adev->mman.initialized || amdgpu_in_reset(adev) ||
	    adev->mman.buffer_funcs_enabled == enable)
		return;

	if (enable) {
		struct amdgpu_ring *ring;
		struct drm_gpu_scheduler *sched;

		ring = adev->mman.buffer_funcs_ring;
		sched = &ring->sched;
		r = drm_sched_entity_init(&adev->mman.entity,
					  DRM_SCHED_PRIORITY_KERNEL, &sched,
					  1, NULL);
		if (r) {
			DRM_ERROR("Failed setting up TTM BO move entity (%d)\n",
				  r);
			return;
		}
	} else {
		drm_sched_entity_destroy(&adev->mman.entity);
		dma_fence_put(man->move);
		man->move = NULL;
	}

	/* this just adjusts TTM size idea, which sets lpfn to the correct value */
	if (enable)
		size = adev->gmc.real_vram_size;
	else
		size = adev->gmc.visible_vram_size;
	man->size = size >> PAGE_SHIFT;
	adev->mman.buffer_funcs_enabled = enable;
}

int amdgpu_copy_buffer(struct amdgpu_ring *ring, uint64_t src_offset,
		       uint64_t dst_offset, uint32_t byte_count,
		       struct dma_resv *resv,
		       struct dma_fence **fence, bool direct_submit,
		       bool vm_needs_flush, bool tmz)
{
	enum amdgpu_ib_pool_type pool = direct_submit ? AMDGPU_IB_POOL_DIRECT :
		AMDGPU_IB_POOL_DELAYED;
	struct amdgpu_device *adev = ring->adev;
	struct amdgpu_job *job;

	uint32_t max_bytes;
	unsigned num_loops, num_dw;
	unsigned i;
	int r;

	if (direct_submit && !ring->sched.ready) {
		DRM_ERROR("Trying to move memory with ring turned off.\n");
		return -EINVAL;
	}

	max_bytes = adev->mman.buffer_funcs->copy_max_bytes;
	num_loops = DIV_ROUND_UP(byte_count, max_bytes);
	num_dw = ALIGN(num_loops * adev->mman.buffer_funcs->copy_num_dw, 8);

	r = amdgpu_job_alloc_with_ib(adev, num_dw * 4, pool, &job);
	if (r)
		return r;

	if (vm_needs_flush) {
		job->vm_pd_addr = amdgpu_gmc_pd_addr(adev->gmc.pdb0_bo ?
					adev->gmc.pdb0_bo : adev->gart.bo);
		job->vm_needs_flush = true;
	}
	if (resv) {
		r = amdgpu_sync_resv(adev, &job->sync, resv,
				     AMDGPU_SYNC_ALWAYS,
				     AMDGPU_FENCE_OWNER_UNDEFINED);
		if (r) {
			DRM_ERROR("sync failed (%d).\n", r);
			goto error_free;
		}
	}

	for (i = 0; i < num_loops; i++) {
		uint32_t cur_size_in_bytes = min(byte_count, max_bytes);

		amdgpu_emit_copy_buffer(adev, &job->ibs[0], src_offset,
					dst_offset, cur_size_in_bytes, tmz);

		src_offset += cur_size_in_bytes;
		dst_offset += cur_size_in_bytes;
		byte_count -= cur_size_in_bytes;
	}

	amdgpu_ring_pad_ib(ring, &job->ibs[0]);
	WARN_ON(job->ibs[0].length_dw > num_dw);
	if (direct_submit)
		r = amdgpu_job_submit_direct(job, ring, fence);
	else
		r = amdgpu_job_submit(job, &adev->mman.entity,
				      AMDGPU_FENCE_OWNER_UNDEFINED, fence);
	if (r)
		goto error_free;

	return r;

error_free:
	amdgpu_job_free(job);
	DRM_ERROR("Error scheduling IBs (%d)\n", r);
	return r;
}

int amdgpu_fill_buffer(struct amdgpu_bo *bo,
		       uint32_t src_data,
		       struct dma_resv *resv,
		       struct dma_fence **fence)
{
	struct amdgpu_device *adev = amdgpu_ttm_adev(bo->tbo.bdev);
	uint32_t max_bytes = adev->mman.buffer_funcs->fill_max_bytes;
	struct amdgpu_ring *ring = adev->mman.buffer_funcs_ring;

	struct amdgpu_res_cursor cursor;
	unsigned int num_loops, num_dw;
	uint64_t num_bytes;

	struct amdgpu_job *job;
	int r;

	if (!adev->mman.buffer_funcs_enabled) {
		DRM_ERROR("Trying to clear memory with ring turned off.\n");
		return -EINVAL;
	}

	if (bo->tbo.resource->mem_type == AMDGPU_PL_PREEMPT) {
		DRM_ERROR("Trying to clear preemptible memory.\n");
		return -EINVAL;
	}

	if (bo->tbo.resource->mem_type == TTM_PL_TT) {
		r = amdgpu_ttm_alloc_gart(&bo->tbo);
		if (r)
			return r;
	}

	num_bytes = bo->tbo.resource->num_pages << PAGE_SHIFT;
	num_loops = 0;

	amdgpu_res_first(bo->tbo.resource, 0, num_bytes, &cursor);
	while (cursor.remaining) {
		num_loops += DIV_ROUND_UP_ULL(cursor.size, max_bytes);
		amdgpu_res_next(&cursor, cursor.size);
	}
	num_dw = num_loops * adev->mman.buffer_funcs->fill_num_dw;

	/* for IB padding */
	num_dw += 64;

	r = amdgpu_job_alloc_with_ib(adev, num_dw * 4, AMDGPU_IB_POOL_DELAYED,
				     &job);
	if (r)
		return r;

	if (resv) {
		r = amdgpu_sync_resv(adev, &job->sync, resv,
				     AMDGPU_SYNC_ALWAYS,
				     AMDGPU_FENCE_OWNER_UNDEFINED);
		if (r) {
			DRM_ERROR("sync failed (%d).\n", r);
			goto error_free;
		}
	}

	amdgpu_res_first(bo->tbo.resource, 0, num_bytes, &cursor);
	while (cursor.remaining) {
		uint32_t cur_size = min_t(uint64_t, cursor.size, max_bytes);
		uint64_t dst_addr = cursor.start;

		dst_addr += amdgpu_ttm_domain_start(adev,
						    bo->tbo.resource->mem_type);
		amdgpu_emit_fill_buffer(adev, &job->ibs[0], src_data, dst_addr,
					cur_size);

		amdgpu_res_next(&cursor, cur_size);
	}

	amdgpu_ring_pad_ib(ring, &job->ibs[0]);
	WARN_ON(job->ibs[0].length_dw > num_dw);
	r = amdgpu_job_submit(job, &adev->mman.entity,
			      AMDGPU_FENCE_OWNER_UNDEFINED, fence);
	if (r)
		goto error_free;

	return 0;

error_free:
	amdgpu_job_free(job);
	return r;
}

#if defined(CONFIG_DEBUG_FS)

static int amdgpu_mm_vram_table_show(struct seq_file *m, void *unused)
{
	struct amdgpu_device *adev = (struct amdgpu_device *)m->private;
	struct ttm_resource_manager *man = ttm_manager_type(&adev->mman.bdev,
							    TTM_PL_VRAM);
	struct drm_printer p = drm_seq_file_printer(m);

	man->func->debug(man, &p);
	return 0;
}

static int amdgpu_ttm_page_pool_show(struct seq_file *m, void *unused)
{
	struct amdgpu_device *adev = (struct amdgpu_device *)m->private;

	return ttm_pool_debugfs(&adev->mman.bdev.pool, m);
}

static int amdgpu_mm_tt_table_show(struct seq_file *m, void *unused)
{
	struct amdgpu_device *adev = (struct amdgpu_device *)m->private;
	struct ttm_resource_manager *man = ttm_manager_type(&adev->mman.bdev,
							    TTM_PL_TT);
	struct drm_printer p = drm_seq_file_printer(m);

	man->func->debug(man, &p);
	return 0;
}

static int amdgpu_mm_gds_table_show(struct seq_file *m, void *unused)
{
	struct amdgpu_device *adev = (struct amdgpu_device *)m->private;
	struct ttm_resource_manager *man = ttm_manager_type(&adev->mman.bdev,
							    AMDGPU_PL_GDS);
	struct drm_printer p = drm_seq_file_printer(m);

	man->func->debug(man, &p);
	return 0;
}

static int amdgpu_mm_gws_table_show(struct seq_file *m, void *unused)
{
	struct amdgpu_device *adev = (struct amdgpu_device *)m->private;
	struct ttm_resource_manager *man = ttm_manager_type(&adev->mman.bdev,
							    AMDGPU_PL_GWS);
	struct drm_printer p = drm_seq_file_printer(m);

	man->func->debug(man, &p);
	return 0;
}

static int amdgpu_mm_oa_table_show(struct seq_file *m, void *unused)
{
	struct amdgpu_device *adev = (struct amdgpu_device *)m->private;
	struct ttm_resource_manager *man = ttm_manager_type(&adev->mman.bdev,
							    AMDGPU_PL_OA);
	struct drm_printer p = drm_seq_file_printer(m);

	man->func->debug(man, &p);
	return 0;
}

DEFINE_SHOW_ATTRIBUTE(amdgpu_mm_vram_table);
DEFINE_SHOW_ATTRIBUTE(amdgpu_mm_tt_table);
DEFINE_SHOW_ATTRIBUTE(amdgpu_mm_gds_table);
DEFINE_SHOW_ATTRIBUTE(amdgpu_mm_gws_table);
DEFINE_SHOW_ATTRIBUTE(amdgpu_mm_oa_table);
DEFINE_SHOW_ATTRIBUTE(amdgpu_ttm_page_pool);

/*
 * amdgpu_ttm_vram_read - Linear read access to VRAM
 *
 * Accesses VRAM via MMIO for debugging purposes.
 */
static ssize_t amdgpu_ttm_vram_read(struct file *f, char __user *buf,
				    size_t size, loff_t *pos)
{
	struct amdgpu_device *adev = file_inode(f)->i_private;
	ssize_t result = 0;

	if (size & 0x3 || *pos & 0x3)
		return -EINVAL;

	if (*pos >= adev->gmc.mc_vram_size)
		return -ENXIO;

	size = min(size, (size_t)(adev->gmc.mc_vram_size - *pos));
	while (size) {
		size_t bytes = min(size, AMDGPU_TTM_VRAM_MAX_DW_READ * 4);
		uint32_t value[AMDGPU_TTM_VRAM_MAX_DW_READ];

		amdgpu_device_vram_access(adev, *pos, value, bytes, false);
		if (copy_to_user(buf, value, bytes))
			return -EFAULT;

		result += bytes;
		buf += bytes;
		*pos += bytes;
		size -= bytes;
	}

	return result;
}

/*
 * amdgpu_ttm_vram_write - Linear write access to VRAM
 *
 * Accesses VRAM via MMIO for debugging purposes.
 */
static ssize_t amdgpu_ttm_vram_write(struct file *f, const char __user *buf,
				    size_t size, loff_t *pos)
{
	struct amdgpu_device *adev = file_inode(f)->i_private;
	ssize_t result = 0;
	int r;

	if (size & 0x3 || *pos & 0x3)
		return -EINVAL;

	if (*pos >= adev->gmc.mc_vram_size)
		return -ENXIO;

	while (size) {
		unsigned long flags;
		uint32_t value;

		if (*pos >= adev->gmc.mc_vram_size)
			return result;

		r = get_user(value, (uint32_t *)buf);
		if (r)
			return r;

		spin_lock_irqsave(&adev->mmio_idx_lock, flags);
		WREG32_NO_KIQ(mmMM_INDEX, ((uint32_t)*pos) | 0x80000000);
		WREG32_NO_KIQ(mmMM_INDEX_HI, *pos >> 31);
		WREG32_NO_KIQ(mmMM_DATA, value);
		spin_unlock_irqrestore(&adev->mmio_idx_lock, flags);

		result += 4;
		buf += 4;
		*pos += 4;
		size -= 4;
	}

	return result;
}

static const struct file_operations amdgpu_ttm_vram_fops = {
	.owner = THIS_MODULE,
	.read = amdgpu_ttm_vram_read,
	.write = amdgpu_ttm_vram_write,
	.llseek = default_llseek,
};

/*
 * amdgpu_iomem_read - Virtual read access to GPU mapped memory
 *
 * This function is used to read memory that has been mapped to the
 * GPU and the known addresses are not physical addresses but instead
 * bus addresses (e.g., what you'd put in an IB or ring buffer).
 */
static ssize_t amdgpu_iomem_read(struct file *f, char __user *buf,
				 size_t size, loff_t *pos)
{
	struct amdgpu_device *adev = file_inode(f)->i_private;
	struct iommu_domain *dom;
	ssize_t result = 0;
	int r;

	/* retrieve the IOMMU domain if any for this device */
	dom = iommu_get_domain_for_dev(adev->dev);

	while (size) {
		phys_addr_t addr = *pos & PAGE_MASK;
		loff_t off = *pos & ~PAGE_MASK;
		size_t bytes = PAGE_SIZE - off;
		unsigned long pfn;
		struct page *p;
		void *ptr;

		bytes = bytes < size ? bytes : size;

		/* Translate the bus address to a physical address.  If
		 * the domain is NULL it means there is no IOMMU active
		 * and the address translation is the identity
		 */
		addr = dom ? iommu_iova_to_phys(dom, addr) : addr;

		pfn = addr >> PAGE_SHIFT;
		if (!pfn_valid(pfn))
			return -EPERM;

		p = pfn_to_page(pfn);
		if (p->mapping != adev->mman.bdev.dev_mapping)
			return -EPERM;

		ptr = kmap(p);
		r = copy_to_user(buf, ptr + off, bytes);
		kunmap(p);
		if (r)
			return -EFAULT;

		size -= bytes;
		*pos += bytes;
		result += bytes;
	}

	return result;
}

/*
 * amdgpu_iomem_write - Virtual write access to GPU mapped memory
 *
 * This function is used to write memory that has been mapped to the
 * GPU and the known addresses are not physical addresses but instead
 * bus addresses (e.g., what you'd put in an IB or ring buffer).
 */
static ssize_t amdgpu_iomem_write(struct file *f, const char __user *buf,
				 size_t size, loff_t *pos)
{
	struct amdgpu_device *adev = file_inode(f)->i_private;
	struct iommu_domain *dom;
	ssize_t result = 0;
	int r;

	dom = iommu_get_domain_for_dev(adev->dev);

	while (size) {
		phys_addr_t addr = *pos & PAGE_MASK;
		loff_t off = *pos & ~PAGE_MASK;
		size_t bytes = PAGE_SIZE - off;
		unsigned long pfn;
		struct page *p;
		void *ptr;

		bytes = bytes < size ? bytes : size;

		addr = dom ? iommu_iova_to_phys(dom, addr) : addr;

		pfn = addr >> PAGE_SHIFT;
		if (!pfn_valid(pfn))
			return -EPERM;

		p = pfn_to_page(pfn);
		if (p->mapping != adev->mman.bdev.dev_mapping)
			return -EPERM;

		ptr = kmap(p);
		r = copy_from_user(ptr + off, buf, bytes);
		kunmap(p);
		if (r)
			return -EFAULT;

		size -= bytes;
		*pos += bytes;
		result += bytes;
	}

	return result;
}

static const struct file_operations amdgpu_ttm_iomem_fops = {
	.owner = THIS_MODULE,
	.read = amdgpu_iomem_read,
	.write = amdgpu_iomem_write,
	.llseek = default_llseek
};

#endif

void amdgpu_ttm_debugfs_init(struct amdgpu_device *adev)
{
#if defined(CONFIG_DEBUG_FS)
	struct drm_minor *minor = adev_to_drm(adev)->primary;
	struct dentry *root = minor->debugfs_root;

	debugfs_create_file_size("amdgpu_vram", 0444, root, adev,
				 &amdgpu_ttm_vram_fops, adev->gmc.mc_vram_size);
	debugfs_create_file("amdgpu_iomem", 0444, root, adev,
			    &amdgpu_ttm_iomem_fops);
	debugfs_create_file("amdgpu_vram_mm", 0444, root, adev,
			    &amdgpu_mm_vram_table_fops);
	debugfs_create_file("amdgpu_gtt_mm", 0444, root, adev,
			    &amdgpu_mm_tt_table_fops);
	debugfs_create_file("amdgpu_gds_mm", 0444, root, adev,
			    &amdgpu_mm_gds_table_fops);
	debugfs_create_file("amdgpu_gws_mm", 0444, root, adev,
			    &amdgpu_mm_gws_table_fops);
	debugfs_create_file("amdgpu_oa_mm", 0444, root, adev,
			    &amdgpu_mm_oa_table_fops);
	debugfs_create_file("ttm_page_pool", 0444, root, adev,
			    &amdgpu_ttm_page_pool_fops);
#endif
}<|MERGE_RESOLUTION|>--- conflicted
+++ resolved
@@ -691,14 +691,9 @@
 	readonly = amdgpu_ttm_tt_is_readonly(ttm);
 	r = amdgpu_hmm_range_get_pages(&bo->notifier, mm, pages, start,
 				       ttm->num_pages, &gtt->range, readonly,
-<<<<<<< HEAD
-				       true);
+				       true, NULL);
 out_unlock:
 	mmap_read_unlock(mm);
-=======
-				       false, NULL);
-out_putmm:
->>>>>>> 21c355b0
 	mmput(mm);
 
 	return r;
