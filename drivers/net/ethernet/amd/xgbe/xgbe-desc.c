--- conflicted
+++ resolved
@@ -450,7 +450,6 @@
 		rdata->skb = NULL;
 	}
 
-<<<<<<< HEAD
 	if (rdata->rx.hdr.pa.pages)
 		put_page(rdata->rx.hdr.pa.pages);
 
@@ -474,11 +473,6 @@
 	memset(&rdata->tx, 0, sizeof(rdata->tx));
 	memset(&rdata->rx, 0, sizeof(rdata->rx));
 
-	rdata->interrupt = 0;
-=======
-	rdata->tso_header = 0;
-	rdata->len = 0;
->>>>>>> 69204cf7
 	rdata->mapped_as_page = 0;
 
 	if (rdata->state_saved) {
