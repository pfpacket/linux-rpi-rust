// SPDX-License-Identifier: GPL-2.0
/*
 * linux/mm/compaction.c
 *
 * Memory compaction for the reduction of external fragmentation. Note that
 * this heavily depends upon page migration to do all the real heavy
 * lifting
 *
 * Copyright IBM Corp. 2007-2010 Mel Gorman <mel@csn.ul.ie>
 */
#include <linux/cpu.h>
#include <linux/swap.h>
#include <linux/migrate.h>
#include <linux/compaction.h>
#include <linux/mm_inline.h>
#include <linux/sched/signal.h>
#include <linux/backing-dev.h>
#include <linux/sysctl.h>
#include <linux/sysfs.h>
#include <linux/page-isolation.h>
#include <linux/kasan.h>
#include <linux/kthread.h>
#include <linux/freezer.h>
#include <linux/page_owner.h>
#include <linux/psi.h>
#include "internal.h"

#ifdef CONFIG_COMPACTION
static inline void count_compact_event(enum vm_event_item item)
{
	count_vm_event(item);
}

static inline void count_compact_events(enum vm_event_item item, long delta)
{
	count_vm_events(item, delta);
}
#else
#define count_compact_event(item) do { } while (0)
#define count_compact_events(item, delta) do { } while (0)
#endif

#if defined CONFIG_COMPACTION || defined CONFIG_CMA

#define CREATE_TRACE_POINTS
#include <trace/events/compaction.h>

#define block_start_pfn(pfn, order)	round_down(pfn, 1UL << (order))
#define block_end_pfn(pfn, order)	ALIGN((pfn) + 1, 1UL << (order))
#define pageblock_start_pfn(pfn)	block_start_pfn(pfn, pageblock_order)
#define pageblock_end_pfn(pfn)		block_end_pfn(pfn, pageblock_order)

/*
 * Fragmentation score check interval for proactive compaction purposes.
 */
static const unsigned int HPAGE_FRAG_CHECK_INTERVAL_MSEC = 500;

/*
 * Page order with-respect-to which proactive compaction
 * calculates external fragmentation, which is used as
 * the "fragmentation score" of a node/zone.
 */
#if defined CONFIG_TRANSPARENT_HUGEPAGE
#define COMPACTION_HPAGE_ORDER	HPAGE_PMD_ORDER
#elif defined CONFIG_HUGETLBFS
#define COMPACTION_HPAGE_ORDER	HUGETLB_PAGE_ORDER
#else
#define COMPACTION_HPAGE_ORDER	(PMD_SHIFT - PAGE_SHIFT)
#endif

static unsigned long release_freepages(struct list_head *freelist)
{
	struct page *page, *next;
	unsigned long high_pfn = 0;

	list_for_each_entry_safe(page, next, freelist, lru) {
		unsigned long pfn = page_to_pfn(page);
		list_del(&page->lru);
		__free_page(page);
		if (pfn > high_pfn)
			high_pfn = pfn;
	}

	return high_pfn;
}

static void split_map_pages(struct list_head *list)
{
	unsigned int i, order, nr_pages;
	struct page *page, *next;
	LIST_HEAD(tmp_list);

	list_for_each_entry_safe(page, next, list, lru) {
		list_del(&page->lru);

		order = page_private(page);
		nr_pages = 1 << order;

		post_alloc_hook(page, order, __GFP_MOVABLE);
		if (order)
			split_page(page, order);

		for (i = 0; i < nr_pages; i++) {
			list_add(&page->lru, &tmp_list);
			page++;
		}
	}

	list_splice(&tmp_list, list);
}

#ifdef CONFIG_COMPACTION

int PageMovable(struct page *page)
{
	struct address_space *mapping;

	VM_BUG_ON_PAGE(!PageLocked(page), page);
	if (!__PageMovable(page))
		return 0;

	mapping = page_mapping(page);
	if (mapping && mapping->a_ops && mapping->a_ops->isolate_page)
		return 1;

	return 0;
}
EXPORT_SYMBOL(PageMovable);

void __SetPageMovable(struct page *page, struct address_space *mapping)
{
	VM_BUG_ON_PAGE(!PageLocked(page), page);
	VM_BUG_ON_PAGE((unsigned long)mapping & PAGE_MAPPING_MOVABLE, page);
	page->mapping = (void *)((unsigned long)mapping | PAGE_MAPPING_MOVABLE);
}
EXPORT_SYMBOL(__SetPageMovable);

void __ClearPageMovable(struct page *page)
{
	VM_BUG_ON_PAGE(!PageMovable(page), page);
	/*
	 * Clear registered address_space val with keeping PAGE_MAPPING_MOVABLE
	 * flag so that VM can catch up released page by driver after isolation.
	 * With it, VM migration doesn't try to put it back.
	 */
	page->mapping = (void *)((unsigned long)page->mapping &
				PAGE_MAPPING_MOVABLE);
}
EXPORT_SYMBOL(__ClearPageMovable);

/* Do not skip compaction more than 64 times */
#define COMPACT_MAX_DEFER_SHIFT 6

/*
 * Compaction is deferred when compaction fails to result in a page
 * allocation success. 1 << compact_defer_shift, compactions are skipped up
 * to a limit of 1 << COMPACT_MAX_DEFER_SHIFT
 */
static void defer_compaction(struct zone *zone, int order)
{
	zone->compact_considered = 0;
	zone->compact_defer_shift++;

	if (order < zone->compact_order_failed)
		zone->compact_order_failed = order;

	if (zone->compact_defer_shift > COMPACT_MAX_DEFER_SHIFT)
		zone->compact_defer_shift = COMPACT_MAX_DEFER_SHIFT;

	trace_mm_compaction_defer_compaction(zone, order);
}

/* Returns true if compaction should be skipped this time */
static bool compaction_deferred(struct zone *zone, int order)
{
	unsigned long defer_limit = 1UL << zone->compact_defer_shift;

	if (order < zone->compact_order_failed)
		return false;

	/* Avoid possible overflow */
	if (++zone->compact_considered >= defer_limit) {
		zone->compact_considered = defer_limit;
		return false;
	}

	trace_mm_compaction_deferred(zone, order);

	return true;
}

/*
 * Update defer tracking counters after successful compaction of given order,
 * which means an allocation either succeeded (alloc_success == true) or is
 * expected to succeed.
 */
void compaction_defer_reset(struct zone *zone, int order,
		bool alloc_success)
{
	if (alloc_success) {
		zone->compact_considered = 0;
		zone->compact_defer_shift = 0;
	}
	if (order >= zone->compact_order_failed)
		zone->compact_order_failed = order + 1;

	trace_mm_compaction_defer_reset(zone, order);
}

/* Returns true if restarting compaction after many failures */
static bool compaction_restarting(struct zone *zone, int order)
{
	if (order < zone->compact_order_failed)
		return false;

	return zone->compact_defer_shift == COMPACT_MAX_DEFER_SHIFT &&
		zone->compact_considered >= 1UL << zone->compact_defer_shift;
}

/* Returns true if the pageblock should be scanned for pages to isolate. */
static inline bool isolation_suitable(struct compact_control *cc,
					struct page *page)
{
	if (cc->ignore_skip_hint)
		return true;

	return !get_pageblock_skip(page);
}

static void reset_cached_positions(struct zone *zone)
{
	zone->compact_cached_migrate_pfn[0] = zone->zone_start_pfn;
	zone->compact_cached_migrate_pfn[1] = zone->zone_start_pfn;
	zone->compact_cached_free_pfn =
				pageblock_start_pfn(zone_end_pfn(zone) - 1);
}

/*
 * Compound pages of >= pageblock_order should consistently be skipped until
 * released. It is always pointless to compact pages of such order (if they are
 * migratable), and the pageblocks they occupy cannot contain any free pages.
 */
static bool pageblock_skip_persistent(struct page *page)
{
	if (!PageCompound(page))
		return false;

	page = compound_head(page);

	if (compound_order(page) >= pageblock_order)
		return true;

	return false;
}

static bool
__reset_isolation_pfn(struct zone *zone, unsigned long pfn, bool check_source,
							bool check_target)
{
	struct page *page = pfn_to_online_page(pfn);
	struct page *block_page;
	struct page *end_page;
	unsigned long block_pfn;

	if (!page)
		return false;
	if (zone != page_zone(page))
		return false;
	if (pageblock_skip_persistent(page))
		return false;

	/*
	 * If skip is already cleared do no further checking once the
	 * restart points have been set.
	 */
	if (check_source && check_target && !get_pageblock_skip(page))
		return true;

	/*
	 * If clearing skip for the target scanner, do not select a
	 * non-movable pageblock as the starting point.
	 */
	if (!check_source && check_target &&
	    get_pageblock_migratetype(page) != MIGRATE_MOVABLE)
		return false;

	/* Ensure the start of the pageblock or zone is online and valid */
	block_pfn = pageblock_start_pfn(pfn);
	block_pfn = max(block_pfn, zone->zone_start_pfn);
	block_page = pfn_to_online_page(block_pfn);
	if (block_page) {
		page = block_page;
		pfn = block_pfn;
	}

	/* Ensure the end of the pageblock or zone is online and valid */
	block_pfn = pageblock_end_pfn(pfn) - 1;
	block_pfn = min(block_pfn, zone_end_pfn(zone) - 1);
	end_page = pfn_to_online_page(block_pfn);
	if (!end_page)
		return false;

	/*
	 * Only clear the hint if a sample indicates there is either a
	 * free page or an LRU page in the block. One or other condition
	 * is necessary for the block to be a migration source/target.
	 */
	do {
		if (check_source && PageLRU(page)) {
			clear_pageblock_skip(page);
			return true;
		}

		if (check_target && PageBuddy(page)) {
			clear_pageblock_skip(page);
			return true;
		}

		page += (1 << PAGE_ALLOC_COSTLY_ORDER);
		pfn += (1 << PAGE_ALLOC_COSTLY_ORDER);
	} while (page <= end_page);

	return false;
}

/*
 * This function is called to clear all cached information on pageblocks that
 * should be skipped for page isolation when the migrate and free page scanner
 * meet.
 */
static void __reset_isolation_suitable(struct zone *zone)
{
	unsigned long migrate_pfn = zone->zone_start_pfn;
	unsigned long free_pfn = zone_end_pfn(zone) - 1;
	unsigned long reset_migrate = free_pfn;
	unsigned long reset_free = migrate_pfn;
	bool source_set = false;
	bool free_set = false;

	if (!zone->compact_blockskip_flush)
		return;

	zone->compact_blockskip_flush = false;

	/*
	 * Walk the zone and update pageblock skip information. Source looks
	 * for PageLRU while target looks for PageBuddy. When the scanner
	 * is found, both PageBuddy and PageLRU are checked as the pageblock
	 * is suitable as both source and target.
	 */
	for (; migrate_pfn < free_pfn; migrate_pfn += pageblock_nr_pages,
					free_pfn -= pageblock_nr_pages) {
		cond_resched();

		/* Update the migrate PFN */
		if (__reset_isolation_pfn(zone, migrate_pfn, true, source_set) &&
		    migrate_pfn < reset_migrate) {
			source_set = true;
			reset_migrate = migrate_pfn;
			zone->compact_init_migrate_pfn = reset_migrate;
			zone->compact_cached_migrate_pfn[0] = reset_migrate;
			zone->compact_cached_migrate_pfn[1] = reset_migrate;
		}

		/* Update the free PFN */
		if (__reset_isolation_pfn(zone, free_pfn, free_set, true) &&
		    free_pfn > reset_free) {
			free_set = true;
			reset_free = free_pfn;
			zone->compact_init_free_pfn = reset_free;
			zone->compact_cached_free_pfn = reset_free;
		}
	}

	/* Leave no distance if no suitable block was reset */
	if (reset_migrate >= reset_free) {
		zone->compact_cached_migrate_pfn[0] = migrate_pfn;
		zone->compact_cached_migrate_pfn[1] = migrate_pfn;
		zone->compact_cached_free_pfn = free_pfn;
	}
}

void reset_isolation_suitable(pg_data_t *pgdat)
{
	int zoneid;

	for (zoneid = 0; zoneid < MAX_NR_ZONES; zoneid++) {
		struct zone *zone = &pgdat->node_zones[zoneid];
		if (!populated_zone(zone))
			continue;

		/* Only flush if a full compaction finished recently */
		if (zone->compact_blockskip_flush)
			__reset_isolation_suitable(zone);
	}
}

/*
 * Sets the pageblock skip bit if it was clear. Note that this is a hint as
 * locks are not required for read/writers. Returns true if it was already set.
 */
static bool test_and_set_skip(struct compact_control *cc, struct page *page,
							unsigned long pfn)
{
	bool skip;

	/* Do no update if skip hint is being ignored */
	if (cc->ignore_skip_hint)
		return false;

	if (!IS_ALIGNED(pfn, pageblock_nr_pages))
		return false;

	skip = get_pageblock_skip(page);
	if (!skip && !cc->no_set_skip_hint)
		set_pageblock_skip(page);

	return skip;
}

static void update_cached_migrate(struct compact_control *cc, unsigned long pfn)
{
	struct zone *zone = cc->zone;

	pfn = pageblock_end_pfn(pfn);

	/* Set for isolation rather than compaction */
	if (cc->no_set_skip_hint)
		return;

	if (pfn > zone->compact_cached_migrate_pfn[0])
		zone->compact_cached_migrate_pfn[0] = pfn;
	if (cc->mode != MIGRATE_ASYNC &&
	    pfn > zone->compact_cached_migrate_pfn[1])
		zone->compact_cached_migrate_pfn[1] = pfn;
}

/*
 * If no pages were isolated then mark this pageblock to be skipped in the
 * future. The information is later cleared by __reset_isolation_suitable().
 */
static void update_pageblock_skip(struct compact_control *cc,
			struct page *page, unsigned long pfn)
{
	struct zone *zone = cc->zone;

	if (cc->no_set_skip_hint)
		return;

	if (!page)
		return;

	set_pageblock_skip(page);

	/* Update where async and sync compaction should restart */
	if (pfn < zone->compact_cached_free_pfn)
		zone->compact_cached_free_pfn = pfn;
}
#else
static inline bool isolation_suitable(struct compact_control *cc,
					struct page *page)
{
	return true;
}

static inline bool pageblock_skip_persistent(struct page *page)
{
	return false;
}

static inline void update_pageblock_skip(struct compact_control *cc,
			struct page *page, unsigned long pfn)
{
}

static void update_cached_migrate(struct compact_control *cc, unsigned long pfn)
{
}

static bool test_and_set_skip(struct compact_control *cc, struct page *page,
							unsigned long pfn)
{
	return false;
}
#endif /* CONFIG_COMPACTION */

/*
 * Compaction requires the taking of some coarse locks that are potentially
 * very heavily contended. For async compaction, trylock and record if the
 * lock is contended. The lock will still be acquired but compaction will
 * abort when the current block is finished regardless of success rate.
 * Sync compaction acquires the lock.
 *
 * Always returns true which makes it easier to track lock state in callers.
 */
static bool compact_lock_irqsave(spinlock_t *lock, unsigned long *flags,
						struct compact_control *cc)
	__acquires(lock)
{
	/* Track if the lock is contended in async mode */
	if (cc->mode == MIGRATE_ASYNC && !cc->contended) {
		if (spin_trylock_irqsave(lock, *flags))
			return true;

		cc->contended = true;
	}

	spin_lock_irqsave(lock, *flags);
	return true;
}

/*
 * Compaction requires the taking of some coarse locks that are potentially
 * very heavily contended. The lock should be periodically unlocked to avoid
 * having disabled IRQs for a long time, even when there is nobody waiting on
 * the lock. It might also be that allowing the IRQs will result in
 * need_resched() becoming true. If scheduling is needed, async compaction
 * aborts. Sync compaction schedules.
 * Either compaction type will also abort if a fatal signal is pending.
 * In either case if the lock was locked, it is dropped and not regained.
 *
 * Returns true if compaction should abort due to fatal signal pending, or
 *		async compaction due to need_resched()
 * Returns false when compaction can continue (sync compaction might have
 *		scheduled)
 */
static bool compact_unlock_should_abort(spinlock_t *lock,
		unsigned long flags, bool *locked, struct compact_control *cc)
{
	if (*locked) {
		spin_unlock_irqrestore(lock, flags);
		*locked = false;
	}

	if (fatal_signal_pending(current)) {
		cc->contended = true;
		return true;
	}

	cond_resched();

	return false;
}

/*
 * Isolate free pages onto a private freelist. If @strict is true, will abort
 * returning 0 on any invalid PFNs or non-free pages inside of the pageblock
 * (even though it may still end up isolating some pages).
 */
static unsigned long isolate_freepages_block(struct compact_control *cc,
				unsigned long *start_pfn,
				unsigned long end_pfn,
				struct list_head *freelist,
				unsigned int stride,
				bool strict)
{
	int nr_scanned = 0, total_isolated = 0;
	struct page *cursor;
	unsigned long flags = 0;
	bool locked = false;
	unsigned long blockpfn = *start_pfn;
	unsigned int order;

	/* Strict mode is for isolation, speed is secondary */
	if (strict)
		stride = 1;

	cursor = pfn_to_page(blockpfn);

	/* Isolate free pages. */
	for (; blockpfn < end_pfn; blockpfn += stride, cursor += stride) {
		int isolated;
		struct page *page = cursor;

		/*
		 * Periodically drop the lock (if held) regardless of its
		 * contention, to give chance to IRQs. Abort if fatal signal
		 * pending or async compaction detects need_resched()
		 */
		if (!(blockpfn % SWAP_CLUSTER_MAX)
		    && compact_unlock_should_abort(&cc->zone->lock, flags,
								&locked, cc))
			break;

		nr_scanned++;

		/*
		 * For compound pages such as THP and hugetlbfs, we can save
		 * potentially a lot of iterations if we skip them at once.
		 * The check is racy, but we can consider only valid values
		 * and the only danger is skipping too much.
		 */
		if (PageCompound(page)) {
			const unsigned int order = compound_order(page);

			if (likely(order < MAX_ORDER)) {
				blockpfn += (1UL << order) - 1;
				cursor += (1UL << order) - 1;
			}
			goto isolate_fail;
		}

		if (!PageBuddy(page))
			goto isolate_fail;

		/*
		 * If we already hold the lock, we can skip some rechecking.
		 * Note that if we hold the lock now, checked_pageblock was
		 * already set in some previous iteration (or strict is true),
		 * so it is correct to skip the suitable migration target
		 * recheck as well.
		 */
		if (!locked) {
			locked = compact_lock_irqsave(&cc->zone->lock,
								&flags, cc);

			/* Recheck this is a buddy page under lock */
			if (!PageBuddy(page))
				goto isolate_fail;
		}

		/* Found a free page, will break it into order-0 pages */
		order = buddy_order(page);
		isolated = __isolate_free_page(page, order);
		if (!isolated)
			break;
		set_page_private(page, order);

		total_isolated += isolated;
		cc->nr_freepages += isolated;
		list_add_tail(&page->lru, freelist);

		if (!strict && cc->nr_migratepages <= cc->nr_freepages) {
			blockpfn += isolated;
			break;
		}
		/* Advance to the end of split page */
		blockpfn += isolated - 1;
		cursor += isolated - 1;
		continue;

isolate_fail:
		if (strict)
			break;
		else
			continue;

	}

	if (locked)
		spin_unlock_irqrestore(&cc->zone->lock, flags);

	/*
	 * There is a tiny chance that we have read bogus compound_order(),
	 * so be careful to not go outside of the pageblock.
	 */
	if (unlikely(blockpfn > end_pfn))
		blockpfn = end_pfn;

	trace_mm_compaction_isolate_freepages(*start_pfn, blockpfn,
					nr_scanned, total_isolated);

	/* Record how far we have got within the block */
	*start_pfn = blockpfn;

	/*
	 * If strict isolation is requested by CMA then check that all the
	 * pages requested were isolated. If there were any failures, 0 is
	 * returned and CMA will fail.
	 */
	if (strict && blockpfn < end_pfn)
		total_isolated = 0;

	cc->total_free_scanned += nr_scanned;
	if (total_isolated)
		count_compact_events(COMPACTISOLATED, total_isolated);
	return total_isolated;
}

/**
 * isolate_freepages_range() - isolate free pages.
 * @cc:        Compaction control structure.
 * @start_pfn: The first PFN to start isolating.
 * @end_pfn:   The one-past-last PFN.
 *
 * Non-free pages, invalid PFNs, or zone boundaries within the
 * [start_pfn, end_pfn) range are considered errors, cause function to
 * undo its actions and return zero.
 *
 * Otherwise, function returns one-past-the-last PFN of isolated page
 * (which may be greater then end_pfn if end fell in a middle of
 * a free page).
 */
unsigned long
isolate_freepages_range(struct compact_control *cc,
			unsigned long start_pfn, unsigned long end_pfn)
{
	unsigned long isolated, pfn, block_start_pfn, block_end_pfn;
	LIST_HEAD(freelist);

	pfn = start_pfn;
	block_start_pfn = pageblock_start_pfn(pfn);
	if (block_start_pfn < cc->zone->zone_start_pfn)
		block_start_pfn = cc->zone->zone_start_pfn;
	block_end_pfn = pageblock_end_pfn(pfn);

	for (; pfn < end_pfn; pfn += isolated,
				block_start_pfn = block_end_pfn,
				block_end_pfn += pageblock_nr_pages) {
		/* Protect pfn from changing by isolate_freepages_block */
		unsigned long isolate_start_pfn = pfn;

		block_end_pfn = min(block_end_pfn, end_pfn);

		/*
		 * pfn could pass the block_end_pfn if isolated freepage
		 * is more than pageblock order. In this case, we adjust
		 * scanning range to right one.
		 */
		if (pfn >= block_end_pfn) {
			block_start_pfn = pageblock_start_pfn(pfn);
			block_end_pfn = pageblock_end_pfn(pfn);
			block_end_pfn = min(block_end_pfn, end_pfn);
		}

		if (!pageblock_pfn_to_page(block_start_pfn,
					block_end_pfn, cc->zone))
			break;

		isolated = isolate_freepages_block(cc, &isolate_start_pfn,
					block_end_pfn, &freelist, 0, true);

		/*
		 * In strict mode, isolate_freepages_block() returns 0 if
		 * there are any holes in the block (ie. invalid PFNs or
		 * non-free pages).
		 */
		if (!isolated)
			break;

		/*
		 * If we managed to isolate pages, it is always (1 << n) *
		 * pageblock_nr_pages for some non-negative n.  (Max order
		 * page may span two pageblocks).
		 */
	}

	/* __isolate_free_page() does not map the pages */
	split_map_pages(&freelist);

	if (pfn < end_pfn) {
		/* Loop terminated early, cleanup. */
		release_freepages(&freelist);
		return 0;
	}

	/* We don't use freelists for anything. */
	return pfn;
}

/* Similar to reclaim, but different enough that they don't share logic */
static bool too_many_isolated(pg_data_t *pgdat)
{
	bool too_many;

	unsigned long active, inactive, isolated;

	inactive = node_page_state(pgdat, NR_INACTIVE_FILE) +
			node_page_state(pgdat, NR_INACTIVE_ANON);
	active = node_page_state(pgdat, NR_ACTIVE_FILE) +
			node_page_state(pgdat, NR_ACTIVE_ANON);
	isolated = node_page_state(pgdat, NR_ISOLATED_FILE) +
			node_page_state(pgdat, NR_ISOLATED_ANON);

	too_many = isolated > (inactive + active) / 2;
	if (!too_many)
		wake_throttle_isolated(pgdat);

	return too_many;
}

/**
 * isolate_migratepages_block() - isolate all migrate-able pages within
 *				  a single pageblock
 * @cc:		Compaction control structure.
 * @low_pfn:	The first PFN to isolate
 * @end_pfn:	The one-past-the-last PFN to isolate, within same pageblock
 * @isolate_mode: Isolation mode to be used.
 *
 * Isolate all pages that can be migrated from the range specified by
 * [low_pfn, end_pfn). The range is expected to be within same pageblock.
 * Returns errno, like -EAGAIN or -EINTR in case e.g signal pending or congestion,
 * -ENOMEM in case we could not allocate a page, or 0.
 * cc->migrate_pfn will contain the next pfn to scan.
 *
 * The pages are isolated on cc->migratepages list (not required to be empty),
 * and cc->nr_migratepages is updated accordingly.
 */
static int
isolate_migratepages_block(struct compact_control *cc, unsigned long low_pfn,
			unsigned long end_pfn, isolate_mode_t isolate_mode)
{
	pg_data_t *pgdat = cc->zone->zone_pgdat;
	unsigned long nr_scanned = 0, nr_isolated = 0;
	struct lruvec *lruvec;
	unsigned long flags = 0;
	struct lruvec *locked = NULL;
	struct page *page = NULL, *valid_page = NULL;
	unsigned long start_pfn = low_pfn;
	bool skip_on_failure = false;
	unsigned long next_skip_pfn = 0;
	bool skip_updated = false;
	int ret = 0;

	cc->migrate_pfn = low_pfn;

	/*
	 * Ensure that there are not too many pages isolated from the LRU
	 * list by either parallel reclaimers or compaction. If there are,
	 * delay for some time until fewer pages are isolated
	 */
	while (unlikely(too_many_isolated(pgdat))) {
		/* stop isolation if there are still pages not migrated */
		if (cc->nr_migratepages)
			return -EAGAIN;

		/* async migration should just abort */
		if (cc->mode == MIGRATE_ASYNC)
			return -EAGAIN;

		reclaim_throttle(pgdat, VMSCAN_THROTTLE_ISOLATED);

		if (fatal_signal_pending(current))
			return -EINTR;
	}

	cond_resched();

	if (cc->direct_compaction && (cc->mode == MIGRATE_ASYNC)) {
		skip_on_failure = true;
		next_skip_pfn = block_end_pfn(low_pfn, cc->order);
	}

	/* Time to isolate some pages for migration */
	for (; low_pfn < end_pfn; low_pfn++) {

		if (skip_on_failure && low_pfn >= next_skip_pfn) {
			/*
			 * We have isolated all migration candidates in the
			 * previous order-aligned block, and did not skip it due
			 * to failure. We should migrate the pages now and
			 * hopefully succeed compaction.
			 */
			if (nr_isolated)
				break;

			/*
			 * We failed to isolate in the previous order-aligned
			 * block. Set the new boundary to the end of the
			 * current block. Note we can't simply increase
			 * next_skip_pfn by 1 << order, as low_pfn might have
			 * been incremented by a higher number due to skipping
			 * a compound or a high-order buddy page in the
			 * previous loop iteration.
			 */
			next_skip_pfn = block_end_pfn(low_pfn, cc->order);
		}

		/*
		 * Periodically drop the lock (if held) regardless of its
		 * contention, to give chance to IRQs. Abort completely if
		 * a fatal signal is pending.
		 */
		if (!(low_pfn % SWAP_CLUSTER_MAX)) {
			if (locked) {
				unlock_page_lruvec_irqrestore(locked, flags);
				locked = NULL;
			}

			if (fatal_signal_pending(current)) {
				cc->contended = true;
				ret = -EINTR;

				goto fatal_pending;
			}

			cond_resched();
		}

		nr_scanned++;

		page = pfn_to_page(low_pfn);

		/*
		 * Check if the pageblock has already been marked skipped.
		 * Only the aligned PFN is checked as the caller isolates
		 * COMPACT_CLUSTER_MAX at a time so the second call must
		 * not falsely conclude that the block should be skipped.
		 */
		if (!valid_page && IS_ALIGNED(low_pfn, pageblock_nr_pages)) {
			if (!cc->ignore_skip_hint && get_pageblock_skip(page)) {
				low_pfn = end_pfn;
				page = NULL;
				goto isolate_abort;
			}
			valid_page = page;
		}

		if (PageHuge(page) && cc->alloc_contig) {
			ret = isolate_or_dissolve_huge_page(page, &cc->migratepages);

			/*
			 * Fail isolation in case isolate_or_dissolve_huge_page()
			 * reports an error. In case of -ENOMEM, abort right away.
			 */
			if (ret < 0) {
				 /* Do not report -EBUSY down the chain */
				if (ret == -EBUSY)
					ret = 0;
				low_pfn += (1UL << compound_order(page)) - 1;
				goto isolate_fail;
			}

			if (PageHuge(page)) {
				/*
				 * Hugepage was successfully isolated and placed
				 * on the cc->migratepages list.
				 */
				low_pfn += compound_nr(page) - 1;
				goto isolate_success_no_list;
			}

			/*
			 * Ok, the hugepage was dissolved. Now these pages are
			 * Buddy and cannot be re-allocated because they are
			 * isolated. Fall-through as the check below handles
			 * Buddy pages.
			 */
		}

		/*
		 * Skip if free. We read page order here without zone lock
		 * which is generally unsafe, but the race window is small and
		 * the worst thing that can happen is that we skip some
		 * potential isolation targets.
		 */
		if (PageBuddy(page)) {
			unsigned long freepage_order = buddy_order_unsafe(page);

			/*
			 * Without lock, we cannot be sure that what we got is
			 * a valid page order. Consider only values in the
			 * valid order range to prevent low_pfn overflow.
			 */
			if (freepage_order > 0 && freepage_order < MAX_ORDER)
				low_pfn += (1UL << freepage_order) - 1;
			continue;
		}

		/*
		 * Regardless of being on LRU, compound pages such as THP and
		 * hugetlbfs are not to be compacted unless we are attempting
		 * an allocation much larger than the huge page size (eg CMA).
		 * We can potentially save a lot of iterations if we skip them
		 * at once. The check is racy, but we can consider only valid
		 * values and the only danger is skipping too much.
		 */
		if (PageCompound(page) && !cc->alloc_contig) {
			const unsigned int order = compound_order(page);

			if (likely(order < MAX_ORDER))
				low_pfn += (1UL << order) - 1;
			goto isolate_fail;
		}

		/*
		 * Check may be lockless but that's ok as we recheck later.
		 * It's possible to migrate LRU and non-lru movable pages.
		 * Skip any other type of page
		 */
		if (!PageLRU(page)) {
			/*
			 * __PageMovable can return false positive so we need
			 * to verify it under page_lock.
			 */
			if (unlikely(__PageMovable(page)) &&
					!PageIsolated(page)) {
				if (locked) {
					unlock_page_lruvec_irqrestore(locked, flags);
					locked = NULL;
				}

				if (!isolate_movable_page(page, isolate_mode))
					goto isolate_success;
			}

			goto isolate_fail;
		}

		/*
		 * Migration will fail if an anonymous page is pinned in memory,
		 * so avoid taking lru_lock and isolating it unnecessarily in an
		 * admittedly racy check.
		 */
		if (!page_mapping(page) &&
		    page_count(page) > page_mapcount(page))
			goto isolate_fail;

		/*
		 * Only allow to migrate anonymous pages in GFP_NOFS context
		 * because those do not depend on fs locks.
		 */
		if (!(cc->gfp_mask & __GFP_FS) && page_mapping(page))
			goto isolate_fail;

		/*
		 * Be careful not to clear PageLRU until after we're
		 * sure the page is not being freed elsewhere -- the
		 * page release code relies on it.
		 */
		if (unlikely(!get_page_unless_zero(page)))
			goto isolate_fail;

		if (!__isolate_lru_page_prepare(page, isolate_mode))
			goto isolate_fail_put;

		/* Try isolate the page */
		if (!TestClearPageLRU(page))
			goto isolate_fail_put;

<<<<<<< HEAD
		lruvec = mem_cgroup_page_lruvec(page);
=======
		lruvec = folio_lruvec(page_folio(page));
>>>>>>> df0cc57e

		/* If we already hold the lock, we can skip some rechecking */
		if (lruvec != locked) {
			if (locked)
				unlock_page_lruvec_irqrestore(locked, flags);

			compact_lock_irqsave(&lruvec->lru_lock, &flags, cc);
			locked = lruvec;

			lruvec_memcg_debug(lruvec, page_folio(page));

			/* Try get exclusive access under lock */
			if (!skip_updated) {
				skip_updated = true;
				if (test_and_set_skip(cc, page, low_pfn))
					goto isolate_abort;
			}

			/*
			 * Page become compound since the non-locked check,
			 * and it's on LRU. It can only be a THP so the order
			 * is safe to read and it's 0 for tail pages.
			 */
			if (unlikely(PageCompound(page) && !cc->alloc_contig)) {
				low_pfn += compound_nr(page) - 1;
				SetPageLRU(page);
				goto isolate_fail_put;
			}
		}

		/* The whole page is taken off the LRU; skip the tail pages. */
		if (PageCompound(page))
			low_pfn += compound_nr(page) - 1;

		/* Successfully isolated */
		del_page_from_lru_list(page, lruvec);
		mod_node_page_state(page_pgdat(page),
				NR_ISOLATED_ANON + page_is_file_lru(page),
				thp_nr_pages(page));

isolate_success:
		list_add(&page->lru, &cc->migratepages);
isolate_success_no_list:
		cc->nr_migratepages += compound_nr(page);
		nr_isolated += compound_nr(page);

		/*
		 * Avoid isolating too much unless this block is being
		 * rescanned (e.g. dirty/writeback pages, parallel allocation)
		 * or a lock is contended. For contention, isolate quickly to
		 * potentially remove one source of contention.
		 */
		if (cc->nr_migratepages >= COMPACT_CLUSTER_MAX &&
		    !cc->rescan && !cc->contended) {
			++low_pfn;
			break;
		}

		continue;

isolate_fail_put:
		/* Avoid potential deadlock in freeing page under lru_lock */
		if (locked) {
			unlock_page_lruvec_irqrestore(locked, flags);
			locked = NULL;
		}
		put_page(page);

isolate_fail:
		if (!skip_on_failure && ret != -ENOMEM)
			continue;

		/*
		 * We have isolated some pages, but then failed. Release them
		 * instead of migrating, as we cannot form the cc->order buddy
		 * page anyway.
		 */
		if (nr_isolated) {
			if (locked) {
				unlock_page_lruvec_irqrestore(locked, flags);
				locked = NULL;
			}
			putback_movable_pages(&cc->migratepages);
			cc->nr_migratepages = 0;
			nr_isolated = 0;
		}

		if (low_pfn < next_skip_pfn) {
			low_pfn = next_skip_pfn - 1;
			/*
			 * The check near the loop beginning would have updated
			 * next_skip_pfn too, but this is a bit simpler.
			 */
			next_skip_pfn += 1UL << cc->order;
		}

		if (ret == -ENOMEM)
			break;
	}

	/*
	 * The PageBuddy() check could have potentially brought us outside
	 * the range to be scanned.
	 */
	if (unlikely(low_pfn > end_pfn))
		low_pfn = end_pfn;

	page = NULL;

isolate_abort:
	if (locked)
		unlock_page_lruvec_irqrestore(locked, flags);
	if (page) {
		SetPageLRU(page);
		put_page(page);
	}

	/*
	 * Updated the cached scanner pfn once the pageblock has been scanned
	 * Pages will either be migrated in which case there is no point
	 * scanning in the near future or migration failed in which case the
	 * failure reason may persist. The block is marked for skipping if
	 * there were no pages isolated in the block or if the block is
	 * rescanned twice in a row.
	 */
	if (low_pfn == end_pfn && (!nr_isolated || cc->rescan)) {
		if (valid_page && !skip_updated)
			set_pageblock_skip(valid_page);
		update_cached_migrate(cc, low_pfn);
	}

	trace_mm_compaction_isolate_migratepages(start_pfn, low_pfn,
						nr_scanned, nr_isolated);

fatal_pending:
	cc->total_migrate_scanned += nr_scanned;
	if (nr_isolated)
		count_compact_events(COMPACTISOLATED, nr_isolated);

	cc->migrate_pfn = low_pfn;

	return ret;
}

/**
 * isolate_migratepages_range() - isolate migrate-able pages in a PFN range
 * @cc:        Compaction control structure.
 * @start_pfn: The first PFN to start isolating.
 * @end_pfn:   The one-past-last PFN.
 *
 * Returns -EAGAIN when contented, -EINTR in case of a signal pending, -ENOMEM
 * in case we could not allocate a page, or 0.
 */
int
isolate_migratepages_range(struct compact_control *cc, unsigned long start_pfn,
							unsigned long end_pfn)
{
	unsigned long pfn, block_start_pfn, block_end_pfn;
	int ret = 0;

	/* Scan block by block. First and last block may be incomplete */
	pfn = start_pfn;
	block_start_pfn = pageblock_start_pfn(pfn);
	if (block_start_pfn < cc->zone->zone_start_pfn)
		block_start_pfn = cc->zone->zone_start_pfn;
	block_end_pfn = pageblock_end_pfn(pfn);

	for (; pfn < end_pfn; pfn = block_end_pfn,
				block_start_pfn = block_end_pfn,
				block_end_pfn += pageblock_nr_pages) {

		block_end_pfn = min(block_end_pfn, end_pfn);

		if (!pageblock_pfn_to_page(block_start_pfn,
					block_end_pfn, cc->zone))
			continue;

		ret = isolate_migratepages_block(cc, pfn, block_end_pfn,
						 ISOLATE_UNEVICTABLE);

		if (ret)
			break;

		if (cc->nr_migratepages >= COMPACT_CLUSTER_MAX)
			break;
	}

	return ret;
}

#endif /* CONFIG_COMPACTION || CONFIG_CMA */
#ifdef CONFIG_COMPACTION

static bool suitable_migration_source(struct compact_control *cc,
							struct page *page)
{
	int block_mt;

	if (pageblock_skip_persistent(page))
		return false;

	if ((cc->mode != MIGRATE_ASYNC) || !cc->direct_compaction)
		return true;

	block_mt = get_pageblock_migratetype(page);

	if (cc->migratetype == MIGRATE_MOVABLE)
		return is_migrate_movable(block_mt);
	else
		return block_mt == cc->migratetype;
}

/* Returns true if the page is within a block suitable for migration to */
static bool suitable_migration_target(struct compact_control *cc,
							struct page *page)
{
	/* If the page is a large free page, then disallow migration */
	if (PageBuddy(page)) {
		/*
		 * We are checking page_order without zone->lock taken. But
		 * the only small danger is that we skip a potentially suitable
		 * pageblock, so it's not worth to check order for valid range.
		 */
		if (buddy_order_unsafe(page) >= pageblock_order)
			return false;
	}

	if (cc->ignore_block_suitable)
		return true;

	/* If the block is MIGRATE_MOVABLE or MIGRATE_CMA, allow migration */
	if (is_migrate_movable(get_pageblock_migratetype(page)))
		return true;

	/* Otherwise skip the block */
	return false;
}

static inline unsigned int
freelist_scan_limit(struct compact_control *cc)
{
	unsigned short shift = BITS_PER_LONG - 1;

	return (COMPACT_CLUSTER_MAX >> min(shift, cc->fast_search_fail)) + 1;
}

/*
 * Test whether the free scanner has reached the same or lower pageblock than
 * the migration scanner, and compaction should thus terminate.
 */
static inline bool compact_scanners_met(struct compact_control *cc)
{
	return (cc->free_pfn >> pageblock_order)
		<= (cc->migrate_pfn >> pageblock_order);
}

/*
 * Used when scanning for a suitable migration target which scans freelists
 * in reverse. Reorders the list such as the unscanned pages are scanned
 * first on the next iteration of the free scanner
 */
static void
move_freelist_head(struct list_head *freelist, struct page *freepage)
{
	LIST_HEAD(sublist);

	if (!list_is_last(freelist, &freepage->lru)) {
		list_cut_before(&sublist, freelist, &freepage->lru);
		list_splice_tail(&sublist, freelist);
	}
}

/*
 * Similar to move_freelist_head except used by the migration scanner
 * when scanning forward. It's possible for these list operations to
 * move against each other if they search the free list exactly in
 * lockstep.
 */
static void
move_freelist_tail(struct list_head *freelist, struct page *freepage)
{
	LIST_HEAD(sublist);

	if (!list_is_first(freelist, &freepage->lru)) {
		list_cut_position(&sublist, freelist, &freepage->lru);
		list_splice_tail(&sublist, freelist);
	}
}

static void
fast_isolate_around(struct compact_control *cc, unsigned long pfn, unsigned long nr_isolated)
{
	unsigned long start_pfn, end_pfn;
	struct page *page;

	/* Do not search around if there are enough pages already */
	if (cc->nr_freepages >= cc->nr_migratepages)
		return;

	/* Minimise scanning during async compaction */
	if (cc->direct_compaction && cc->mode == MIGRATE_ASYNC)
		return;

	/* Pageblock boundaries */
	start_pfn = max(pageblock_start_pfn(pfn), cc->zone->zone_start_pfn);
	end_pfn = min(pageblock_end_pfn(pfn), zone_end_pfn(cc->zone));

	page = pageblock_pfn_to_page(start_pfn, end_pfn, cc->zone);
	if (!page)
		return;

	/* Scan before */
	if (start_pfn != pfn) {
		isolate_freepages_block(cc, &start_pfn, pfn, &cc->freepages, 1, false);
		if (cc->nr_freepages >= cc->nr_migratepages)
			return;
	}

	/* Scan after */
	start_pfn = pfn + nr_isolated;
	if (start_pfn < end_pfn)
		isolate_freepages_block(cc, &start_pfn, end_pfn, &cc->freepages, 1, false);

	/* Skip this pageblock in the future as it's full or nearly full */
	if (cc->nr_freepages < cc->nr_migratepages)
		set_pageblock_skip(page);
}

/* Search orders in round-robin fashion */
static int next_search_order(struct compact_control *cc, int order)
{
	order--;
	if (order < 0)
		order = cc->order - 1;

	/* Search wrapped around? */
	if (order == cc->search_order) {
		cc->search_order--;
		if (cc->search_order < 0)
			cc->search_order = cc->order - 1;
		return -1;
	}

	return order;
}

static unsigned long
fast_isolate_freepages(struct compact_control *cc)
{
	unsigned int limit = max(1U, freelist_scan_limit(cc) >> 1);
	unsigned int nr_scanned = 0;
	unsigned long low_pfn, min_pfn, highest = 0;
	unsigned long nr_isolated = 0;
	unsigned long distance;
	struct page *page = NULL;
	bool scan_start = false;
	int order;

	/* Full compaction passes in a negative order */
	if (cc->order <= 0)
		return cc->free_pfn;

	/*
	 * If starting the scan, use a deeper search and use the highest
	 * PFN found if a suitable one is not found.
	 */
	if (cc->free_pfn >= cc->zone->compact_init_free_pfn) {
		limit = pageblock_nr_pages >> 1;
		scan_start = true;
	}

	/*
	 * Preferred point is in the top quarter of the scan space but take
	 * a pfn from the top half if the search is problematic.
	 */
	distance = (cc->free_pfn - cc->migrate_pfn);
	low_pfn = pageblock_start_pfn(cc->free_pfn - (distance >> 2));
	min_pfn = pageblock_start_pfn(cc->free_pfn - (distance >> 1));

	if (WARN_ON_ONCE(min_pfn > low_pfn))
		low_pfn = min_pfn;

	/*
	 * Search starts from the last successful isolation order or the next
	 * order to search after a previous failure
	 */
	cc->search_order = min_t(unsigned int, cc->order - 1, cc->search_order);

	for (order = cc->search_order;
	     !page && order >= 0;
	     order = next_search_order(cc, order)) {
		struct free_area *area = &cc->zone->free_area[order];
		struct list_head *freelist;
		struct page *freepage;
		unsigned long flags;
		unsigned int order_scanned = 0;
		unsigned long high_pfn = 0;

		if (!area->nr_free)
			continue;

		spin_lock_irqsave(&cc->zone->lock, flags);
		freelist = &area->free_list[MIGRATE_MOVABLE];
		list_for_each_entry_reverse(freepage, freelist, lru) {
			unsigned long pfn;

			order_scanned++;
			nr_scanned++;
			pfn = page_to_pfn(freepage);

			if (pfn >= highest)
				highest = max(pageblock_start_pfn(pfn),
					      cc->zone->zone_start_pfn);

			if (pfn >= low_pfn) {
				cc->fast_search_fail = 0;
				cc->search_order = order;
				page = freepage;
				break;
			}

			if (pfn >= min_pfn && pfn > high_pfn) {
				high_pfn = pfn;

				/* Shorten the scan if a candidate is found */
				limit >>= 1;
			}

			if (order_scanned >= limit)
				break;
		}

		/* Use a minimum pfn if a preferred one was not found */
		if (!page && high_pfn) {
			page = pfn_to_page(high_pfn);

			/* Update freepage for the list reorder below */
			freepage = page;
		}

		/* Reorder to so a future search skips recent pages */
		move_freelist_head(freelist, freepage);

		/* Isolate the page if available */
		if (page) {
			if (__isolate_free_page(page, order)) {
				set_page_private(page, order);
				nr_isolated = 1 << order;
				cc->nr_freepages += nr_isolated;
				list_add_tail(&page->lru, &cc->freepages);
				count_compact_events(COMPACTISOLATED, nr_isolated);
			} else {
				/* If isolation fails, abort the search */
				order = cc->search_order + 1;
				page = NULL;
			}
		}

		spin_unlock_irqrestore(&cc->zone->lock, flags);

		/*
		 * Smaller scan on next order so the total scan is related
		 * to freelist_scan_limit.
		 */
		if (order_scanned >= limit)
			limit = max(1U, limit >> 1);
	}

	if (!page) {
		cc->fast_search_fail++;
		if (scan_start) {
			/*
			 * Use the highest PFN found above min. If one was
			 * not found, be pessimistic for direct compaction
			 * and use the min mark.
			 */
			if (highest) {
				page = pfn_to_page(highest);
				cc->free_pfn = highest;
			} else {
				if (cc->direct_compaction && pfn_valid(min_pfn)) {
					page = pageblock_pfn_to_page(min_pfn,
						min(pageblock_end_pfn(min_pfn),
						    zone_end_pfn(cc->zone)),
						cc->zone);
					cc->free_pfn = min_pfn;
				}
			}
		}
	}

	if (highest && highest >= cc->zone->compact_cached_free_pfn) {
		highest -= pageblock_nr_pages;
		cc->zone->compact_cached_free_pfn = highest;
	}

	cc->total_free_scanned += nr_scanned;
	if (!page)
		return cc->free_pfn;

	low_pfn = page_to_pfn(page);
	fast_isolate_around(cc, low_pfn, nr_isolated);
	return low_pfn;
}

/*
 * Based on information in the current compact_control, find blocks
 * suitable for isolating free pages from and then isolate them.
 */
static void isolate_freepages(struct compact_control *cc)
{
	struct zone *zone = cc->zone;
	struct page *page;
	unsigned long block_start_pfn;	/* start of current pageblock */
	unsigned long isolate_start_pfn; /* exact pfn we start at */
	unsigned long block_end_pfn;	/* end of current pageblock */
	unsigned long low_pfn;	     /* lowest pfn scanner is able to scan */
	struct list_head *freelist = &cc->freepages;
	unsigned int stride;

	/* Try a small search of the free lists for a candidate */
	isolate_start_pfn = fast_isolate_freepages(cc);
	if (cc->nr_freepages)
		goto splitmap;

	/*
	 * Initialise the free scanner. The starting point is where we last
	 * successfully isolated from, zone-cached value, or the end of the
	 * zone when isolating for the first time. For looping we also need
	 * this pfn aligned down to the pageblock boundary, because we do
	 * block_start_pfn -= pageblock_nr_pages in the for loop.
	 * For ending point, take care when isolating in last pageblock of a
	 * zone which ends in the middle of a pageblock.
	 * The low boundary is the end of the pageblock the migration scanner
	 * is using.
	 */
	isolate_start_pfn = cc->free_pfn;
	block_start_pfn = pageblock_start_pfn(isolate_start_pfn);
	block_end_pfn = min(block_start_pfn + pageblock_nr_pages,
						zone_end_pfn(zone));
	low_pfn = pageblock_end_pfn(cc->migrate_pfn);
	stride = cc->mode == MIGRATE_ASYNC ? COMPACT_CLUSTER_MAX : 1;

	/*
	 * Isolate free pages until enough are available to migrate the
	 * pages on cc->migratepages. We stop searching if the migrate
	 * and free page scanners meet or enough free pages are isolated.
	 */
	for (; block_start_pfn >= low_pfn;
				block_end_pfn = block_start_pfn,
				block_start_pfn -= pageblock_nr_pages,
				isolate_start_pfn = block_start_pfn) {
		unsigned long nr_isolated;

		/*
		 * This can iterate a massively long zone without finding any
		 * suitable migration targets, so periodically check resched.
		 */
		if (!(block_start_pfn % (SWAP_CLUSTER_MAX * pageblock_nr_pages)))
			cond_resched();

		page = pageblock_pfn_to_page(block_start_pfn, block_end_pfn,
									zone);
		if (!page)
			continue;

		/* Check the block is suitable for migration */
		if (!suitable_migration_target(cc, page))
			continue;

		/* If isolation recently failed, do not retry */
		if (!isolation_suitable(cc, page))
			continue;

		/* Found a block suitable for isolating free pages from. */
		nr_isolated = isolate_freepages_block(cc, &isolate_start_pfn,
					block_end_pfn, freelist, stride, false);

		/* Update the skip hint if the full pageblock was scanned */
		if (isolate_start_pfn == block_end_pfn)
			update_pageblock_skip(cc, page, block_start_pfn);

		/* Are enough freepages isolated? */
		if (cc->nr_freepages >= cc->nr_migratepages) {
			if (isolate_start_pfn >= block_end_pfn) {
				/*
				 * Restart at previous pageblock if more
				 * freepages can be isolated next time.
				 */
				isolate_start_pfn =
					block_start_pfn - pageblock_nr_pages;
			}
			break;
		} else if (isolate_start_pfn < block_end_pfn) {
			/*
			 * If isolation failed early, do not continue
			 * needlessly.
			 */
			break;
		}

		/* Adjust stride depending on isolation */
		if (nr_isolated) {
			stride = 1;
			continue;
		}
		stride = min_t(unsigned int, COMPACT_CLUSTER_MAX, stride << 1);
	}

	/*
	 * Record where the free scanner will restart next time. Either we
	 * broke from the loop and set isolate_start_pfn based on the last
	 * call to isolate_freepages_block(), or we met the migration scanner
	 * and the loop terminated due to isolate_start_pfn < low_pfn
	 */
	cc->free_pfn = isolate_start_pfn;

splitmap:
	/* __isolate_free_page() does not map the pages */
	split_map_pages(freelist);
}

/*
 * This is a migrate-callback that "allocates" freepages by taking pages
 * from the isolated freelists in the block we are migrating to.
 */
static struct page *compaction_alloc(struct page *migratepage,
					unsigned long data)
{
	struct compact_control *cc = (struct compact_control *)data;
	struct page *freepage;

	if (list_empty(&cc->freepages)) {
		isolate_freepages(cc);

		if (list_empty(&cc->freepages))
			return NULL;
	}

	freepage = list_entry(cc->freepages.next, struct page, lru);
	list_del(&freepage->lru);
	cc->nr_freepages--;

	return freepage;
}

/*
 * This is a migrate-callback that "frees" freepages back to the isolated
 * freelist.  All pages on the freelist are from the same zone, so there is no
 * special handling needed for NUMA.
 */
static void compaction_free(struct page *page, unsigned long data)
{
	struct compact_control *cc = (struct compact_control *)data;

	list_add(&page->lru, &cc->freepages);
	cc->nr_freepages++;
}

/* possible outcome of isolate_migratepages */
typedef enum {
	ISOLATE_ABORT,		/* Abort compaction now */
	ISOLATE_NONE,		/* No pages isolated, continue scanning */
	ISOLATE_SUCCESS,	/* Pages isolated, migrate */
} isolate_migrate_t;

/*
 * Allow userspace to control policy on scanning the unevictable LRU for
 * compactable pages.
 */
#ifdef CONFIG_PREEMPT_RT
int sysctl_compact_unevictable_allowed __read_mostly = 0;
#else
int sysctl_compact_unevictable_allowed __read_mostly = 1;
#endif

static inline void
update_fast_start_pfn(struct compact_control *cc, unsigned long pfn)
{
	if (cc->fast_start_pfn == ULONG_MAX)
		return;

	if (!cc->fast_start_pfn)
		cc->fast_start_pfn = pfn;

	cc->fast_start_pfn = min(cc->fast_start_pfn, pfn);
}

static inline unsigned long
reinit_migrate_pfn(struct compact_control *cc)
{
	if (!cc->fast_start_pfn || cc->fast_start_pfn == ULONG_MAX)
		return cc->migrate_pfn;

	cc->migrate_pfn = cc->fast_start_pfn;
	cc->fast_start_pfn = ULONG_MAX;

	return cc->migrate_pfn;
}

/*
 * Briefly search the free lists for a migration source that already has
 * some free pages to reduce the number of pages that need migration
 * before a pageblock is free.
 */
static unsigned long fast_find_migrateblock(struct compact_control *cc)
{
	unsigned int limit = freelist_scan_limit(cc);
	unsigned int nr_scanned = 0;
	unsigned long distance;
	unsigned long pfn = cc->migrate_pfn;
	unsigned long high_pfn;
	int order;
	bool found_block = false;

	/* Skip hints are relied on to avoid repeats on the fast search */
	if (cc->ignore_skip_hint)
		return pfn;

	/*
	 * If the migrate_pfn is not at the start of a zone or the start
	 * of a pageblock then assume this is a continuation of a previous
	 * scan restarted due to COMPACT_CLUSTER_MAX.
	 */
	if (pfn != cc->zone->zone_start_pfn && pfn != pageblock_start_pfn(pfn))
		return pfn;

	/*
	 * For smaller orders, just linearly scan as the number of pages
	 * to migrate should be relatively small and does not necessarily
	 * justify freeing up a large block for a small allocation.
	 */
	if (cc->order <= PAGE_ALLOC_COSTLY_ORDER)
		return pfn;

	/*
	 * Only allow kcompactd and direct requests for movable pages to
	 * quickly clear out a MOVABLE pageblock for allocation. This
	 * reduces the risk that a large movable pageblock is freed for
	 * an unmovable/reclaimable small allocation.
	 */
	if (cc->direct_compaction && cc->migratetype != MIGRATE_MOVABLE)
		return pfn;

	/*
	 * When starting the migration scanner, pick any pageblock within the
	 * first half of the search space. Otherwise try and pick a pageblock
	 * within the first eighth to reduce the chances that a migration
	 * target later becomes a source.
	 */
	distance = (cc->free_pfn - cc->migrate_pfn) >> 1;
	if (cc->migrate_pfn != cc->zone->zone_start_pfn)
		distance >>= 2;
	high_pfn = pageblock_start_pfn(cc->migrate_pfn + distance);

	for (order = cc->order - 1;
	     order >= PAGE_ALLOC_COSTLY_ORDER && !found_block && nr_scanned < limit;
	     order--) {
		struct free_area *area = &cc->zone->free_area[order];
		struct list_head *freelist;
		unsigned long flags;
		struct page *freepage;

		if (!area->nr_free)
			continue;

		spin_lock_irqsave(&cc->zone->lock, flags);
		freelist = &area->free_list[MIGRATE_MOVABLE];
		list_for_each_entry(freepage, freelist, lru) {
			unsigned long free_pfn;

			if (nr_scanned++ >= limit) {
				move_freelist_tail(freelist, freepage);
				break;
			}

			free_pfn = page_to_pfn(freepage);
			if (free_pfn < high_pfn) {
				/*
				 * Avoid if skipped recently. Ideally it would
				 * move to the tail but even safe iteration of
				 * the list assumes an entry is deleted, not
				 * reordered.
				 */
				if (get_pageblock_skip(freepage))
					continue;

				/* Reorder to so a future search skips recent pages */
				move_freelist_tail(freelist, freepage);

				update_fast_start_pfn(cc, free_pfn);
				pfn = pageblock_start_pfn(free_pfn);
				cc->fast_search_fail = 0;
				found_block = true;
				set_pageblock_skip(freepage);
				break;
			}
		}
		spin_unlock_irqrestore(&cc->zone->lock, flags);
	}

	cc->total_migrate_scanned += nr_scanned;

	/*
	 * If fast scanning failed then use a cached entry for a page block
	 * that had free pages as the basis for starting a linear scan.
	 */
	if (!found_block) {
		cc->fast_search_fail++;
		pfn = reinit_migrate_pfn(cc);
	}
	return pfn;
}

/*
 * Isolate all pages that can be migrated from the first suitable block,
 * starting at the block pointed to by the migrate scanner pfn within
 * compact_control.
 */
static isolate_migrate_t isolate_migratepages(struct compact_control *cc)
{
	unsigned long block_start_pfn;
	unsigned long block_end_pfn;
	unsigned long low_pfn;
	struct page *page;
	const isolate_mode_t isolate_mode =
		(sysctl_compact_unevictable_allowed ? ISOLATE_UNEVICTABLE : 0) |
		(cc->mode != MIGRATE_SYNC ? ISOLATE_ASYNC_MIGRATE : 0);
	bool fast_find_block;

	/*
	 * Start at where we last stopped, or beginning of the zone as
	 * initialized by compact_zone(). The first failure will use
	 * the lowest PFN as the starting point for linear scanning.
	 */
	low_pfn = fast_find_migrateblock(cc);
	block_start_pfn = pageblock_start_pfn(low_pfn);
	if (block_start_pfn < cc->zone->zone_start_pfn)
		block_start_pfn = cc->zone->zone_start_pfn;

	/*
	 * fast_find_migrateblock marks a pageblock skipped so to avoid
	 * the isolation_suitable check below, check whether the fast
	 * search was successful.
	 */
	fast_find_block = low_pfn != cc->migrate_pfn && !cc->fast_search_fail;

	/* Only scan within a pageblock boundary */
	block_end_pfn = pageblock_end_pfn(low_pfn);

	/*
	 * Iterate over whole pageblocks until we find the first suitable.
	 * Do not cross the free scanner.
	 */
	for (; block_end_pfn <= cc->free_pfn;
			fast_find_block = false,
			cc->migrate_pfn = low_pfn = block_end_pfn,
			block_start_pfn = block_end_pfn,
			block_end_pfn += pageblock_nr_pages) {

		/*
		 * This can potentially iterate a massively long zone with
		 * many pageblocks unsuitable, so periodically check if we
		 * need to schedule.
		 */
		if (!(low_pfn % (SWAP_CLUSTER_MAX * pageblock_nr_pages)))
			cond_resched();

		page = pageblock_pfn_to_page(block_start_pfn,
						block_end_pfn, cc->zone);
		if (!page)
			continue;

		/*
		 * If isolation recently failed, do not retry. Only check the
		 * pageblock once. COMPACT_CLUSTER_MAX causes a pageblock
		 * to be visited multiple times. Assume skip was checked
		 * before making it "skip" so other compaction instances do
		 * not scan the same block.
		 */
		if (IS_ALIGNED(low_pfn, pageblock_nr_pages) &&
		    !fast_find_block && !isolation_suitable(cc, page))
			continue;

		/*
		 * For async compaction, also only scan in MOVABLE blocks
		 * without huge pages. Async compaction is optimistic to see
		 * if the minimum amount of work satisfies the allocation.
		 * The cached PFN is updated as it's possible that all
		 * remaining blocks between source and target are unsuitable
		 * and the compaction scanners fail to meet.
		 */
		if (!suitable_migration_source(cc, page)) {
			update_cached_migrate(cc, block_end_pfn);
			continue;
		}

		/* Perform the isolation */
		if (isolate_migratepages_block(cc, low_pfn, block_end_pfn,
						isolate_mode))
			return ISOLATE_ABORT;

		/*
		 * Either we isolated something and proceed with migration. Or
		 * we failed and compact_zone should decide if we should
		 * continue or not.
		 */
		break;
	}

	return cc->nr_migratepages ? ISOLATE_SUCCESS : ISOLATE_NONE;
}

/*
 * order == -1 is expected when compacting via
 * /proc/sys/vm/compact_memory
 */
static inline bool is_via_compact_memory(int order)
{
	return order == -1;
}

static bool kswapd_is_running(pg_data_t *pgdat)
{
	return pgdat->kswapd && task_is_running(pgdat->kswapd);
}

/*
 * A zone's fragmentation score is the external fragmentation wrt to the
 * COMPACTION_HPAGE_ORDER. It returns a value in the range [0, 100].
 */
static unsigned int fragmentation_score_zone(struct zone *zone)
{
	return extfrag_for_order(zone, COMPACTION_HPAGE_ORDER);
}

/*
 * A weighted zone's fragmentation score is the external fragmentation
 * wrt to the COMPACTION_HPAGE_ORDER scaled by the zone's size. It
 * returns a value in the range [0, 100].
 *
 * The scaling factor ensures that proactive compaction focuses on larger
 * zones like ZONE_NORMAL, rather than smaller, specialized zones like
 * ZONE_DMA32. For smaller zones, the score value remains close to zero,
 * and thus never exceeds the high threshold for proactive compaction.
 */
static unsigned int fragmentation_score_zone_weighted(struct zone *zone)
{
	unsigned long score;

	score = zone->present_pages * fragmentation_score_zone(zone);
	return div64_ul(score, zone->zone_pgdat->node_present_pages + 1);
}

/*
 * The per-node proactive (background) compaction process is started by its
 * corresponding kcompactd thread when the node's fragmentation score
 * exceeds the high threshold. The compaction process remains active till
 * the node's score falls below the low threshold, or one of the back-off
 * conditions is met.
 */
static unsigned int fragmentation_score_node(pg_data_t *pgdat)
{
	unsigned int score = 0;
	int zoneid;

	for (zoneid = 0; zoneid < MAX_NR_ZONES; zoneid++) {
		struct zone *zone;

		zone = &pgdat->node_zones[zoneid];
		score += fragmentation_score_zone_weighted(zone);
	}

	return score;
}

static unsigned int fragmentation_score_wmark(pg_data_t *pgdat, bool low)
{
	unsigned int wmark_low;

	/*
	 * Cap the low watermark to avoid excessive compaction
	 * activity in case a user sets the proactiveness tunable
	 * close to 100 (maximum).
	 */
	wmark_low = max(100U - sysctl_compaction_proactiveness, 5U);
	return low ? wmark_low : min(wmark_low + 10, 100U);
}

static bool should_proactive_compact_node(pg_data_t *pgdat)
{
	int wmark_high;

	if (!sysctl_compaction_proactiveness || kswapd_is_running(pgdat))
		return false;

	wmark_high = fragmentation_score_wmark(pgdat, false);
	return fragmentation_score_node(pgdat) > wmark_high;
}

static enum compact_result __compact_finished(struct compact_control *cc)
{
	unsigned int order;
	const int migratetype = cc->migratetype;
	int ret;

	/* Compaction run completes if the migrate and free scanner meet */
	if (compact_scanners_met(cc)) {
		/* Let the next compaction start anew. */
		reset_cached_positions(cc->zone);

		/*
		 * Mark that the PG_migrate_skip information should be cleared
		 * by kswapd when it goes to sleep. kcompactd does not set the
		 * flag itself as the decision to be clear should be directly
		 * based on an allocation request.
		 */
		if (cc->direct_compaction)
			cc->zone->compact_blockskip_flush = true;

		if (cc->whole_zone)
			return COMPACT_COMPLETE;
		else
			return COMPACT_PARTIAL_SKIPPED;
	}

	if (cc->proactive_compaction) {
		int score, wmark_low;
		pg_data_t *pgdat;

		pgdat = cc->zone->zone_pgdat;
		if (kswapd_is_running(pgdat))
			return COMPACT_PARTIAL_SKIPPED;

		score = fragmentation_score_zone(cc->zone);
		wmark_low = fragmentation_score_wmark(pgdat, true);

		if (score > wmark_low)
			ret = COMPACT_CONTINUE;
		else
			ret = COMPACT_SUCCESS;

		goto out;
	}

	if (is_via_compact_memory(cc->order))
		return COMPACT_CONTINUE;

	/*
	 * Always finish scanning a pageblock to reduce the possibility of
	 * fallbacks in the future. This is particularly important when
	 * migration source is unmovable/reclaimable but it's not worth
	 * special casing.
	 */
	if (!IS_ALIGNED(cc->migrate_pfn, pageblock_nr_pages))
		return COMPACT_CONTINUE;

	/* Direct compactor: Is a suitable page free? */
	ret = COMPACT_NO_SUITABLE_PAGE;
	for (order = cc->order; order < MAX_ORDER; order++) {
		struct free_area *area = &cc->zone->free_area[order];
		bool can_steal;

		/* Job done if page is free of the right migratetype */
		if (!free_area_empty(area, migratetype))
			return COMPACT_SUCCESS;

#ifdef CONFIG_CMA
		/* MIGRATE_MOVABLE can fallback on MIGRATE_CMA */
		if (migratetype == MIGRATE_MOVABLE &&
			!free_area_empty(area, MIGRATE_CMA))
			return COMPACT_SUCCESS;
#endif
		/*
		 * Job done if allocation would steal freepages from
		 * other migratetype buddy lists.
		 */
		if (find_suitable_fallback(area, order, migratetype,
						true, &can_steal) != -1) {

			/* movable pages are OK in any pageblock */
			if (migratetype == MIGRATE_MOVABLE)
				return COMPACT_SUCCESS;

			/*
			 * We are stealing for a non-movable allocation. Make
			 * sure we finish compacting the current pageblock
			 * first so it is as free as possible and we won't
			 * have to steal another one soon. This only applies
			 * to sync compaction, as async compaction operates
			 * on pageblocks of the same migratetype.
			 */
			if (cc->mode == MIGRATE_ASYNC ||
					IS_ALIGNED(cc->migrate_pfn,
							pageblock_nr_pages)) {
				return COMPACT_SUCCESS;
			}

			ret = COMPACT_CONTINUE;
			break;
		}
	}

out:
	if (cc->contended || fatal_signal_pending(current))
		ret = COMPACT_CONTENDED;

	return ret;
}

static enum compact_result compact_finished(struct compact_control *cc)
{
	int ret;

	ret = __compact_finished(cc);
	trace_mm_compaction_finished(cc->zone, cc->order, ret);
	if (ret == COMPACT_NO_SUITABLE_PAGE)
		ret = COMPACT_CONTINUE;

	return ret;
}

static enum compact_result __compaction_suitable(struct zone *zone, int order,
					unsigned int alloc_flags,
					int highest_zoneidx,
					unsigned long wmark_target)
{
	unsigned long watermark;

	if (is_via_compact_memory(order))
		return COMPACT_CONTINUE;

	watermark = wmark_pages(zone, alloc_flags & ALLOC_WMARK_MASK);
	/*
	 * If watermarks for high-order allocation are already met, there
	 * should be no need for compaction at all.
	 */
	if (zone_watermark_ok(zone, order, watermark, highest_zoneidx,
								alloc_flags))
		return COMPACT_SUCCESS;

	/*
	 * Watermarks for order-0 must be met for compaction to be able to
	 * isolate free pages for migration targets. This means that the
	 * watermark and alloc_flags have to match, or be more pessimistic than
	 * the check in __isolate_free_page(). We don't use the direct
	 * compactor's alloc_flags, as they are not relevant for freepage
	 * isolation. We however do use the direct compactor's highest_zoneidx
	 * to skip over zones where lowmem reserves would prevent allocation
	 * even if compaction succeeds.
	 * For costly orders, we require low watermark instead of min for
	 * compaction to proceed to increase its chances.
	 * ALLOC_CMA is used, as pages in CMA pageblocks are considered
	 * suitable migration targets
	 */
	watermark = (order > PAGE_ALLOC_COSTLY_ORDER) ?
				low_wmark_pages(zone) : min_wmark_pages(zone);
	watermark += compact_gap(order);
	if (!__zone_watermark_ok(zone, 0, watermark, highest_zoneidx,
						ALLOC_CMA, wmark_target))
		return COMPACT_SKIPPED;

	return COMPACT_CONTINUE;
}

/*
 * compaction_suitable: Is this suitable to run compaction on this zone now?
 * Returns
 *   COMPACT_SKIPPED  - If there are too few free pages for compaction
 *   COMPACT_SUCCESS  - If the allocation would succeed without compaction
 *   COMPACT_CONTINUE - If compaction should run now
 */
enum compact_result compaction_suitable(struct zone *zone, int order,
					unsigned int alloc_flags,
					int highest_zoneidx)
{
	enum compact_result ret;
	int fragindex;

	ret = __compaction_suitable(zone, order, alloc_flags, highest_zoneidx,
				    zone_page_state(zone, NR_FREE_PAGES));
	/*
	 * fragmentation index determines if allocation failures are due to
	 * low memory or external fragmentation
	 *
	 * index of -1000 would imply allocations might succeed depending on
	 * watermarks, but we already failed the high-order watermark check
	 * index towards 0 implies failure is due to lack of memory
	 * index towards 1000 implies failure is due to fragmentation
	 *
	 * Only compact if a failure would be due to fragmentation. Also
	 * ignore fragindex for non-costly orders where the alternative to
	 * a successful reclaim/compaction is OOM. Fragindex and the
	 * vm.extfrag_threshold sysctl is meant as a heuristic to prevent
	 * excessive compaction for costly orders, but it should not be at the
	 * expense of system stability.
	 */
	if (ret == COMPACT_CONTINUE && (order > PAGE_ALLOC_COSTLY_ORDER)) {
		fragindex = fragmentation_index(zone, order);
		if (fragindex >= 0 && fragindex <= sysctl_extfrag_threshold)
			ret = COMPACT_NOT_SUITABLE_ZONE;
	}

	trace_mm_compaction_suitable(zone, order, ret);
	if (ret == COMPACT_NOT_SUITABLE_ZONE)
		ret = COMPACT_SKIPPED;

	return ret;
}

bool compaction_zonelist_suitable(struct alloc_context *ac, int order,
		int alloc_flags)
{
	struct zone *zone;
	struct zoneref *z;

	/*
	 * Make sure at least one zone would pass __compaction_suitable if we continue
	 * retrying the reclaim.
	 */
	for_each_zone_zonelist_nodemask(zone, z, ac->zonelist,
				ac->highest_zoneidx, ac->nodemask) {
		unsigned long available;
		enum compact_result compact_result;

		/*
		 * Do not consider all the reclaimable memory because we do not
		 * want to trash just for a single high order allocation which
		 * is even not guaranteed to appear even if __compaction_suitable
		 * is happy about the watermark check.
		 */
		available = zone_reclaimable_pages(zone) / order;
		available += zone_page_state_snapshot(zone, NR_FREE_PAGES);
		compact_result = __compaction_suitable(zone, order, alloc_flags,
				ac->highest_zoneidx, available);
		if (compact_result != COMPACT_SKIPPED)
			return true;
	}

	return false;
}

static enum compact_result
compact_zone(struct compact_control *cc, struct capture_control *capc)
{
	enum compact_result ret;
	unsigned long start_pfn = cc->zone->zone_start_pfn;
	unsigned long end_pfn = zone_end_pfn(cc->zone);
	unsigned long last_migrated_pfn;
	const bool sync = cc->mode != MIGRATE_ASYNC;
	bool update_cached;

	/*
	 * These counters track activities during zone compaction.  Initialize
	 * them before compacting a new zone.
	 */
	cc->total_migrate_scanned = 0;
	cc->total_free_scanned = 0;
	cc->nr_migratepages = 0;
	cc->nr_freepages = 0;
	INIT_LIST_HEAD(&cc->freepages);
	INIT_LIST_HEAD(&cc->migratepages);

	cc->migratetype = gfp_migratetype(cc->gfp_mask);
	ret = compaction_suitable(cc->zone, cc->order, cc->alloc_flags,
							cc->highest_zoneidx);
	/* Compaction is likely to fail */
	if (ret == COMPACT_SUCCESS || ret == COMPACT_SKIPPED)
		return ret;

	/* huh, compaction_suitable is returning something unexpected */
	VM_BUG_ON(ret != COMPACT_CONTINUE);

	/*
	 * Clear pageblock skip if there were failures recently and compaction
	 * is about to be retried after being deferred.
	 */
	if (compaction_restarting(cc->zone, cc->order))
		__reset_isolation_suitable(cc->zone);

	/*
	 * Setup to move all movable pages to the end of the zone. Used cached
	 * information on where the scanners should start (unless we explicitly
	 * want to compact the whole zone), but check that it is initialised
	 * by ensuring the values are within zone boundaries.
	 */
	cc->fast_start_pfn = 0;
	if (cc->whole_zone) {
		cc->migrate_pfn = start_pfn;
		cc->free_pfn = pageblock_start_pfn(end_pfn - 1);
	} else {
		cc->migrate_pfn = cc->zone->compact_cached_migrate_pfn[sync];
		cc->free_pfn = cc->zone->compact_cached_free_pfn;
		if (cc->free_pfn < start_pfn || cc->free_pfn >= end_pfn) {
			cc->free_pfn = pageblock_start_pfn(end_pfn - 1);
			cc->zone->compact_cached_free_pfn = cc->free_pfn;
		}
		if (cc->migrate_pfn < start_pfn || cc->migrate_pfn >= end_pfn) {
			cc->migrate_pfn = start_pfn;
			cc->zone->compact_cached_migrate_pfn[0] = cc->migrate_pfn;
			cc->zone->compact_cached_migrate_pfn[1] = cc->migrate_pfn;
		}

		if (cc->migrate_pfn <= cc->zone->compact_init_migrate_pfn)
			cc->whole_zone = true;
	}

	last_migrated_pfn = 0;

	/*
	 * Migrate has separate cached PFNs for ASYNC and SYNC* migration on
	 * the basis that some migrations will fail in ASYNC mode. However,
	 * if the cached PFNs match and pageblocks are skipped due to having
	 * no isolation candidates, then the sync state does not matter.
	 * Until a pageblock with isolation candidates is found, keep the
	 * cached PFNs in sync to avoid revisiting the same blocks.
	 */
	update_cached = !sync &&
		cc->zone->compact_cached_migrate_pfn[0] == cc->zone->compact_cached_migrate_pfn[1];

	trace_mm_compaction_begin(start_pfn, cc->migrate_pfn,
				cc->free_pfn, end_pfn, sync);

	/* lru_add_drain_all could be expensive with involving other CPUs */
	lru_add_drain();

	while ((ret = compact_finished(cc)) == COMPACT_CONTINUE) {
		int err;
		unsigned long iteration_start_pfn = cc->migrate_pfn;

		/*
		 * Avoid multiple rescans which can happen if a page cannot be
		 * isolated (dirty/writeback in async mode) or if the migrated
		 * pages are being allocated before the pageblock is cleared.
		 * The first rescan will capture the entire pageblock for
		 * migration. If it fails, it'll be marked skip and scanning
		 * will proceed as normal.
		 */
		cc->rescan = false;
		if (pageblock_start_pfn(last_migrated_pfn) ==
		    pageblock_start_pfn(iteration_start_pfn)) {
			cc->rescan = true;
		}

		switch (isolate_migratepages(cc)) {
		case ISOLATE_ABORT:
			ret = COMPACT_CONTENDED;
			putback_movable_pages(&cc->migratepages);
			cc->nr_migratepages = 0;
			goto out;
		case ISOLATE_NONE:
			if (update_cached) {
				cc->zone->compact_cached_migrate_pfn[1] =
					cc->zone->compact_cached_migrate_pfn[0];
			}

			/*
			 * We haven't isolated and migrated anything, but
			 * there might still be unflushed migrations from
			 * previous cc->order aligned block.
			 */
			goto check_drain;
		case ISOLATE_SUCCESS:
			update_cached = false;
			last_migrated_pfn = iteration_start_pfn;
		}

		err = migrate_pages(&cc->migratepages, compaction_alloc,
				compaction_free, (unsigned long)cc, cc->mode,
				MR_COMPACTION, NULL);

		trace_mm_compaction_migratepages(cc->nr_migratepages, err,
							&cc->migratepages);

		/* All pages were either migrated or will be released */
		cc->nr_migratepages = 0;
		if (err) {
			putback_movable_pages(&cc->migratepages);
			/*
			 * migrate_pages() may return -ENOMEM when scanners meet
			 * and we want compact_finished() to detect it
			 */
			if (err == -ENOMEM && !compact_scanners_met(cc)) {
				ret = COMPACT_CONTENDED;
				goto out;
			}
			/*
			 * We failed to migrate at least one page in the current
			 * order-aligned block, so skip the rest of it.
			 */
			if (cc->direct_compaction &&
						(cc->mode == MIGRATE_ASYNC)) {
				cc->migrate_pfn = block_end_pfn(
						cc->migrate_pfn - 1, cc->order);
				/* Draining pcplists is useless in this case */
				last_migrated_pfn = 0;
			}
		}

check_drain:
		/*
		 * Has the migration scanner moved away from the previous
		 * cc->order aligned block where we migrated from? If yes,
		 * flush the pages that were freed, so that they can merge and
		 * compact_finished() can detect immediately if allocation
		 * would succeed.
		 */
		if (cc->order > 0 && last_migrated_pfn) {
			unsigned long current_block_start =
				block_start_pfn(cc->migrate_pfn, cc->order);

			if (last_migrated_pfn < current_block_start) {
				lru_add_drain_cpu_zone(cc->zone);
				/* No more flushing until we migrate again */
				last_migrated_pfn = 0;
			}
		}

		/* Stop if a page has been captured */
		if (capc && capc->page) {
			ret = COMPACT_SUCCESS;
			break;
		}
	}

out:
	/*
	 * Release free pages and update where the free scanner should restart,
	 * so we don't leave any returned pages behind in the next attempt.
	 */
	if (cc->nr_freepages > 0) {
		unsigned long free_pfn = release_freepages(&cc->freepages);

		cc->nr_freepages = 0;
		VM_BUG_ON(free_pfn == 0);
		/* The cached pfn is always the first in a pageblock */
		free_pfn = pageblock_start_pfn(free_pfn);
		/*
		 * Only go back, not forward. The cached pfn might have been
		 * already reset to zone end in compact_finished()
		 */
		if (free_pfn > cc->zone->compact_cached_free_pfn)
			cc->zone->compact_cached_free_pfn = free_pfn;
	}

	count_compact_events(COMPACTMIGRATE_SCANNED, cc->total_migrate_scanned);
	count_compact_events(COMPACTFREE_SCANNED, cc->total_free_scanned);

	trace_mm_compaction_end(start_pfn, cc->migrate_pfn,
				cc->free_pfn, end_pfn, sync, ret);

	return ret;
}

static enum compact_result compact_zone_order(struct zone *zone, int order,
		gfp_t gfp_mask, enum compact_priority prio,
		unsigned int alloc_flags, int highest_zoneidx,
		struct page **capture)
{
	enum compact_result ret;
	struct compact_control cc = {
		.order = order,
		.search_order = order,
		.gfp_mask = gfp_mask,
		.zone = zone,
		.mode = (prio == COMPACT_PRIO_ASYNC) ?
					MIGRATE_ASYNC :	MIGRATE_SYNC_LIGHT,
		.alloc_flags = alloc_flags,
		.highest_zoneidx = highest_zoneidx,
		.direct_compaction = true,
		.whole_zone = (prio == MIN_COMPACT_PRIORITY),
		.ignore_skip_hint = (prio == MIN_COMPACT_PRIORITY),
		.ignore_block_suitable = (prio == MIN_COMPACT_PRIORITY)
	};
	struct capture_control capc = {
		.cc = &cc,
		.page = NULL,
	};

	/*
	 * Make sure the structs are really initialized before we expose the
	 * capture control, in case we are interrupted and the interrupt handler
	 * frees a page.
	 */
	barrier();
	WRITE_ONCE(current->capture_control, &capc);

	ret = compact_zone(&cc, &capc);

	VM_BUG_ON(!list_empty(&cc.freepages));
	VM_BUG_ON(!list_empty(&cc.migratepages));

	/*
	 * Make sure we hide capture control first before we read the captured
	 * page pointer, otherwise an interrupt could free and capture a page
	 * and we would leak it.
	 */
	WRITE_ONCE(current->capture_control, NULL);
	*capture = READ_ONCE(capc.page);
	/*
	 * Technically, it is also possible that compaction is skipped but
	 * the page is still captured out of luck(IRQ came and freed the page).
	 * Returning COMPACT_SUCCESS in such cases helps in properly accounting
	 * the COMPACT[STALL|FAIL] when compaction is skipped.
	 */
	if (*capture)
		ret = COMPACT_SUCCESS;

	return ret;
}

int sysctl_extfrag_threshold = 500;

/**
 * try_to_compact_pages - Direct compact to satisfy a high-order allocation
 * @gfp_mask: The GFP mask of the current allocation
 * @order: The order of the current allocation
 * @alloc_flags: The allocation flags of the current allocation
 * @ac: The context of current allocation
 * @prio: Determines how hard direct compaction should try to succeed
 * @capture: Pointer to free page created by compaction will be stored here
 *
 * This is the main entry point for direct page compaction.
 */
enum compact_result try_to_compact_pages(gfp_t gfp_mask, unsigned int order,
		unsigned int alloc_flags, const struct alloc_context *ac,
		enum compact_priority prio, struct page **capture)
{
	int may_perform_io = gfp_mask & __GFP_IO;
	struct zoneref *z;
	struct zone *zone;
	enum compact_result rc = COMPACT_SKIPPED;

	/*
	 * Check if the GFP flags allow compaction - GFP_NOIO is really
	 * tricky context because the migration might require IO
	 */
	if (!may_perform_io)
		return COMPACT_SKIPPED;

	trace_mm_compaction_try_to_compact_pages(order, gfp_mask, prio);

	/* Compact each zone in the list */
	for_each_zone_zonelist_nodemask(zone, z, ac->zonelist,
					ac->highest_zoneidx, ac->nodemask) {
		enum compact_result status;

		if (prio > MIN_COMPACT_PRIORITY
					&& compaction_deferred(zone, order)) {
			rc = max_t(enum compact_result, COMPACT_DEFERRED, rc);
			continue;
		}

		status = compact_zone_order(zone, order, gfp_mask, prio,
				alloc_flags, ac->highest_zoneidx, capture);
		rc = max(status, rc);

		/* The allocation should succeed, stop compacting */
		if (status == COMPACT_SUCCESS) {
			/*
			 * We think the allocation will succeed in this zone,
			 * but it is not certain, hence the false. The caller
			 * will repeat this with true if allocation indeed
			 * succeeds in this zone.
			 */
			compaction_defer_reset(zone, order, false);

			break;
		}

		if (prio != COMPACT_PRIO_ASYNC && (status == COMPACT_COMPLETE ||
					status == COMPACT_PARTIAL_SKIPPED))
			/*
			 * We think that allocation won't succeed in this zone
			 * so we defer compaction there. If it ends up
			 * succeeding after all, it will be reset.
			 */
			defer_compaction(zone, order);

		/*
		 * We might have stopped compacting due to need_resched() in
		 * async compaction, or due to a fatal signal detected. In that
		 * case do not try further zones
		 */
		if ((prio == COMPACT_PRIO_ASYNC && need_resched())
					|| fatal_signal_pending(current))
			break;
	}

	return rc;
}

/*
 * Compact all zones within a node till each zone's fragmentation score
 * reaches within proactive compaction thresholds (as determined by the
 * proactiveness tunable).
 *
 * It is possible that the function returns before reaching score targets
 * due to various back-off conditions, such as, contention on per-node or
 * per-zone locks.
 */
static void proactive_compact_node(pg_data_t *pgdat)
{
	int zoneid;
	struct zone *zone;
	struct compact_control cc = {
		.order = -1,
		.mode = MIGRATE_SYNC_LIGHT,
		.ignore_skip_hint = true,
		.whole_zone = true,
		.gfp_mask = GFP_KERNEL,
		.proactive_compaction = true,
	};

	for (zoneid = 0; zoneid < MAX_NR_ZONES; zoneid++) {
		zone = &pgdat->node_zones[zoneid];
		if (!populated_zone(zone))
			continue;

		cc.zone = zone;

		compact_zone(&cc, NULL);

		VM_BUG_ON(!list_empty(&cc.freepages));
		VM_BUG_ON(!list_empty(&cc.migratepages));
	}
}

/* Compact all zones within a node */
static void compact_node(int nid)
{
	pg_data_t *pgdat = NODE_DATA(nid);
	int zoneid;
	struct zone *zone;
	struct compact_control cc = {
		.order = -1,
		.mode = MIGRATE_SYNC,
		.ignore_skip_hint = true,
		.whole_zone = true,
		.gfp_mask = GFP_KERNEL,
	};


	for (zoneid = 0; zoneid < MAX_NR_ZONES; zoneid++) {

		zone = &pgdat->node_zones[zoneid];
		if (!populated_zone(zone))
			continue;

		cc.zone = zone;

		compact_zone(&cc, NULL);

		VM_BUG_ON(!list_empty(&cc.freepages));
		VM_BUG_ON(!list_empty(&cc.migratepages));
	}
}

/* Compact all nodes in the system */
static void compact_nodes(void)
{
	int nid;

	/* Flush pending updates to the LRU lists */
	lru_add_drain_all();

	for_each_online_node(nid)
		compact_node(nid);
}

/*
 * Tunable for proactive compaction. It determines how
 * aggressively the kernel should compact memory in the
 * background. It takes values in the range [0, 100].
 */
unsigned int __read_mostly sysctl_compaction_proactiveness = 20;

int compaction_proactiveness_sysctl_handler(struct ctl_table *table, int write,
		void *buffer, size_t *length, loff_t *ppos)
{
	int rc, nid;

	rc = proc_dointvec_minmax(table, write, buffer, length, ppos);
	if (rc)
		return rc;

	if (write && sysctl_compaction_proactiveness) {
		for_each_online_node(nid) {
			pg_data_t *pgdat = NODE_DATA(nid);

			if (pgdat->proactive_compact_trigger)
				continue;

			pgdat->proactive_compact_trigger = true;
			wake_up_interruptible(&pgdat->kcompactd_wait);
		}
	}

	return 0;
}

/*
 * This is the entry point for compacting all nodes via
 * /proc/sys/vm/compact_memory
 */
int sysctl_compaction_handler(struct ctl_table *table, int write,
			void *buffer, size_t *length, loff_t *ppos)
{
	if (write)
		compact_nodes();

	return 0;
}

#if defined(CONFIG_SYSFS) && defined(CONFIG_NUMA)
static ssize_t compact_store(struct device *dev,
			     struct device_attribute *attr,
			     const char *buf, size_t count)
{
	int nid = dev->id;

	if (nid >= 0 && nid < nr_node_ids && node_online(nid)) {
		/* Flush pending updates to the LRU lists */
		lru_add_drain_all();

		compact_node(nid);
	}

	return count;
}
static DEVICE_ATTR_WO(compact);

int compaction_register_node(struct node *node)
{
	return device_create_file(&node->dev, &dev_attr_compact);
}

void compaction_unregister_node(struct node *node)
{
	return device_remove_file(&node->dev, &dev_attr_compact);
}
#endif /* CONFIG_SYSFS && CONFIG_NUMA */

static inline bool kcompactd_work_requested(pg_data_t *pgdat)
{
	return pgdat->kcompactd_max_order > 0 || kthread_should_stop() ||
		pgdat->proactive_compact_trigger;
}

static bool kcompactd_node_suitable(pg_data_t *pgdat)
{
	int zoneid;
	struct zone *zone;
	enum zone_type highest_zoneidx = pgdat->kcompactd_highest_zoneidx;

	for (zoneid = 0; zoneid <= highest_zoneidx; zoneid++) {
		zone = &pgdat->node_zones[zoneid];

		if (!populated_zone(zone))
			continue;

		if (compaction_suitable(zone, pgdat->kcompactd_max_order, 0,
					highest_zoneidx) == COMPACT_CONTINUE)
			return true;
	}

	return false;
}

static void kcompactd_do_work(pg_data_t *pgdat)
{
	/*
	 * With no special task, compact all zones so that a page of requested
	 * order is allocatable.
	 */
	int zoneid;
	struct zone *zone;
	struct compact_control cc = {
		.order = pgdat->kcompactd_max_order,
		.search_order = pgdat->kcompactd_max_order,
		.highest_zoneidx = pgdat->kcompactd_highest_zoneidx,
		.mode = MIGRATE_SYNC_LIGHT,
		.ignore_skip_hint = false,
		.gfp_mask = GFP_KERNEL,
	};
	trace_mm_compaction_kcompactd_wake(pgdat->node_id, cc.order,
							cc.highest_zoneidx);
	count_compact_event(KCOMPACTD_WAKE);

	for (zoneid = 0; zoneid <= cc.highest_zoneidx; zoneid++) {
		int status;

		zone = &pgdat->node_zones[zoneid];
		if (!populated_zone(zone))
			continue;

		if (compaction_deferred(zone, cc.order))
			continue;

		if (compaction_suitable(zone, cc.order, 0, zoneid) !=
							COMPACT_CONTINUE)
			continue;

		if (kthread_should_stop())
			return;

		cc.zone = zone;
		status = compact_zone(&cc, NULL);

		if (status == COMPACT_SUCCESS) {
			compaction_defer_reset(zone, cc.order, false);
		} else if (status == COMPACT_PARTIAL_SKIPPED || status == COMPACT_COMPLETE) {
			/*
			 * Buddy pages may become stranded on pcps that could
			 * otherwise coalesce on the zone's free area for
			 * order >= cc.order.  This is ratelimited by the
			 * upcoming deferral.
			 */
			drain_all_pages(zone);

			/*
			 * We use sync migration mode here, so we defer like
			 * sync direct compaction does.
			 */
			defer_compaction(zone, cc.order);
		}

		count_compact_events(KCOMPACTD_MIGRATE_SCANNED,
				     cc.total_migrate_scanned);
		count_compact_events(KCOMPACTD_FREE_SCANNED,
				     cc.total_free_scanned);

		VM_BUG_ON(!list_empty(&cc.freepages));
		VM_BUG_ON(!list_empty(&cc.migratepages));
	}

	/*
	 * Regardless of success, we are done until woken up next. But remember
	 * the requested order/highest_zoneidx in case it was higher/tighter
	 * than our current ones
	 */
	if (pgdat->kcompactd_max_order <= cc.order)
		pgdat->kcompactd_max_order = 0;
	if (pgdat->kcompactd_highest_zoneidx >= cc.highest_zoneidx)
		pgdat->kcompactd_highest_zoneidx = pgdat->nr_zones - 1;
}

void wakeup_kcompactd(pg_data_t *pgdat, int order, int highest_zoneidx)
{
	if (!order)
		return;

	if (pgdat->kcompactd_max_order < order)
		pgdat->kcompactd_max_order = order;

	if (pgdat->kcompactd_highest_zoneidx > highest_zoneidx)
		pgdat->kcompactd_highest_zoneidx = highest_zoneidx;

	/*
	 * Pairs with implicit barrier in wait_event_freezable()
	 * such that wakeups are not missed.
	 */
	if (!wq_has_sleeper(&pgdat->kcompactd_wait))
		return;

	if (!kcompactd_node_suitable(pgdat))
		return;

	trace_mm_compaction_wakeup_kcompactd(pgdat->node_id, order,
							highest_zoneidx);
	wake_up_interruptible(&pgdat->kcompactd_wait);
}

/*
 * The background compaction daemon, started as a kernel thread
 * from the init process.
 */
static int kcompactd(void *p)
{
	pg_data_t *pgdat = (pg_data_t *)p;
	struct task_struct *tsk = current;
	long default_timeout = msecs_to_jiffies(HPAGE_FRAG_CHECK_INTERVAL_MSEC);
	long timeout = default_timeout;

	const struct cpumask *cpumask = cpumask_of_node(pgdat->node_id);

	if (!cpumask_empty(cpumask))
		set_cpus_allowed_ptr(tsk, cpumask);

	set_freezable();

	pgdat->kcompactd_max_order = 0;
	pgdat->kcompactd_highest_zoneidx = pgdat->nr_zones - 1;

	while (!kthread_should_stop()) {
		unsigned long pflags;

		/*
		 * Avoid the unnecessary wakeup for proactive compaction
		 * when it is disabled.
		 */
		if (!sysctl_compaction_proactiveness)
			timeout = MAX_SCHEDULE_TIMEOUT;
		trace_mm_compaction_kcompactd_sleep(pgdat->node_id);
		if (wait_event_freezable_timeout(pgdat->kcompactd_wait,
			kcompactd_work_requested(pgdat), timeout) &&
			!pgdat->proactive_compact_trigger) {

			psi_memstall_enter(&pflags);
			kcompactd_do_work(pgdat);
			psi_memstall_leave(&pflags);
			/*
			 * Reset the timeout value. The defer timeout from
			 * proactive compaction is lost here but that is fine
			 * as the condition of the zone changing substantionally
			 * then carrying on with the previous defer interval is
			 * not useful.
			 */
			timeout = default_timeout;
			continue;
		}

		/*
		 * Start the proactive work with default timeout. Based
		 * on the fragmentation score, this timeout is updated.
		 */
		timeout = default_timeout;
		if (should_proactive_compact_node(pgdat)) {
			unsigned int prev_score, score;

			prev_score = fragmentation_score_node(pgdat);
			proactive_compact_node(pgdat);
			score = fragmentation_score_node(pgdat);
			/*
			 * Defer proactive compaction if the fragmentation
			 * score did not go down i.e. no progress made.
			 */
			if (unlikely(score >= prev_score))
				timeout =
				   default_timeout << COMPACT_MAX_DEFER_SHIFT;
		}
		if (unlikely(pgdat->proactive_compact_trigger))
			pgdat->proactive_compact_trigger = false;
	}

	return 0;
}

/*
 * This kcompactd start function will be called by init and node-hot-add.
 * On node-hot-add, kcompactd will moved to proper cpus if cpus are hot-added.
 */
int kcompactd_run(int nid)
{
	pg_data_t *pgdat = NODE_DATA(nid);
	int ret = 0;

	if (pgdat->kcompactd)
		return 0;

	pgdat->kcompactd = kthread_run(kcompactd, pgdat, "kcompactd%d", nid);
	if (IS_ERR(pgdat->kcompactd)) {
		pr_err("Failed to start kcompactd on node %d\n", nid);
		ret = PTR_ERR(pgdat->kcompactd);
		pgdat->kcompactd = NULL;
	}
	return ret;
}

/*
 * Called by memory hotplug when all memory in a node is offlined. Caller must
 * hold mem_hotplug_begin/end().
 */
void kcompactd_stop(int nid)
{
	struct task_struct *kcompactd = NODE_DATA(nid)->kcompactd;

	if (kcompactd) {
		kthread_stop(kcompactd);
		NODE_DATA(nid)->kcompactd = NULL;
	}
}

/*
 * It's optimal to keep kcompactd on the same CPUs as their memory, but
 * not required for correctness. So if the last cpu in a node goes
 * away, we get changed to run anywhere: as the first one comes back,
 * restore their cpu bindings.
 */
static int kcompactd_cpu_online(unsigned int cpu)
{
	int nid;

	for_each_node_state(nid, N_MEMORY) {
		pg_data_t *pgdat = NODE_DATA(nid);
		const struct cpumask *mask;

		mask = cpumask_of_node(pgdat->node_id);

		if (cpumask_any_and(cpu_online_mask, mask) < nr_cpu_ids)
			/* One of our CPUs online: restore mask */
			set_cpus_allowed_ptr(pgdat->kcompactd, mask);
	}
	return 0;
}

static int __init kcompactd_init(void)
{
	int nid;
	int ret;

	ret = cpuhp_setup_state_nocalls(CPUHP_AP_ONLINE_DYN,
					"mm/compaction:online",
					kcompactd_cpu_online, NULL);
	if (ret < 0) {
		pr_err("kcompactd: failed to register hotplug callbacks.\n");
		return ret;
	}

	for_each_node_state(nid, N_MEMORY)
		kcompactd_run(nid);
	return 0;
}
subsys_initcall(kcompactd_init)

#endif /* CONFIG_COMPACTION */<|MERGE_RESOLUTION|>--- conflicted
+++ resolved
@@ -1028,11 +1028,7 @@
 		if (!TestClearPageLRU(page))
 			goto isolate_fail_put;
 
-<<<<<<< HEAD
-		lruvec = mem_cgroup_page_lruvec(page);
-=======
 		lruvec = folio_lruvec(page_folio(page));
->>>>>>> df0cc57e
 
 		/* If we already hold the lock, we can skip some rechecking */
 		if (lruvec != locked) {
