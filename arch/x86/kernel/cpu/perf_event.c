/*
 * Performance events x86 architecture code
 *
 *  Copyright (C) 2008 Thomas Gleixner <tglx@linutronix.de>
 *  Copyright (C) 2008-2009 Red Hat, Inc., Ingo Molnar
 *  Copyright (C) 2009 Jaswinder Singh Rajput
 *  Copyright (C) 2009 Advanced Micro Devices, Inc., Robert Richter
 *  Copyright (C) 2008-2009 Red Hat, Inc., Peter Zijlstra <pzijlstr@redhat.com>
 *  Copyright (C) 2009 Intel Corporation, <markus.t.metzger@intel.com>
 *  Copyright (C) 2009 Google, Inc., Stephane Eranian
 *
 *  For licencing details see kernel-base/COPYING
 */

#include <linux/perf_event.h>
#include <linux/capability.h>
#include <linux/notifier.h>
#include <linux/hardirq.h>
#include <linux/kprobes.h>
#include <linux/module.h>
#include <linux/kdebug.h>
#include <linux/sched.h>
#include <linux/uaccess.h>
#include <linux/slab.h>
#include <linux/highmem.h>
#include <linux/cpu.h>
#include <linux/bitops.h>

#include <asm/apic.h>
#include <asm/stacktrace.h>
#include <asm/nmi.h>
#include <asm/compat.h>
#include <asm/smp.h>
<<<<<<< HEAD
=======
#include <asm/alternative.h>
>>>>>>> d762f438

#if 0
#undef wrmsrl
#define wrmsrl(msr, val) 					\
do {								\
	trace_printk("wrmsrl(%lx, %lx)\n", (unsigned long)(msr),\
			(unsigned long)(val));			\
	native_write_msr((msr), (u32)((u64)(val)), 		\
			(u32)((u64)(val) >> 32));		\
} while (0)
#endif

/*
 * best effort, GUP based copy_from_user() that assumes IRQ or NMI context
 */
static unsigned long
copy_from_user_nmi(void *to, const void __user *from, unsigned long n)
{
	unsigned long offset, addr = (unsigned long)from;
	unsigned long size, len = 0;
	struct page *page;
	void *map;
	int ret;

	do {
		ret = __get_user_pages_fast(addr, 1, 0, &page);
		if (!ret)
			break;

		offset = addr & (PAGE_SIZE - 1);
		size = min(PAGE_SIZE - offset, n - len);

		map = kmap_atomic(page);
		memcpy(to, map+offset, size);
		kunmap_atomic(map);
		put_page(page);

		len  += size;
		to   += size;
		addr += size;

	} while (len < n);

	return len;
}

struct event_constraint {
	union {
		unsigned long	idxmsk[BITS_TO_LONGS(X86_PMC_IDX_MAX)];
		u64		idxmsk64;
	};
	u64	code;
	u64	cmask;
	int	weight;
};

struct amd_nb {
	int nb_id;  /* NorthBridge id */
	int refcnt; /* reference count */
	struct perf_event *owners[X86_PMC_IDX_MAX];
	struct event_constraint event_constraints[X86_PMC_IDX_MAX];
};

struct intel_percore;

#define MAX_LBR_ENTRIES		16

struct cpu_hw_events {
	/*
	 * Generic x86 PMC bits
	 */
	struct perf_event	*events[X86_PMC_IDX_MAX]; /* in counter order */
	unsigned long		active_mask[BITS_TO_LONGS(X86_PMC_IDX_MAX)];
	unsigned long		running[BITS_TO_LONGS(X86_PMC_IDX_MAX)];
	int			enabled;

	int			n_events;
	int			n_added;
	int			n_txn;
	int			assign[X86_PMC_IDX_MAX]; /* event to counter assignment */
	u64			tags[X86_PMC_IDX_MAX];
	struct perf_event	*event_list[X86_PMC_IDX_MAX]; /* in enabled order */

	unsigned int		group_flag;

	/*
	 * Intel DebugStore bits
	 */
	struct debug_store	*ds;
	u64			pebs_enabled;

	/*
	 * Intel LBR bits
	 */
	int				lbr_users;
	void				*lbr_context;
	struct perf_branch_stack	lbr_stack;
	struct perf_branch_entry	lbr_entries[MAX_LBR_ENTRIES];

	/*
	 * Intel percore register state.
	 * Coordinate shared resources between HT threads.
	 */
	int				percore_used; /* Used by this CPU? */
	struct intel_percore		*per_core;

	/*
	 * AMD specific bits
	 */
	struct amd_nb		*amd_nb;
};

#define __EVENT_CONSTRAINT(c, n, m, w) {\
	{ .idxmsk64 = (n) },		\
	.code = (c),			\
	.cmask = (m),			\
	.weight = (w),			\
}

#define EVENT_CONSTRAINT(c, n, m)	\
	__EVENT_CONSTRAINT(c, n, m, HWEIGHT(n))

/*
 * Constraint on the Event code.
 */
#define INTEL_EVENT_CONSTRAINT(c, n)	\
	EVENT_CONSTRAINT(c, n, ARCH_PERFMON_EVENTSEL_EVENT)

/*
 * Constraint on the Event code + UMask + fixed-mask
 *
 * filter mask to validate fixed counter events.
 * the following filters disqualify for fixed counters:
 *  - inv
 *  - edge
 *  - cnt-mask
 *  The other filters are supported by fixed counters.
 *  The any-thread option is supported starting with v3.
 */
#define FIXED_EVENT_CONSTRAINT(c, n)	\
	EVENT_CONSTRAINT(c, (1ULL << (32+n)), X86_RAW_EVENT_MASK)

/*
 * Constraint on the Event code + UMask
 */
#define INTEL_UEVENT_CONSTRAINT(c, n)	\
	EVENT_CONSTRAINT(c, n, INTEL_ARCH_EVENT_MASK)

#define EVENT_CONSTRAINT_END		\
	EVENT_CONSTRAINT(0, 0, 0)

#define for_each_event_constraint(e, c)	\
	for ((e) = (c); (e)->weight; (e)++)

/*
 * Extra registers for specific events.
 * Some events need large masks and require external MSRs.
 * Define a mapping to these extra registers.
 */
struct extra_reg {
	unsigned int		event;
	unsigned int		msr;
	u64			config_mask;
	u64			valid_mask;
};

#define EVENT_EXTRA_REG(e, ms, m, vm) {	\
	.event = (e),		\
	.msr = (ms),		\
	.config_mask = (m),	\
	.valid_mask = (vm),	\
	}
#define INTEL_EVENT_EXTRA_REG(event, msr, vm)	\
	EVENT_EXTRA_REG(event, msr, ARCH_PERFMON_EVENTSEL_EVENT, vm)
#define EVENT_EXTRA_END EVENT_EXTRA_REG(0, 0, 0, 0)

union perf_capabilities {
	struct {
		u64	lbr_format    : 6;
		u64	pebs_trap     : 1;
		u64	pebs_arch_reg : 1;
		u64	pebs_format   : 4;
		u64	smm_freeze    : 1;
	};
	u64	capabilities;
};

/*
 * struct x86_pmu - generic x86 pmu
 */
struct x86_pmu {
	/*
	 * Generic x86 PMC bits
	 */
	const char	*name;
	int		version;
	int		(*handle_irq)(struct pt_regs *);
	void		(*disable_all)(void);
	void		(*enable_all)(int added);
	void		(*enable)(struct perf_event *);
	void		(*disable)(struct perf_event *);
	int		(*hw_config)(struct perf_event *event);
	int		(*schedule_events)(struct cpu_hw_events *cpuc, int n, int *assign);
	unsigned	eventsel;
	unsigned	perfctr;
	u64		(*event_map)(int);
	int		max_events;
	int		num_counters;
	int		num_counters_fixed;
	int		cntval_bits;
	u64		cntval_mask;
	int		apic;
	u64		max_period;
	struct event_constraint *
			(*get_event_constraints)(struct cpu_hw_events *cpuc,
						 struct perf_event *event);

	void		(*put_event_constraints)(struct cpu_hw_events *cpuc,
						 struct perf_event *event);
	struct event_constraint *event_constraints;
	struct event_constraint *percore_constraints;
	void		(*quirks)(void);
	int		perfctr_second_write;

	int		(*cpu_prepare)(int cpu);
	void		(*cpu_starting)(int cpu);
	void		(*cpu_dying)(int cpu);
	void		(*cpu_dead)(int cpu);

	/*
	 * Intel Arch Perfmon v2+
	 */
	u64			intel_ctrl;
	union perf_capabilities intel_cap;

	/*
	 * Intel DebugStore bits
	 */
	int		bts, pebs;
	int		bts_active, pebs_active;
	int		pebs_record_size;
	void		(*drain_pebs)(struct pt_regs *regs);
	struct event_constraint *pebs_constraints;

	/*
	 * Intel LBR
	 */
	unsigned long	lbr_tos, lbr_from, lbr_to; /* MSR base regs       */
	int		lbr_nr;			   /* hardware stack size */

	/*
	 * Extra registers for events
	 */
	struct extra_reg *extra_regs;
};

static struct x86_pmu x86_pmu __read_mostly;

static DEFINE_PER_CPU(struct cpu_hw_events, cpu_hw_events) = {
	.enabled = 1,
};

static int x86_perf_event_set_period(struct perf_event *event);

/*
 * Generalized hw caching related hw_event table, filled
 * in on a per model basis. A value of 0 means
 * 'not supported', -1 means 'hw_event makes no sense on
 * this CPU', any other value means the raw hw_event
 * ID.
 */

#define C(x) PERF_COUNT_HW_CACHE_##x

static u64 __read_mostly hw_cache_event_ids
				[PERF_COUNT_HW_CACHE_MAX]
				[PERF_COUNT_HW_CACHE_OP_MAX]
				[PERF_COUNT_HW_CACHE_RESULT_MAX];
static u64 __read_mostly hw_cache_extra_regs
				[PERF_COUNT_HW_CACHE_MAX]
				[PERF_COUNT_HW_CACHE_OP_MAX]
				[PERF_COUNT_HW_CACHE_RESULT_MAX];

/*
 * Propagate event elapsed time into the generic event.
 * Can only be executed on the CPU where the event is active.
 * Returns the delta events processed.
 */
static u64
x86_perf_event_update(struct perf_event *event)
{
	struct hw_perf_event *hwc = &event->hw;
	int shift = 64 - x86_pmu.cntval_bits;
	u64 prev_raw_count, new_raw_count;
	int idx = hwc->idx;
	s64 delta;

	if (idx == X86_PMC_IDX_FIXED_BTS)
		return 0;

	/*
	 * Careful: an NMI might modify the previous event value.
	 *
	 * Our tactic to handle this is to first atomically read and
	 * exchange a new raw count - then add that new-prev delta
	 * count to the generic event atomically:
	 */
again:
	prev_raw_count = local64_read(&hwc->prev_count);
	rdmsrl(hwc->event_base, new_raw_count);

	if (local64_cmpxchg(&hwc->prev_count, prev_raw_count,
					new_raw_count) != prev_raw_count)
		goto again;

	/*
	 * Now we have the new raw value and have updated the prev
	 * timestamp already. We can now calculate the elapsed delta
	 * (event-)time and add that to the generic event.
	 *
	 * Careful, not all hw sign-extends above the physical width
	 * of the count.
	 */
	delta = (new_raw_count << shift) - (prev_raw_count << shift);
	delta >>= shift;

	local64_add(delta, &event->count);
	local64_sub(delta, &hwc->period_left);

	return new_raw_count;
}

<<<<<<< HEAD
/* using X86_FEATURE_PERFCTR_CORE to later implement ALTERNATIVE() here */
static inline int x86_pmu_addr_offset(int index)
{
	if (boot_cpu_has(X86_FEATURE_PERFCTR_CORE))
		return index << 1;
	return index;
=======
static inline int x86_pmu_addr_offset(int index)
{
	int offset;

	/* offset = X86_FEATURE_PERFCTR_CORE ? index << 1 : index */
	alternative_io(ASM_NOP2,
		       "shll $1, %%eax",
		       X86_FEATURE_PERFCTR_CORE,
		       "=a" (offset),
		       "a"  (index));

	return offset;
>>>>>>> d762f438
}

static inline unsigned int x86_pmu_config_addr(int index)
{
	return x86_pmu.eventsel + x86_pmu_addr_offset(index);
}

static inline unsigned int x86_pmu_event_addr(int index)
{
	return x86_pmu.perfctr + x86_pmu_addr_offset(index);
}

/*
 * Find and validate any extra registers to set up.
 */
static int x86_pmu_extra_regs(u64 config, struct perf_event *event)
{
	struct extra_reg *er;

	event->hw.extra_reg = 0;
	event->hw.extra_config = 0;

	if (!x86_pmu.extra_regs)
		return 0;

	for (er = x86_pmu.extra_regs; er->msr; er++) {
		if (er->event != (config & er->config_mask))
			continue;
		if (event->attr.config1 & ~er->valid_mask)
			return -EINVAL;
		event->hw.extra_reg = er->msr;
		event->hw.extra_config = event->attr.config1;
		break;
	}
	return 0;
}

static atomic_t active_events;
static DEFINE_MUTEX(pmc_reserve_mutex);

#ifdef CONFIG_X86_LOCAL_APIC

static bool reserve_pmc_hardware(void)
{
	int i;

	for (i = 0; i < x86_pmu.num_counters; i++) {
		if (!reserve_perfctr_nmi(x86_pmu_event_addr(i)))
			goto perfctr_fail;
	}

	for (i = 0; i < x86_pmu.num_counters; i++) {
		if (!reserve_evntsel_nmi(x86_pmu_config_addr(i)))
			goto eventsel_fail;
	}

	return true;

eventsel_fail:
	for (i--; i >= 0; i--)
		release_evntsel_nmi(x86_pmu_config_addr(i));

	i = x86_pmu.num_counters;

perfctr_fail:
	for (i--; i >= 0; i--)
		release_perfctr_nmi(x86_pmu_event_addr(i));

	return false;
}

static void release_pmc_hardware(void)
{
	int i;

	for (i = 0; i < x86_pmu.num_counters; i++) {
		release_perfctr_nmi(x86_pmu_event_addr(i));
		release_evntsel_nmi(x86_pmu_config_addr(i));
	}
}

#else

static bool reserve_pmc_hardware(void) { return true; }
static void release_pmc_hardware(void) {}

#endif

static bool check_hw_exists(void)
{
	u64 val, val_new = 0;
	int i, reg, ret = 0;

	/*
	 * Check to see if the BIOS enabled any of the counters, if so
	 * complain and bail.
	 */
	for (i = 0; i < x86_pmu.num_counters; i++) {
		reg = x86_pmu_config_addr(i);
		ret = rdmsrl_safe(reg, &val);
		if (ret)
			goto msr_fail;
		if (val & ARCH_PERFMON_EVENTSEL_ENABLE)
			goto bios_fail;
	}

	if (x86_pmu.num_counters_fixed) {
		reg = MSR_ARCH_PERFMON_FIXED_CTR_CTRL;
		ret = rdmsrl_safe(reg, &val);
		if (ret)
			goto msr_fail;
		for (i = 0; i < x86_pmu.num_counters_fixed; i++) {
			if (val & (0x03 << i*4))
				goto bios_fail;
		}
	}

	/*
	 * Now write a value and read it back to see if it matches,
	 * this is needed to detect certain hardware emulators (qemu/kvm)
	 * that don't trap on the MSR access and always return 0s.
	 */
	val = 0xabcdUL;
	ret = checking_wrmsrl(x86_pmu_event_addr(0), val);
	ret |= rdmsrl_safe(x86_pmu_event_addr(0), &val_new);
	if (ret || val != val_new)
		goto msr_fail;

	return true;

bios_fail:
	/*
	 * We still allow the PMU driver to operate:
	 */
	printk(KERN_CONT "Broken BIOS detected, complain to your hardware vendor.\n");
	printk(KERN_ERR FW_BUG "the BIOS has corrupted hw-PMU resources (MSR %x is %Lx)\n", reg, val);

	return true;

msr_fail:
	printk(KERN_CONT "Broken PMU hardware detected, using software events only.\n");

	return false;
}

static void reserve_ds_buffers(void);
static void release_ds_buffers(void);

static void hw_perf_event_destroy(struct perf_event *event)
{
	if (atomic_dec_and_mutex_lock(&active_events, &pmc_reserve_mutex)) {
		release_pmc_hardware();
		release_ds_buffers();
		mutex_unlock(&pmc_reserve_mutex);
	}
}

static inline int x86_pmu_initialized(void)
{
	return x86_pmu.handle_irq != NULL;
}

static inline int
set_ext_hw_attr(struct hw_perf_event *hwc, struct perf_event *event)
{
	struct perf_event_attr *attr = &event->attr;
	unsigned int cache_type, cache_op, cache_result;
	u64 config, val;

	config = attr->config;

	cache_type = (config >>  0) & 0xff;
	if (cache_type >= PERF_COUNT_HW_CACHE_MAX)
		return -EINVAL;

	cache_op = (config >>  8) & 0xff;
	if (cache_op >= PERF_COUNT_HW_CACHE_OP_MAX)
		return -EINVAL;

	cache_result = (config >> 16) & 0xff;
	if (cache_result >= PERF_COUNT_HW_CACHE_RESULT_MAX)
		return -EINVAL;

	val = hw_cache_event_ids[cache_type][cache_op][cache_result];

	if (val == 0)
		return -ENOENT;

	if (val == -1)
		return -EINVAL;

	hwc->config |= val;
	attr->config1 = hw_cache_extra_regs[cache_type][cache_op][cache_result];
	return x86_pmu_extra_regs(val, event);
}

static int x86_setup_perfctr(struct perf_event *event)
{
	struct perf_event_attr *attr = &event->attr;
	struct hw_perf_event *hwc = &event->hw;
	u64 config;

	if (!is_sampling_event(event)) {
		hwc->sample_period = x86_pmu.max_period;
		hwc->last_period = hwc->sample_period;
		local64_set(&hwc->period_left, hwc->sample_period);
	} else {
		/*
		 * If we have a PMU initialized but no APIC
		 * interrupts, we cannot sample hardware
		 * events (user-space has to fall back and
		 * sample via a hrtimer based software event):
		 */
		if (!x86_pmu.apic)
			return -EOPNOTSUPP;
	}

	/*
	 * Do not allow config1 (extended registers) to propagate,
	 * there's no sane user-space generalization yet:
	 */
	if (attr->type == PERF_TYPE_RAW)
		return x86_pmu_extra_regs(event->attr.config, event);

	if (attr->type == PERF_TYPE_HW_CACHE)
		return set_ext_hw_attr(hwc, event);

	if (attr->config >= x86_pmu.max_events)
		return -EINVAL;

	/*
	 * The generic map:
	 */
	config = x86_pmu.event_map(attr->config);

	if (config == 0)
		return -ENOENT;

	if (config == -1LL)
		return -EINVAL;

	/*
	 * Branch tracing:
	 */
	if (attr->config == PERF_COUNT_HW_BRANCH_INSTRUCTIONS &&
	    !attr->freq && hwc->sample_period == 1) {
		/* BTS is not supported by this architecture. */
		if (!x86_pmu.bts_active)
			return -EOPNOTSUPP;

		/* BTS is currently only allowed for user-mode. */
		if (!attr->exclude_kernel)
			return -EOPNOTSUPP;
	}

	hwc->config |= config;

	return 0;
}

static int x86_pmu_hw_config(struct perf_event *event)
{
	if (event->attr.precise_ip) {
		int precise = 0;

		/* Support for constant skid */
		if (x86_pmu.pebs_active) {
			precise++;

			/* Support for IP fixup */
			if (x86_pmu.lbr_nr)
				precise++;
		}

		if (event->attr.precise_ip > precise)
			return -EOPNOTSUPP;
	}

	/*
	 * Generate PMC IRQs:
	 * (keep 'enabled' bit clear for now)
	 */
	event->hw.config = ARCH_PERFMON_EVENTSEL_INT;

	/*
	 * Count user and OS events unless requested not to
	 */
	if (!event->attr.exclude_user)
		event->hw.config |= ARCH_PERFMON_EVENTSEL_USR;
	if (!event->attr.exclude_kernel)
		event->hw.config |= ARCH_PERFMON_EVENTSEL_OS;

	if (event->attr.type == PERF_TYPE_RAW)
		event->hw.config |= event->attr.config & X86_RAW_EVENT_MASK;

	return x86_setup_perfctr(event);
}

/*
 * Setup the hardware configuration for a given attr_type
 */
static int __x86_pmu_event_init(struct perf_event *event)
{
	int err;

	if (!x86_pmu_initialized())
		return -ENODEV;

	err = 0;
	if (!atomic_inc_not_zero(&active_events)) {
		mutex_lock(&pmc_reserve_mutex);
		if (atomic_read(&active_events) == 0) {
			if (!reserve_pmc_hardware())
				err = -EBUSY;
			else
				reserve_ds_buffers();
		}
		if (!err)
			atomic_inc(&active_events);
		mutex_unlock(&pmc_reserve_mutex);
	}
	if (err)
		return err;

	event->destroy = hw_perf_event_destroy;

	event->hw.idx = -1;
	event->hw.last_cpu = -1;
	event->hw.last_tag = ~0ULL;

	return x86_pmu.hw_config(event);
}

static void x86_pmu_disable_all(void)
{
	struct cpu_hw_events *cpuc = &__get_cpu_var(cpu_hw_events);
	int idx;

	for (idx = 0; idx < x86_pmu.num_counters; idx++) {
		u64 val;

		if (!test_bit(idx, cpuc->active_mask))
			continue;
		rdmsrl(x86_pmu_config_addr(idx), val);
		if (!(val & ARCH_PERFMON_EVENTSEL_ENABLE))
			continue;
		val &= ~ARCH_PERFMON_EVENTSEL_ENABLE;
		wrmsrl(x86_pmu_config_addr(idx), val);
	}
}

static void x86_pmu_disable(struct pmu *pmu)
{
	struct cpu_hw_events *cpuc = &__get_cpu_var(cpu_hw_events);

	if (!x86_pmu_initialized())
		return;

	if (!cpuc->enabled)
		return;

	cpuc->n_added = 0;
	cpuc->enabled = 0;
	barrier();

	x86_pmu.disable_all();
}

static inline void __x86_pmu_enable_event(struct hw_perf_event *hwc,
					  u64 enable_mask)
{
	if (hwc->extra_reg)
		wrmsrl(hwc->extra_reg, hwc->extra_config);
	wrmsrl(hwc->config_base, hwc->config | enable_mask);
}

static void x86_pmu_enable_all(int added)
{
	struct cpu_hw_events *cpuc = &__get_cpu_var(cpu_hw_events);
	int idx;

	for (idx = 0; idx < x86_pmu.num_counters; idx++) {
		struct hw_perf_event *hwc = &cpuc->events[idx]->hw;

		if (!test_bit(idx, cpuc->active_mask))
			continue;

		__x86_pmu_enable_event(hwc, ARCH_PERFMON_EVENTSEL_ENABLE);
	}
}

static struct pmu pmu;

static inline int is_x86_event(struct perf_event *event)
{
	return event->pmu == &pmu;
}

static int x86_schedule_events(struct cpu_hw_events *cpuc, int n, int *assign)
{
	struct event_constraint *c, *constraints[X86_PMC_IDX_MAX];
	unsigned long used_mask[BITS_TO_LONGS(X86_PMC_IDX_MAX)];
	int i, j, w, wmax, num = 0;
	struct hw_perf_event *hwc;

	bitmap_zero(used_mask, X86_PMC_IDX_MAX);

	for (i = 0; i < n; i++) {
		c = x86_pmu.get_event_constraints(cpuc, cpuc->event_list[i]);
		constraints[i] = c;
	}

	/*
	 * fastpath, try to reuse previous register
	 */
	for (i = 0; i < n; i++) {
		hwc = &cpuc->event_list[i]->hw;
		c = constraints[i];

		/* never assigned */
		if (hwc->idx == -1)
			break;

		/* constraint still honored */
		if (!test_bit(hwc->idx, c->idxmsk))
			break;

		/* not already used */
		if (test_bit(hwc->idx, used_mask))
			break;

		__set_bit(hwc->idx, used_mask);
		if (assign)
			assign[i] = hwc->idx;
	}
	if (i == n)
		goto done;

	/*
	 * begin slow path
	 */

	bitmap_zero(used_mask, X86_PMC_IDX_MAX);

	/*
	 * weight = number of possible counters
	 *
	 * 1    = most constrained, only works on one counter
	 * wmax = least constrained, works on any counter
	 *
	 * assign events to counters starting with most
	 * constrained events.
	 */
	wmax = x86_pmu.num_counters;

	/*
	 * when fixed event counters are present,
	 * wmax is incremented by 1 to account
	 * for one more choice
	 */
	if (x86_pmu.num_counters_fixed)
		wmax++;

	for (w = 1, num = n; num && w <= wmax; w++) {
		/* for each event */
		for (i = 0; num && i < n; i++) {
			c = constraints[i];
			hwc = &cpuc->event_list[i]->hw;

			if (c->weight != w)
				continue;

			for_each_set_bit(j, c->idxmsk, X86_PMC_IDX_MAX) {
				if (!test_bit(j, used_mask))
					break;
			}

			if (j == X86_PMC_IDX_MAX)
				break;

			__set_bit(j, used_mask);

			if (assign)
				assign[i] = j;
			num--;
		}
	}
done:
	/*
	 * scheduling failed or is just a simulation,
	 * free resources if necessary
	 */
	if (!assign || num) {
		for (i = 0; i < n; i++) {
			if (x86_pmu.put_event_constraints)
				x86_pmu.put_event_constraints(cpuc, cpuc->event_list[i]);
		}
	}
	return num ? -ENOSPC : 0;
}

/*
 * dogrp: true if must collect siblings events (group)
 * returns total number of events and error code
 */
static int collect_events(struct cpu_hw_events *cpuc, struct perf_event *leader, bool dogrp)
{
	struct perf_event *event;
	int n, max_count;

	max_count = x86_pmu.num_counters + x86_pmu.num_counters_fixed;

	/* current number of events already accepted */
	n = cpuc->n_events;

	if (is_x86_event(leader)) {
		if (n >= max_count)
			return -ENOSPC;
		cpuc->event_list[n] = leader;
		n++;
	}
	if (!dogrp)
		return n;

	list_for_each_entry(event, &leader->sibling_list, group_entry) {
		if (!is_x86_event(event) ||
		    event->state <= PERF_EVENT_STATE_OFF)
			continue;

		if (n >= max_count)
			return -ENOSPC;

		cpuc->event_list[n] = event;
		n++;
	}
	return n;
}

static inline void x86_assign_hw_event(struct perf_event *event,
				struct cpu_hw_events *cpuc, int i)
{
	struct hw_perf_event *hwc = &event->hw;

	hwc->idx = cpuc->assign[i];
	hwc->last_cpu = smp_processor_id();
	hwc->last_tag = ++cpuc->tags[i];

	if (hwc->idx == X86_PMC_IDX_FIXED_BTS) {
		hwc->config_base = 0;
		hwc->event_base	= 0;
	} else if (hwc->idx >= X86_PMC_IDX_FIXED) {
		hwc->config_base = MSR_ARCH_PERFMON_FIXED_CTR_CTRL;
		hwc->event_base = MSR_ARCH_PERFMON_FIXED_CTR0 + (hwc->idx - X86_PMC_IDX_FIXED);
	} else {
		hwc->config_base = x86_pmu_config_addr(hwc->idx);
		hwc->event_base  = x86_pmu_event_addr(hwc->idx);
	}
}

static inline int match_prev_assignment(struct hw_perf_event *hwc,
					struct cpu_hw_events *cpuc,
					int i)
{
	return hwc->idx == cpuc->assign[i] &&
		hwc->last_cpu == smp_processor_id() &&
		hwc->last_tag == cpuc->tags[i];
}

static void x86_pmu_start(struct perf_event *event, int flags);
static void x86_pmu_stop(struct perf_event *event, int flags);

static void x86_pmu_enable(struct pmu *pmu)
{
	struct cpu_hw_events *cpuc = &__get_cpu_var(cpu_hw_events);
	struct perf_event *event;
	struct hw_perf_event *hwc;
	int i, added = cpuc->n_added;

	if (!x86_pmu_initialized())
		return;

	if (cpuc->enabled)
		return;

	if (cpuc->n_added) {
		int n_running = cpuc->n_events - cpuc->n_added;
		/*
		 * apply assignment obtained either from
		 * hw_perf_group_sched_in() or x86_pmu_enable()
		 *
		 * step1: save events moving to new counters
		 * step2: reprogram moved events into new counters
		 */
		for (i = 0; i < n_running; i++) {
			event = cpuc->event_list[i];
			hwc = &event->hw;

			/*
			 * we can avoid reprogramming counter if:
			 * - assigned same counter as last time
			 * - running on same CPU as last time
			 * - no other event has used the counter since
			 */
			if (hwc->idx == -1 ||
			    match_prev_assignment(hwc, cpuc, i))
				continue;

			/*
			 * Ensure we don't accidentally enable a stopped
			 * counter simply because we rescheduled.
			 */
			if (hwc->state & PERF_HES_STOPPED)
				hwc->state |= PERF_HES_ARCH;

			x86_pmu_stop(event, PERF_EF_UPDATE);
		}

		for (i = 0; i < cpuc->n_events; i++) {
			event = cpuc->event_list[i];
			hwc = &event->hw;

			if (!match_prev_assignment(hwc, cpuc, i))
				x86_assign_hw_event(event, cpuc, i);
			else if (i < n_running)
				continue;

			if (hwc->state & PERF_HES_ARCH)
				continue;

			x86_pmu_start(event, PERF_EF_RELOAD);
		}
		cpuc->n_added = 0;
		perf_events_lapic_init();
	}

	cpuc->enabled = 1;
	barrier();

	x86_pmu.enable_all(added);
}

static inline void x86_pmu_disable_event(struct perf_event *event)
{
	struct hw_perf_event *hwc = &event->hw;

	wrmsrl(hwc->config_base, hwc->config);
}

static DEFINE_PER_CPU(u64 [X86_PMC_IDX_MAX], pmc_prev_left);

/*
 * Set the next IRQ period, based on the hwc->period_left value.
 * To be called with the event disabled in hw:
 */
static int
x86_perf_event_set_period(struct perf_event *event)
{
	struct hw_perf_event *hwc = &event->hw;
	s64 left = local64_read(&hwc->period_left);
	s64 period = hwc->sample_period;
	int ret = 0, idx = hwc->idx;

	if (idx == X86_PMC_IDX_FIXED_BTS)
		return 0;

	/*
	 * If we are way outside a reasonable range then just skip forward:
	 */
	if (unlikely(left <= -period)) {
		left = period;
		local64_set(&hwc->period_left, left);
		hwc->last_period = period;
		ret = 1;
	}

	if (unlikely(left <= 0)) {
		left += period;
		local64_set(&hwc->period_left, left);
		hwc->last_period = period;
		ret = 1;
	}
	/*
	 * Quirk: certain CPUs dont like it if just 1 hw_event is left:
	 */
	if (unlikely(left < 2))
		left = 2;

	if (left > x86_pmu.max_period)
		left = x86_pmu.max_period;

	per_cpu(pmc_prev_left[idx], smp_processor_id()) = left;

	/*
	 * The hw event starts counting from this event offset,
	 * mark it to be able to extra future deltas:
	 */
	local64_set(&hwc->prev_count, (u64)-left);

	wrmsrl(hwc->event_base, (u64)(-left) & x86_pmu.cntval_mask);

	/*
	 * Due to erratum on certan cpu we need
	 * a second write to be sure the register
	 * is updated properly
	 */
	if (x86_pmu.perfctr_second_write) {
		wrmsrl(hwc->event_base,
			(u64)(-left) & x86_pmu.cntval_mask);
	}

	perf_event_update_userpage(event);

	return ret;
}

static void x86_pmu_enable_event(struct perf_event *event)
{
	if (__this_cpu_read(cpu_hw_events.enabled))
		__x86_pmu_enable_event(&event->hw,
				       ARCH_PERFMON_EVENTSEL_ENABLE);
}

/*
 * Add a single event to the PMU.
 *
 * The event is added to the group of enabled events
 * but only if it can be scehduled with existing events.
 */
static int x86_pmu_add(struct perf_event *event, int flags)
{
	struct cpu_hw_events *cpuc = &__get_cpu_var(cpu_hw_events);
	struct hw_perf_event *hwc;
	int assign[X86_PMC_IDX_MAX];
	int n, n0, ret;

	hwc = &event->hw;

	perf_pmu_disable(event->pmu);
	n0 = cpuc->n_events;
	ret = n = collect_events(cpuc, event, false);
	if (ret < 0)
		goto out;

	hwc->state = PERF_HES_UPTODATE | PERF_HES_STOPPED;
	if (!(flags & PERF_EF_START))
		hwc->state |= PERF_HES_ARCH;

	/*
	 * If group events scheduling transaction was started,
	 * skip the schedulability test here, it will be performed
	 * at commit time (->commit_txn) as a whole
	 */
	if (cpuc->group_flag & PERF_EVENT_TXN)
		goto done_collect;

	ret = x86_pmu.schedule_events(cpuc, n, assign);
	if (ret)
		goto out;
	/*
	 * copy new assignment, now we know it is possible
	 * will be used by hw_perf_enable()
	 */
	memcpy(cpuc->assign, assign, n*sizeof(int));

done_collect:
	cpuc->n_events = n;
	cpuc->n_added += n - n0;
	cpuc->n_txn += n - n0;

	ret = 0;
out:
	perf_pmu_enable(event->pmu);
	return ret;
}

static void x86_pmu_start(struct perf_event *event, int flags)
{
	struct cpu_hw_events *cpuc = &__get_cpu_var(cpu_hw_events);
	int idx = event->hw.idx;

	if (WARN_ON_ONCE(!(event->hw.state & PERF_HES_STOPPED)))
		return;

	if (WARN_ON_ONCE(idx == -1))
		return;

	if (flags & PERF_EF_RELOAD) {
		WARN_ON_ONCE(!(event->hw.state & PERF_HES_UPTODATE));
		x86_perf_event_set_period(event);
	}

	event->hw.state = 0;

	cpuc->events[idx] = event;
	__set_bit(idx, cpuc->active_mask);
	__set_bit(idx, cpuc->running);
	x86_pmu.enable(event);
	perf_event_update_userpage(event);
}

void perf_event_print_debug(void)
{
	u64 ctrl, status, overflow, pmc_ctrl, pmc_count, prev_left, fixed;
	u64 pebs;
	struct cpu_hw_events *cpuc;
	unsigned long flags;
	int cpu, idx;

	if (!x86_pmu.num_counters)
		return;

	local_irq_save(flags);

	cpu = smp_processor_id();
	cpuc = &per_cpu(cpu_hw_events, cpu);

	if (x86_pmu.version >= 2) {
		rdmsrl(MSR_CORE_PERF_GLOBAL_CTRL, ctrl);
		rdmsrl(MSR_CORE_PERF_GLOBAL_STATUS, status);
		rdmsrl(MSR_CORE_PERF_GLOBAL_OVF_CTRL, overflow);
		rdmsrl(MSR_ARCH_PERFMON_FIXED_CTR_CTRL, fixed);
		rdmsrl(MSR_IA32_PEBS_ENABLE, pebs);

		pr_info("\n");
		pr_info("CPU#%d: ctrl:       %016llx\n", cpu, ctrl);
		pr_info("CPU#%d: status:     %016llx\n", cpu, status);
		pr_info("CPU#%d: overflow:   %016llx\n", cpu, overflow);
		pr_info("CPU#%d: fixed:      %016llx\n", cpu, fixed);
		pr_info("CPU#%d: pebs:       %016llx\n", cpu, pebs);
	}
	pr_info("CPU#%d: active:     %016llx\n", cpu, *(u64 *)cpuc->active_mask);

	for (idx = 0; idx < x86_pmu.num_counters; idx++) {
		rdmsrl(x86_pmu_config_addr(idx), pmc_ctrl);
		rdmsrl(x86_pmu_event_addr(idx), pmc_count);

		prev_left = per_cpu(pmc_prev_left[idx], cpu);

		pr_info("CPU#%d:   gen-PMC%d ctrl:  %016llx\n",
			cpu, idx, pmc_ctrl);
		pr_info("CPU#%d:   gen-PMC%d count: %016llx\n",
			cpu, idx, pmc_count);
		pr_info("CPU#%d:   gen-PMC%d left:  %016llx\n",
			cpu, idx, prev_left);
	}
	for (idx = 0; idx < x86_pmu.num_counters_fixed; idx++) {
		rdmsrl(MSR_ARCH_PERFMON_FIXED_CTR0 + idx, pmc_count);

		pr_info("CPU#%d: fixed-PMC%d count: %016llx\n",
			cpu, idx, pmc_count);
	}
	local_irq_restore(flags);
}

static void x86_pmu_stop(struct perf_event *event, int flags)
{
	struct cpu_hw_events *cpuc = &__get_cpu_var(cpu_hw_events);
	struct hw_perf_event *hwc = &event->hw;

	if (__test_and_clear_bit(hwc->idx, cpuc->active_mask)) {
		x86_pmu.disable(event);
		cpuc->events[hwc->idx] = NULL;
		WARN_ON_ONCE(hwc->state & PERF_HES_STOPPED);
		hwc->state |= PERF_HES_STOPPED;
	}

	if ((flags & PERF_EF_UPDATE) && !(hwc->state & PERF_HES_UPTODATE)) {
		/*
		 * Drain the remaining delta count out of a event
		 * that we are disabling:
		 */
		x86_perf_event_update(event);
		hwc->state |= PERF_HES_UPTODATE;
	}
}

static void x86_pmu_del(struct perf_event *event, int flags)
{
	struct cpu_hw_events *cpuc = &__get_cpu_var(cpu_hw_events);
	int i;

	/*
	 * If we're called during a txn, we don't need to do anything.
	 * The events never got scheduled and ->cancel_txn will truncate
	 * the event_list.
	 */
	if (cpuc->group_flag & PERF_EVENT_TXN)
		return;

	x86_pmu_stop(event, PERF_EF_UPDATE);

	for (i = 0; i < cpuc->n_events; i++) {
		if (event == cpuc->event_list[i]) {

			if (x86_pmu.put_event_constraints)
				x86_pmu.put_event_constraints(cpuc, event);

			while (++i < cpuc->n_events)
				cpuc->event_list[i-1] = cpuc->event_list[i];

			--cpuc->n_events;
			break;
		}
	}
	perf_event_update_userpage(event);
}

static int x86_pmu_handle_irq(struct pt_regs *regs)
{
	struct perf_sample_data data;
	struct cpu_hw_events *cpuc;
	struct perf_event *event;
	int idx, handled = 0;
	u64 val;

	perf_sample_data_init(&data, 0);

	cpuc = &__get_cpu_var(cpu_hw_events);

	/*
	 * Some chipsets need to unmask the LVTPC in a particular spot
	 * inside the nmi handler.  As a result, the unmasking was pushed
	 * into all the nmi handlers.
	 *
	 * This generic handler doesn't seem to have any issues where the
	 * unmasking occurs so it was left at the top.
	 */
	apic_write(APIC_LVTPC, APIC_DM_NMI);

	for (idx = 0; idx < x86_pmu.num_counters; idx++) {
		if (!test_bit(idx, cpuc->active_mask)) {
			/*
			 * Though we deactivated the counter some cpus
			 * might still deliver spurious interrupts still
			 * in flight. Catch them:
			 */
			if (__test_and_clear_bit(idx, cpuc->running))
				handled++;
			continue;
		}

		event = cpuc->events[idx];

		val = x86_perf_event_update(event);
		if (val & (1ULL << (x86_pmu.cntval_bits - 1)))
			continue;

		/*
		 * event overflow
		 */
		handled++;
		data.period	= event->hw.last_period;

		if (!x86_perf_event_set_period(event))
			continue;

		if (perf_event_overflow(event, 1, &data, regs))
			x86_pmu_stop(event, 0);
	}

	if (handled)
		inc_irq_stat(apic_perf_irqs);

	return handled;
}

void perf_events_lapic_init(void)
{
	if (!x86_pmu.apic || !x86_pmu_initialized())
		return;

	/*
	 * Always use NMI for PMU
	 */
	apic_write(APIC_LVTPC, APIC_DM_NMI);
}

struct pmu_nmi_state {
	unsigned int	marked;
	int		handled;
};

static DEFINE_PER_CPU(struct pmu_nmi_state, pmu_nmi);

static int __kprobes
perf_event_nmi_handler(struct notifier_block *self,
			 unsigned long cmd, void *__args)
{
	struct die_args *args = __args;
	unsigned int this_nmi;
	int handled;

	if (!atomic_read(&active_events))
		return NOTIFY_DONE;

	switch (cmd) {
	case DIE_NMI:
		break;
	case DIE_NMIUNKNOWN:
		this_nmi = percpu_read(irq_stat.__nmi_count);
		if (this_nmi != __this_cpu_read(pmu_nmi.marked))
			/* let the kernel handle the unknown nmi */
			return NOTIFY_DONE;
		/*
		 * This one is a PMU back-to-back nmi. Two events
		 * trigger 'simultaneously' raising two back-to-back
		 * NMIs. If the first NMI handles both, the latter
		 * will be empty and daze the CPU. So, we drop it to
		 * avoid false-positive 'unknown nmi' messages.
		 */
		return NOTIFY_STOP;
	default:
		return NOTIFY_DONE;
	}

	handled = x86_pmu.handle_irq(args->regs);
	if (!handled)
		return NOTIFY_DONE;

	this_nmi = percpu_read(irq_stat.__nmi_count);
	if ((handled > 1) ||
		/* the next nmi could be a back-to-back nmi */
	    ((__this_cpu_read(pmu_nmi.marked) == this_nmi) &&
	     (__this_cpu_read(pmu_nmi.handled) > 1))) {
		/*
		 * We could have two subsequent back-to-back nmis: The
		 * first handles more than one counter, the 2nd
		 * handles only one counter and the 3rd handles no
		 * counter.
		 *
		 * This is the 2nd nmi because the previous was
		 * handling more than one counter. We will mark the
		 * next (3rd) and then drop it if unhandled.
		 */
		__this_cpu_write(pmu_nmi.marked, this_nmi + 1);
		__this_cpu_write(pmu_nmi.handled, handled);
	}

	return NOTIFY_STOP;
}

static __read_mostly struct notifier_block perf_event_nmi_notifier = {
	.notifier_call		= perf_event_nmi_handler,
	.next			= NULL,
	.priority		= NMI_LOCAL_LOW_PRIOR,
};

static struct event_constraint unconstrained;
static struct event_constraint emptyconstraint;

static struct event_constraint *
x86_get_event_constraints(struct cpu_hw_events *cpuc, struct perf_event *event)
{
	struct event_constraint *c;

	if (x86_pmu.event_constraints) {
		for_each_event_constraint(c, x86_pmu.event_constraints) {
			if ((event->hw.config & c->cmask) == c->code)
				return c;
		}
	}

	return &unconstrained;
}

#include "perf_event_amd.c"
#include "perf_event_p6.c"
#include "perf_event_p4.c"
#include "perf_event_intel_lbr.c"
#include "perf_event_intel_ds.c"
#include "perf_event_intel.c"

static int __cpuinit
x86_pmu_notifier(struct notifier_block *self, unsigned long action, void *hcpu)
{
	unsigned int cpu = (long)hcpu;
	int ret = NOTIFY_OK;

	switch (action & ~CPU_TASKS_FROZEN) {
	case CPU_UP_PREPARE:
		if (x86_pmu.cpu_prepare)
			ret = x86_pmu.cpu_prepare(cpu);
		break;

	case CPU_STARTING:
		if (x86_pmu.cpu_starting)
			x86_pmu.cpu_starting(cpu);
		break;

	case CPU_DYING:
		if (x86_pmu.cpu_dying)
			x86_pmu.cpu_dying(cpu);
		break;

	case CPU_UP_CANCELED:
	case CPU_DEAD:
		if (x86_pmu.cpu_dead)
			x86_pmu.cpu_dead(cpu);
		break;

	default:
		break;
	}

	return ret;
}

static void __init pmu_check_apic(void)
{
	if (cpu_has_apic)
		return;

	x86_pmu.apic = 0;
	pr_info("no APIC, boot with the \"lapic\" boot parameter to force-enable it.\n");
	pr_info("no hardware sampling interrupt available.\n");
}

static int __init init_hw_perf_events(void)
{
	struct event_constraint *c;
	int err;

	pr_info("Performance Events: ");

	switch (boot_cpu_data.x86_vendor) {
	case X86_VENDOR_INTEL:
		err = intel_pmu_init();
		break;
	case X86_VENDOR_AMD:
		err = amd_pmu_init();
		break;
	default:
		return 0;
	}
	if (err != 0) {
		pr_cont("no PMU driver, software events only.\n");
		return 0;
	}

	pmu_check_apic();

	/* sanity check that the hardware exists or is emulated */
	if (!check_hw_exists())
		return 0;

	pr_cont("%s PMU driver.\n", x86_pmu.name);

	if (x86_pmu.quirks)
		x86_pmu.quirks();

	if (x86_pmu.num_counters > X86_PMC_MAX_GENERIC) {
		WARN(1, KERN_ERR "hw perf events %d > max(%d), clipping!",
		     x86_pmu.num_counters, X86_PMC_MAX_GENERIC);
		x86_pmu.num_counters = X86_PMC_MAX_GENERIC;
	}
	x86_pmu.intel_ctrl = (1 << x86_pmu.num_counters) - 1;

	if (x86_pmu.num_counters_fixed > X86_PMC_MAX_FIXED) {
		WARN(1, KERN_ERR "hw perf events fixed %d > max(%d), clipping!",
		     x86_pmu.num_counters_fixed, X86_PMC_MAX_FIXED);
		x86_pmu.num_counters_fixed = X86_PMC_MAX_FIXED;
	}

	x86_pmu.intel_ctrl |=
		((1LL << x86_pmu.num_counters_fixed)-1) << X86_PMC_IDX_FIXED;

	perf_events_lapic_init();
	register_die_notifier(&perf_event_nmi_notifier);

	unconstrained = (struct event_constraint)
		__EVENT_CONSTRAINT(0, (1ULL << x86_pmu.num_counters) - 1,
				   0, x86_pmu.num_counters);

	if (x86_pmu.event_constraints) {
		for_each_event_constraint(c, x86_pmu.event_constraints) {
			if (c->cmask != X86_RAW_EVENT_MASK)
				continue;

			c->idxmsk64 |= (1ULL << x86_pmu.num_counters) - 1;
			c->weight += x86_pmu.num_counters;
		}
	}

	pr_info("... version:                %d\n",     x86_pmu.version);
	pr_info("... bit width:              %d\n",     x86_pmu.cntval_bits);
	pr_info("... generic registers:      %d\n",     x86_pmu.num_counters);
	pr_info("... value mask:             %016Lx\n", x86_pmu.cntval_mask);
	pr_info("... max period:             %016Lx\n", x86_pmu.max_period);
	pr_info("... fixed-purpose events:   %d\n",     x86_pmu.num_counters_fixed);
	pr_info("... event mask:             %016Lx\n", x86_pmu.intel_ctrl);

	perf_pmu_register(&pmu, "cpu", PERF_TYPE_RAW);
	perf_cpu_notifier(x86_pmu_notifier);

	return 0;
}
early_initcall(init_hw_perf_events);

static inline void x86_pmu_read(struct perf_event *event)
{
	x86_perf_event_update(event);
}

/*
 * Start group events scheduling transaction
 * Set the flag to make pmu::enable() not perform the
 * schedulability test, it will be performed at commit time
 */
static void x86_pmu_start_txn(struct pmu *pmu)
{
	perf_pmu_disable(pmu);
	__this_cpu_or(cpu_hw_events.group_flag, PERF_EVENT_TXN);
	__this_cpu_write(cpu_hw_events.n_txn, 0);
}

/*
 * Stop group events scheduling transaction
 * Clear the flag and pmu::enable() will perform the
 * schedulability test.
 */
static void x86_pmu_cancel_txn(struct pmu *pmu)
{
	__this_cpu_and(cpu_hw_events.group_flag, ~PERF_EVENT_TXN);
	/*
	 * Truncate the collected events.
	 */
	__this_cpu_sub(cpu_hw_events.n_added, __this_cpu_read(cpu_hw_events.n_txn));
	__this_cpu_sub(cpu_hw_events.n_events, __this_cpu_read(cpu_hw_events.n_txn));
	perf_pmu_enable(pmu);
}

/*
 * Commit group events scheduling transaction
 * Perform the group schedulability test as a whole
 * Return 0 if success
 */
static int x86_pmu_commit_txn(struct pmu *pmu)
{
	struct cpu_hw_events *cpuc = &__get_cpu_var(cpu_hw_events);
	int assign[X86_PMC_IDX_MAX];
	int n, ret;

	n = cpuc->n_events;

	if (!x86_pmu_initialized())
		return -EAGAIN;

	ret = x86_pmu.schedule_events(cpuc, n, assign);
	if (ret)
		return ret;

	/*
	 * copy new assignment, now we know it is possible
	 * will be used by hw_perf_enable()
	 */
	memcpy(cpuc->assign, assign, n*sizeof(int));

	cpuc->group_flag &= ~PERF_EVENT_TXN;
	perf_pmu_enable(pmu);
	return 0;
}

/*
 * validate that we can schedule this event
 */
static int validate_event(struct perf_event *event)
{
	struct cpu_hw_events *fake_cpuc;
	struct event_constraint *c;
	int ret = 0;

	fake_cpuc = kmalloc(sizeof(*fake_cpuc), GFP_KERNEL | __GFP_ZERO);
	if (!fake_cpuc)
		return -ENOMEM;

	c = x86_pmu.get_event_constraints(fake_cpuc, event);

	if (!c || !c->weight)
		ret = -ENOSPC;

	if (x86_pmu.put_event_constraints)
		x86_pmu.put_event_constraints(fake_cpuc, event);

	kfree(fake_cpuc);

	return ret;
}

/*
 * validate a single event group
 *
 * validation include:
 *	- check events are compatible which each other
 *	- events do not compete for the same counter
 *	- number of events <= number of counters
 *
 * validation ensures the group can be loaded onto the
 * PMU if it was the only group available.
 */
static int validate_group(struct perf_event *event)
{
	struct perf_event *leader = event->group_leader;
	struct cpu_hw_events *fake_cpuc;
	int ret, n;

	ret = -ENOMEM;
	fake_cpuc = kmalloc(sizeof(*fake_cpuc), GFP_KERNEL | __GFP_ZERO);
	if (!fake_cpuc)
		goto out;

	/*
	 * the event is not yet connected with its
	 * siblings therefore we must first collect
	 * existing siblings, then add the new event
	 * before we can simulate the scheduling
	 */
	ret = -ENOSPC;
	n = collect_events(fake_cpuc, leader, true);
	if (n < 0)
		goto out_free;

	fake_cpuc->n_events = n;
	n = collect_events(fake_cpuc, event, false);
	if (n < 0)
		goto out_free;

	fake_cpuc->n_events = n;

	ret = x86_pmu.schedule_events(fake_cpuc, n, NULL);

out_free:
	kfree(fake_cpuc);
out:
	return ret;
}

static int x86_pmu_event_init(struct perf_event *event)
{
	struct pmu *tmp;
	int err;

	switch (event->attr.type) {
	case PERF_TYPE_RAW:
	case PERF_TYPE_HARDWARE:
	case PERF_TYPE_HW_CACHE:
		break;

	default:
		return -ENOENT;
	}

	err = __x86_pmu_event_init(event);
	if (!err) {
		/*
		 * we temporarily connect event to its pmu
		 * such that validate_group() can classify
		 * it as an x86 event using is_x86_event()
		 */
		tmp = event->pmu;
		event->pmu = &pmu;

		if (event->group_leader != event)
			err = validate_group(event);
		else
			err = validate_event(event);

		event->pmu = tmp;
	}
	if (err) {
		if (event->destroy)
			event->destroy(event);
	}

	return err;
}

static struct pmu pmu = {
	.pmu_enable	= x86_pmu_enable,
	.pmu_disable	= x86_pmu_disable,

	.event_init	= x86_pmu_event_init,

	.add		= x86_pmu_add,
	.del		= x86_pmu_del,
	.start		= x86_pmu_start,
	.stop		= x86_pmu_stop,
	.read		= x86_pmu_read,

	.start_txn	= x86_pmu_start_txn,
	.cancel_txn	= x86_pmu_cancel_txn,
	.commit_txn	= x86_pmu_commit_txn,
};

/*
 * callchain support
 */

static int backtrace_stack(void *data, char *name)
{
	return 0;
}

static void backtrace_address(void *data, unsigned long addr, int reliable)
{
	struct perf_callchain_entry *entry = data;

	perf_callchain_store(entry, addr);
}

static const struct stacktrace_ops backtrace_ops = {
	.stack			= backtrace_stack,
	.address		= backtrace_address,
	.walk_stack		= print_context_stack_bp,
};

void
perf_callchain_kernel(struct perf_callchain_entry *entry, struct pt_regs *regs)
{
	if (perf_guest_cbs && perf_guest_cbs->is_in_guest()) {
		/* TODO: We don't support guest os callchain now */
		return;
	}

	perf_callchain_store(entry, regs->ip);

	dump_trace(NULL, regs, NULL, 0, &backtrace_ops, entry);
}

#ifdef CONFIG_COMPAT
static inline int
perf_callchain_user32(struct pt_regs *regs, struct perf_callchain_entry *entry)
{
	/* 32-bit process in 64-bit kernel. */
	struct stack_frame_ia32 frame;
	const void __user *fp;

	if (!test_thread_flag(TIF_IA32))
		return 0;

	fp = compat_ptr(regs->bp);
	while (entry->nr < PERF_MAX_STACK_DEPTH) {
		unsigned long bytes;
		frame.next_frame     = 0;
		frame.return_address = 0;

		bytes = copy_from_user_nmi(&frame, fp, sizeof(frame));
		if (bytes != sizeof(frame))
			break;

		if (fp < compat_ptr(regs->sp))
			break;

		perf_callchain_store(entry, frame.return_address);
		fp = compat_ptr(frame.next_frame);
	}
	return 1;
}
#else
static inline int
perf_callchain_user32(struct pt_regs *regs, struct perf_callchain_entry *entry)
{
    return 0;
}
#endif

void
perf_callchain_user(struct perf_callchain_entry *entry, struct pt_regs *regs)
{
	struct stack_frame frame;
	const void __user *fp;

	if (perf_guest_cbs && perf_guest_cbs->is_in_guest()) {
		/* TODO: We don't support guest os callchain now */
		return;
	}

	fp = (void __user *)regs->bp;

	perf_callchain_store(entry, regs->ip);

	if (perf_callchain_user32(regs, entry))
		return;

	while (entry->nr < PERF_MAX_STACK_DEPTH) {
		unsigned long bytes;
		frame.next_frame	     = NULL;
		frame.return_address = 0;

		bytes = copy_from_user_nmi(&frame, fp, sizeof(frame));
		if (bytes != sizeof(frame))
			break;

		if ((unsigned long)fp < regs->sp)
			break;

		perf_callchain_store(entry, frame.return_address);
		fp = frame.next_frame;
	}
}

unsigned long perf_instruction_pointer(struct pt_regs *regs)
{
	unsigned long ip;

	if (perf_guest_cbs && perf_guest_cbs->is_in_guest())
		ip = perf_guest_cbs->get_guest_ip();
	else
		ip = instruction_pointer(regs);

	return ip;
}

unsigned long perf_misc_flags(struct pt_regs *regs)
{
	int misc = 0;

	if (perf_guest_cbs && perf_guest_cbs->is_in_guest()) {
		if (perf_guest_cbs->is_user_mode())
			misc |= PERF_RECORD_MISC_GUEST_USER;
		else
			misc |= PERF_RECORD_MISC_GUEST_KERNEL;
	} else {
		if (user_mode(regs))
			misc |= PERF_RECORD_MISC_USER;
		else
			misc |= PERF_RECORD_MISC_KERNEL;
	}

	if (regs->flags & PERF_EFLAGS_EXACT)
		misc |= PERF_RECORD_MISC_EXACT_IP;

	return misc;
}<|MERGE_RESOLUTION|>--- conflicted
+++ resolved
@@ -31,10 +31,7 @@
 #include <asm/nmi.h>
 #include <asm/compat.h>
 #include <asm/smp.h>
-<<<<<<< HEAD
-=======
 #include <asm/alternative.h>
->>>>>>> d762f438
 
 #if 0
 #undef wrmsrl
@@ -367,14 +364,6 @@
 	return new_raw_count;
 }
 
-<<<<<<< HEAD
-/* using X86_FEATURE_PERFCTR_CORE to later implement ALTERNATIVE() here */
-static inline int x86_pmu_addr_offset(int index)
-{
-	if (boot_cpu_has(X86_FEATURE_PERFCTR_CORE))
-		return index << 1;
-	return index;
-=======
 static inline int x86_pmu_addr_offset(int index)
 {
 	int offset;
@@ -387,7 +376,6 @@
 		       "a"  (index));
 
 	return offset;
->>>>>>> d762f438
 }
 
 static inline unsigned int x86_pmu_config_addr(int index)
@@ -610,7 +598,7 @@
 	 * there's no sane user-space generalization yet:
 	 */
 	if (attr->type == PERF_TYPE_RAW)
-		return x86_pmu_extra_regs(event->attr.config, event);
+		return 0;
 
 	if (attr->type == PERF_TYPE_HW_CACHE)
 		return set_ext_hw_attr(hwc, event);
