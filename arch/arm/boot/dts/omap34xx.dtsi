/*
 * Device Tree Source for OMAP34xx/OMAP35xx SoC
 *
 * Copyright (C) 2013 Texas Instruments Incorporated - http://www.ti.com/
 *
 * This file is licensed under the terms of the GNU General Public License
 * version 2.  This program is licensed "as is" without any warranty of any
 * kind, whether express or implied.
 */

#include <dt-bindings/media/omap3-isp.h>

#include "omap3.dtsi"

/ {
	cpus {
		cpu@0 {
			/* OMAP343x/OMAP35xx variants OPP1-5 */
			operating-points = <
				/* kHz    uV */
				125000   975000
				250000  1075000
				500000  1200000
				550000  1270000
				600000  1350000
			>;
			clock-latency = <300000>; /* From legacy driver */
		};
	};

	ocp {
		omap3_pmx_core2: pinmux@480025d8 {
			compatible = "ti,omap3-padconf", "pinctrl-single";
			reg = <0x480025d8 0x24>;
			#address-cells = <1>;
			#size-cells = <0>;
			#interrupt-cells = <1>;
			interrupt-controller;
			pinctrl-single,register-width = <16>;
			pinctrl-single,function-mask = <0xff1f>;
		};

		isp: isp@480bc000 {
			compatible = "ti,omap3-isp";
			reg = <0x480bc000 0x12fc
			       0x480bd800 0x017c>;
			interrupts = <24>;
			iommus = <&mmu_isp>;
<<<<<<< HEAD
			syscon = <&omap3_scm_general 0xdc>;
=======
			syscon = <&scm_conf 0xdc>;
>>>>>>> 48c10785
			ti,phy-type = <OMAP3ISP_PHY_TYPE_COMPLEX_IO>;
			#clock-cells = <1>;
			ports {
				#address-cells = <1>;
				#size-cells = <0>;
			};
		};
	};
};

&ssi {
	status = "ok";

	clocks = <&ssi_ssr_fck>,
		 <&ssi_sst_fck>,
		 <&ssi_ick>;
	clock-names = "ssi_ssr_fck",
		      "ssi_sst_fck",
		      "ssi_ick";
};

/include/ "omap34xx-omap36xx-clocks.dtsi"
/include/ "omap36xx-omap3430es2plus-clocks.dtsi"
/include/ "omap36xx-am35xx-omap3430es2plus-clocks.dtsi"<|MERGE_RESOLUTION|>--- conflicted
+++ resolved
@@ -46,11 +46,7 @@
 			       0x480bd800 0x017c>;
 			interrupts = <24>;
 			iommus = <&mmu_isp>;
-<<<<<<< HEAD
-			syscon = <&omap3_scm_general 0xdc>;
-=======
 			syscon = <&scm_conf 0xdc>;
->>>>>>> 48c10785
 			ti,phy-type = <OMAP3ISP_PHY_TYPE_COMPLEX_IO>;
 			#clock-cells = <1>;
 			ports {
