// SPDX-License-Identifier: GPL-2.0
/*
 * Performance event support for s390x - CPU-measurement Counter Facility
 *
 *  Copyright IBM Corp. 2012, 2021
 *  Author(s): Hendrik Brueckner <brueckner@linux.ibm.com>
 *	       Thomas Richter <tmricht@linux.ibm.com>
 */
#define KMSG_COMPONENT	"cpum_cf"
#define pr_fmt(fmt)	KMSG_COMPONENT ": " fmt

#include <linux/kernel.h>
#include <linux/kernel_stat.h>
#include <linux/percpu.h>
#include <linux/notifier.h>
#include <linux/init.h>
#include <linux/export.h>
#include <linux/miscdevice.h>

#include <asm/cpu_mcf.h>
#include <asm/hwctrset.h>
#include <asm/debug.h>

static unsigned int cfdiag_cpu_speed;	/* CPU speed for CF_DIAG trailer */
static debug_info_t *cf_dbg;

#define	CF_DIAG_CTRSET_DEF		0xfeef	/* Counter set header mark */
						/* interval in seconds */

/* Counter sets are stored as data stream in a page sized memory buffer and
 * exported to user space via raw data attached to the event sample data.
 * Each counter set starts with an eight byte header consisting of:
 * - a two byte eye catcher (0xfeef)
 * - a one byte counter set number
 * - a two byte counter set size (indicates the number of counters in this set)
 * - a three byte reserved value (must be zero) to make the header the same
 *   size as a counter value.
 * All counter values are eight byte in size.
 *
 * All counter sets are followed by a 64 byte trailer.
 * The trailer consists of a:
 * - flag field indicating valid fields when corresponding bit set
 * - the counter facility first and second version number
 * - the CPU speed if nonzero
 * - the time stamp the counter sets have been collected
 * - the time of day (TOD) base value
 * - the machine type.
 *
 * The counter sets are saved when the process is prepared to be executed on a
 * CPU and saved again when the process is going to be removed from a CPU.
 * The difference of both counter sets are calculated and stored in the event
 * sample data area.
 */
struct cf_ctrset_entry {	/* CPU-M CF counter set entry (8 byte) */
	unsigned int def:16;	/* 0-15  Data Entry Format */
	unsigned int set:16;	/* 16-31 Counter set identifier */
	unsigned int ctr:16;	/* 32-47 Number of stored counters */
	unsigned int res1:16;	/* 48-63 Reserved */
};

struct cf_trailer_entry {	/* CPU-M CF_DIAG trailer (64 byte) */
	/* 0 - 7 */
	union {
		struct {
			unsigned int clock_base:1;	/* TOD clock base set */
			unsigned int speed:1;		/* CPU speed set */
			/* Measurement alerts */
			unsigned int mtda:1;	/* Loss of MT ctr. data alert */
			unsigned int caca:1;	/* Counter auth. change alert */
			unsigned int lcda:1;	/* Loss of counter data alert */
		};
		unsigned long flags;	/* 0-63    All indicators */
	};
	/* 8 - 15 */
	unsigned int cfvn:16;			/* 64-79   Ctr First Version */
	unsigned int csvn:16;			/* 80-95   Ctr Second Version */
	unsigned int cpu_speed:32;		/* 96-127  CPU speed */
	/* 16 - 23 */
	unsigned long timestamp;		/* 128-191 Timestamp (TOD) */
	/* 24 - 55 */
	union {
		struct {
			unsigned long progusage1;
			unsigned long progusage2;
			unsigned long progusage3;
			unsigned long tod_base;
		};
		unsigned long progusage[4];
	};
	/* 56 - 63 */
	unsigned int mach_type:16;		/* Machine type */
	unsigned int res1:16;			/* Reserved */
	unsigned int res2:32;			/* Reserved */
};

/* Create the trailer data at the end of a page. */
static void cfdiag_trailer(struct cf_trailer_entry *te)
{
	struct cpu_cf_events *cpuhw = this_cpu_ptr(&cpu_cf_events);
	struct cpuid cpuid;

	te->cfvn = cpuhw->info.cfvn;		/* Counter version numbers */
	te->csvn = cpuhw->info.csvn;

	get_cpu_id(&cpuid);			/* Machine type */
	te->mach_type = cpuid.machine;
	te->cpu_speed = cfdiag_cpu_speed;
	if (te->cpu_speed)
		te->speed = 1;
	te->clock_base = 1;			/* Save clock base */
	te->tod_base = tod_clock_base.tod;
	te->timestamp = get_tod_clock_fast();
}

/* Read a counter set. The counter set number determines the counter set and
 * the CPUM-CF first and second version number determine the number of
 * available counters in each counter set.
 * Each counter set starts with header containing the counter set number and
 * the number of eight byte counters.
 *
 * The functions returns the number of bytes occupied by this counter set
 * including the header.
 * If there is no counter in the counter set, this counter set is useless and
 * zero is returned on this case.
 *
 * Note that the counter sets may not be enabled or active and the stcctm
 * instruction might return error 3. Depending on error_ok value this is ok,
 * for example when called from cpumf_pmu_start() call back function.
 */
static size_t cfdiag_getctrset(struct cf_ctrset_entry *ctrdata, int ctrset,
			       size_t room, bool error_ok)
{
	struct cpu_cf_events *cpuhw = this_cpu_ptr(&cpu_cf_events);
	size_t ctrset_size, need = 0;
	int rc = 3;				/* Assume write failure */

	ctrdata->def = CF_DIAG_CTRSET_DEF;
	ctrdata->set = ctrset;
	ctrdata->res1 = 0;
	ctrset_size = cpum_cf_ctrset_size(ctrset, &cpuhw->info);

	if (ctrset_size) {			/* Save data */
		need = ctrset_size * sizeof(u64) + sizeof(*ctrdata);
		if (need <= room) {
			rc = ctr_stcctm(ctrset, ctrset_size,
					(u64 *)(ctrdata + 1));
		}
		if (rc != 3 || error_ok)
			ctrdata->ctr = ctrset_size;
		else
			need = 0;
	}

	debug_sprintf_event(cf_dbg, 3,
			    "%s ctrset %d ctrset_size %zu cfvn %d csvn %d"
			    " need %zd rc %d\n", __func__, ctrset, ctrset_size,
			    cpuhw->info.cfvn, cpuhw->info.csvn, need, rc);
	return need;
}

static const u64 cpumf_ctr_ctl[CPUMF_CTR_SET_MAX] = {
	[CPUMF_CTR_SET_BASIC]	= 0x02,
	[CPUMF_CTR_SET_USER]	= 0x04,
	[CPUMF_CTR_SET_CRYPTO]	= 0x08,
	[CPUMF_CTR_SET_EXT]	= 0x01,
	[CPUMF_CTR_SET_MT_DIAG] = 0x20,
};

/* Read out all counter sets and save them in the provided data buffer.
 * The last 64 byte host an artificial trailer entry.
 */
static size_t cfdiag_getctr(void *data, size_t sz, unsigned long auth,
			    bool error_ok)
{
	struct cf_trailer_entry *trailer;
	size_t offset = 0, done;
	int i;

	memset(data, 0, sz);
	sz -= sizeof(*trailer);		/* Always room for trailer */
	for (i = CPUMF_CTR_SET_BASIC; i < CPUMF_CTR_SET_MAX; ++i) {
		struct cf_ctrset_entry *ctrdata = data + offset;

		if (!(auth & cpumf_ctr_ctl[i]))
			continue;	/* Counter set not authorized */

		done = cfdiag_getctrset(ctrdata, i, sz - offset, error_ok);
		offset += done;
	}
	trailer = data + offset;
	cfdiag_trailer(trailer);
	return offset + sizeof(*trailer);
}

/* Calculate the difference for each counter in a counter set. */
static void cfdiag_diffctrset(u64 *pstart, u64 *pstop, int counters)
{
	for (; --counters >= 0; ++pstart, ++pstop)
		if (*pstop >= *pstart)
			*pstop -= *pstart;
		else
			*pstop = *pstart - *pstop + 1;
}

/* Scan the counter sets and calculate the difference of each counter
 * in each set. The result is the increment of each counter during the
 * period the counter set has been activated.
 *
 * Return true on success.
 */
static int cfdiag_diffctr(struct cpu_cf_events *cpuhw, unsigned long auth)
{
	struct cf_trailer_entry *trailer_start, *trailer_stop;
	struct cf_ctrset_entry *ctrstart, *ctrstop;
	size_t offset = 0;

	auth &= (1 << CPUMF_LCCTL_ENABLE_SHIFT) - 1;
	do {
		ctrstart = (struct cf_ctrset_entry *)(cpuhw->start + offset);
		ctrstop = (struct cf_ctrset_entry *)(cpuhw->stop + offset);

		if (memcmp(ctrstop, ctrstart, sizeof(*ctrstop))) {
			pr_err_once("cpum_cf_diag counter set compare error "
				    "in set %i\n", ctrstart->set);
			return 0;
		}
		auth &= ~cpumf_ctr_ctl[ctrstart->set];
		if (ctrstart->def == CF_DIAG_CTRSET_DEF) {
			cfdiag_diffctrset((u64 *)(ctrstart + 1),
					  (u64 *)(ctrstop + 1), ctrstart->ctr);
			offset += ctrstart->ctr * sizeof(u64) +
							sizeof(*ctrstart);
		}
	} while (ctrstart->def && auth);

	/* Save time_stamp from start of event in stop's trailer */
	trailer_start = (struct cf_trailer_entry *)(cpuhw->start + offset);
	trailer_stop = (struct cf_trailer_entry *)(cpuhw->stop + offset);
	trailer_stop->progusage[0] = trailer_start->timestamp;

	return 1;
}

static enum cpumf_ctr_set get_counter_set(u64 event)
{
	int set = CPUMF_CTR_SET_MAX;

	if (event < 32)
		set = CPUMF_CTR_SET_BASIC;
	else if (event < 64)
		set = CPUMF_CTR_SET_USER;
	else if (event < 128)
		set = CPUMF_CTR_SET_CRYPTO;
	else if (event < 288)
		set = CPUMF_CTR_SET_EXT;
	else if (event >= 448 && event < 496)
		set = CPUMF_CTR_SET_MT_DIAG;

	return set;
}

static int validate_ctr_version(const struct hw_perf_event *hwc,
				enum cpumf_ctr_set set)
{
	struct cpu_cf_events *cpuhw;
	int err = 0;
	u16 mtdiag_ctl;

	cpuhw = &get_cpu_var(cpu_cf_events);

	/* check required version for counter sets */
	switch (set) {
	case CPUMF_CTR_SET_BASIC:
	case CPUMF_CTR_SET_USER:
		if (cpuhw->info.cfvn < 1)
			err = -EOPNOTSUPP;
		break;
	case CPUMF_CTR_SET_CRYPTO:
		if ((cpuhw->info.csvn >= 1 && cpuhw->info.csvn <= 5 &&
		     hwc->config > 79) ||
		    (cpuhw->info.csvn >= 6 && hwc->config > 83))
			err = -EOPNOTSUPP;
		break;
	case CPUMF_CTR_SET_EXT:
		if (cpuhw->info.csvn < 1)
			err = -EOPNOTSUPP;
		if ((cpuhw->info.csvn == 1 && hwc->config > 159) ||
		    (cpuhw->info.csvn == 2 && hwc->config > 175) ||
		    (cpuhw->info.csvn >= 3 && cpuhw->info.csvn <= 5
		     && hwc->config > 255) ||
		    (cpuhw->info.csvn >= 6 && hwc->config > 287))
			err = -EOPNOTSUPP;
		break;
	case CPUMF_CTR_SET_MT_DIAG:
		if (cpuhw->info.csvn <= 3)
			err = -EOPNOTSUPP;
		/*
		 * MT-diagnostic counters are read-only.  The counter set
		 * is automatically enabled and activated on all CPUs with
		 * multithreading (SMT).  Deactivation of multithreading
		 * also disables the counter set.  State changes are ignored
		 * by lcctl().	Because Linux controls SMT enablement through
		 * a kernel parameter only, the counter set is either disabled
		 * or enabled and active.
		 *
		 * Thus, the counters can only be used if SMT is on and the
		 * counter set is enabled and active.
		 */
		mtdiag_ctl = cpumf_ctr_ctl[CPUMF_CTR_SET_MT_DIAG];
		if (!((cpuhw->info.auth_ctl & mtdiag_ctl) &&
		      (cpuhw->info.enable_ctl & mtdiag_ctl) &&
		      (cpuhw->info.act_ctl & mtdiag_ctl)))
			err = -EOPNOTSUPP;
		break;
	case CPUMF_CTR_SET_MAX:
		err = -EOPNOTSUPP;
	}

	put_cpu_var(cpu_cf_events);
	return err;
}

static int validate_ctr_auth(const struct hw_perf_event *hwc)
{
	struct cpu_cf_events *cpuhw;
	int err = 0;

	cpuhw = &get_cpu_var(cpu_cf_events);

	/* Check authorization for cpu counter sets.
	 * If the particular CPU counter set is not authorized,
	 * return with -ENOENT in order to fall back to other
	 * PMUs that might suffice the event request.
	 */
	if (!(hwc->config_base & cpuhw->info.auth_ctl))
		err = -ENOENT;

	put_cpu_var(cpu_cf_events);
	return err;
}

/*
 * Change the CPUMF state to active.
 * Enable and activate the CPU-counter sets according
 * to the per-cpu control state.
 */
static void cpumf_pmu_enable(struct pmu *pmu)
{
	struct cpu_cf_events *cpuhw = this_cpu_ptr(&cpu_cf_events);
	int err;

	if (cpuhw->flags & PMU_F_ENABLED)
		return;

	err = lcctl(cpuhw->state | cpuhw->dev_state);
	if (err) {
		pr_err("Enabling the performance measuring unit "
		       "failed with rc=%x\n", err);
		return;
	}

	cpuhw->flags |= PMU_F_ENABLED;
}

/*
 * Change the CPUMF state to inactive.
 * Disable and enable (inactive) the CPU-counter sets according
 * to the per-cpu control state.
 */
static void cpumf_pmu_disable(struct pmu *pmu)
{
	struct cpu_cf_events *cpuhw = this_cpu_ptr(&cpu_cf_events);
	int err;
	u64 inactive;

	if (!(cpuhw->flags & PMU_F_ENABLED))
		return;

	inactive = cpuhw->state & ~((1 << CPUMF_LCCTL_ENABLE_SHIFT) - 1);
	inactive |= cpuhw->dev_state;
	err = lcctl(inactive);
	if (err) {
		pr_err("Disabling the performance measuring unit "
		       "failed with rc=%x\n", err);
		return;
	}

	cpuhw->flags &= ~PMU_F_ENABLED;
}


/* Number of perf events counting hardware events */
static atomic_t num_events = ATOMIC_INIT(0);
/* Used to avoid races in calling reserve/release_cpumf_hardware */
static DEFINE_MUTEX(pmc_reserve_mutex);

/* Release the PMU if event is the last perf event */
static void hw_perf_event_destroy(struct perf_event *event)
{
	if (!atomic_add_unless(&num_events, -1, 1)) {
		mutex_lock(&pmc_reserve_mutex);
		if (atomic_dec_return(&num_events) == 0)
			__kernel_cpumcf_end();
		mutex_unlock(&pmc_reserve_mutex);
	}
}

/* CPUMF <-> perf event mappings for kernel+userspace (basic set) */
static const int cpumf_generic_events_basic[] = {
	[PERF_COUNT_HW_CPU_CYCLES]	    = 0,
	[PERF_COUNT_HW_INSTRUCTIONS]	    = 1,
	[PERF_COUNT_HW_CACHE_REFERENCES]    = -1,
	[PERF_COUNT_HW_CACHE_MISSES]	    = -1,
	[PERF_COUNT_HW_BRANCH_INSTRUCTIONS] = -1,
	[PERF_COUNT_HW_BRANCH_MISSES]	    = -1,
	[PERF_COUNT_HW_BUS_CYCLES]	    = -1,
};
/* CPUMF <-> perf event mappings for userspace (problem-state set) */
static const int cpumf_generic_events_user[] = {
	[PERF_COUNT_HW_CPU_CYCLES]	    = 32,
	[PERF_COUNT_HW_INSTRUCTIONS]	    = 33,
	[PERF_COUNT_HW_CACHE_REFERENCES]    = -1,
	[PERF_COUNT_HW_CACHE_MISSES]	    = -1,
	[PERF_COUNT_HW_BRANCH_INSTRUCTIONS] = -1,
	[PERF_COUNT_HW_BRANCH_MISSES]	    = -1,
	[PERF_COUNT_HW_BUS_CYCLES]	    = -1,
};

static void cpumf_hw_inuse(void)
{
	mutex_lock(&pmc_reserve_mutex);
	if (atomic_inc_return(&num_events) == 1)
		__kernel_cpumcf_begin();
	mutex_unlock(&pmc_reserve_mutex);
}

static int __hw_perf_event_init(struct perf_event *event, unsigned int type)
{
	struct perf_event_attr *attr = &event->attr;
	struct hw_perf_event *hwc = &event->hw;
	enum cpumf_ctr_set set;
	int err = 0;
	u64 ev;

	switch (type) {
	case PERF_TYPE_RAW:
		/* Raw events are used to access counters directly,
		 * hence do not permit excludes */
		if (attr->exclude_kernel || attr->exclude_user ||
		    attr->exclude_hv)
			return -EOPNOTSUPP;
		ev = attr->config;
		break;

	case PERF_TYPE_HARDWARE:
		if (is_sampling_event(event))	/* No sampling support */
			return -ENOENT;
		ev = attr->config;
		/* Count user space (problem-state) only */
		if (!attr->exclude_user && attr->exclude_kernel) {
			if (ev >= ARRAY_SIZE(cpumf_generic_events_user))
				return -EOPNOTSUPP;
			ev = cpumf_generic_events_user[ev];

		/* No support for kernel space counters only */
		} else if (!attr->exclude_kernel && attr->exclude_user) {
			return -EOPNOTSUPP;
		} else {	/* Count user and kernel space */
			if (ev >= ARRAY_SIZE(cpumf_generic_events_basic))
				return -EOPNOTSUPP;
			ev = cpumf_generic_events_basic[ev];
		}
		break;

	default:
		return -ENOENT;
	}

	if (ev == -1)
		return -ENOENT;

	if (ev > PERF_CPUM_CF_MAX_CTR)
		return -ENOENT;

	/* Obtain the counter set to which the specified counter belongs */
	set = get_counter_set(ev);
	switch (set) {
	case CPUMF_CTR_SET_BASIC:
	case CPUMF_CTR_SET_USER:
	case CPUMF_CTR_SET_CRYPTO:
	case CPUMF_CTR_SET_EXT:
	case CPUMF_CTR_SET_MT_DIAG:
		/*
		 * Use the hardware perf event structure to store the
		 * counter number in the 'config' member and the counter
		 * set number in the 'config_base' as bit mask.
		 * It is later used to enable/disable the counter(s).
		 */
		hwc->config = ev;
		hwc->config_base = cpumf_ctr_ctl[set];
		break;
	case CPUMF_CTR_SET_MAX:
		/* The counter could not be associated to a counter set */
		return -EINVAL;
	}

	/* Initialize for using the CPU-measurement counter facility */
	cpumf_hw_inuse();
	event->destroy = hw_perf_event_destroy;

	/* Finally, validate version and authorization of the counter set */
	err = validate_ctr_auth(hwc);
	if (!err)
		err = validate_ctr_version(hwc, set);

	return err;
}

static int cpumf_pmu_event_init(struct perf_event *event)
{
	unsigned int type = event->attr.type;
	int err;

	if (type == PERF_TYPE_HARDWARE || type == PERF_TYPE_RAW)
		err = __hw_perf_event_init(event, type);
	else if (event->pmu->type == type)
		/* Registered as unknown PMU */
		err = __hw_perf_event_init(event, PERF_TYPE_RAW);
	else
		return -ENOENT;

	if (unlikely(err) && event->destroy)
		event->destroy(event);

	return err;
}

static int hw_perf_event_reset(struct perf_event *event)
{
	u64 prev, new;
	int err;

	do {
		prev = local64_read(&event->hw.prev_count);
		err = ecctr(event->hw.config, &new);
		if (err) {
			if (err != 3)
				break;
			/* The counter is not (yet) available. This
			 * might happen if the counter set to which
			 * this counter belongs is in the disabled
			 * state.
			 */
			new = 0;
		}
	} while (local64_cmpxchg(&event->hw.prev_count, prev, new) != prev);

	return err;
}

static void hw_perf_event_update(struct perf_event *event)
{
	u64 prev, new, delta;
	int err;

	do {
		prev = local64_read(&event->hw.prev_count);
		err = ecctr(event->hw.config, &new);
		if (err)
			return;
	} while (local64_cmpxchg(&event->hw.prev_count, prev, new) != prev);

	delta = (prev <= new) ? new - prev
			      : (-1ULL - prev) + new + 1;	 /* overflow */
	local64_add(delta, &event->count);
}

static void cpumf_pmu_read(struct perf_event *event)
{
	if (event->hw.state & PERF_HES_STOPPED)
		return;

	hw_perf_event_update(event);
}

static void cpumf_pmu_start(struct perf_event *event, int flags)
{
	struct cpu_cf_events *cpuhw = this_cpu_ptr(&cpu_cf_events);
	struct hw_perf_event *hwc = &event->hw;
	int i;

	if (!(hwc->state & PERF_HES_STOPPED))
		return;

	hwc->state = 0;

	/* (Re-)enable and activate the counter set */
	ctr_set_enable(&cpuhw->state, hwc->config_base);
	ctr_set_start(&cpuhw->state, hwc->config_base);

	/* The counter set to which this counter belongs can be already active.
	 * Because all counters in a set are active, the event->hw.prev_count
	 * needs to be synchronized.  At this point, the counter set can be in
	 * the inactive or disabled state.
	 */
	if (hwc->config == PERF_EVENT_CPUM_CF_DIAG) {
		cpuhw->usedss = cfdiag_getctr(cpuhw->start,
					      sizeof(cpuhw->start),
					      hwc->config_base, true);
	} else {
		hw_perf_event_reset(event);
	}
<<<<<<< HEAD

	/* Increment refcount for counter sets */
	for (i = CPUMF_CTR_SET_BASIC; i < CPUMF_CTR_SET_MAX; ++i)
		if ((hwc->config_base & cpumf_ctr_ctl[i]))
			atomic_inc(&cpuhw->ctr_set[i]);
}

=======

	/* Increment refcount for counter sets */
	for (i = CPUMF_CTR_SET_BASIC; i < CPUMF_CTR_SET_MAX; ++i)
		if ((hwc->config_base & cpumf_ctr_ctl[i]))
			atomic_inc(&cpuhw->ctr_set[i]);
}

>>>>>>> df0cc57e
/* Create perf event sample with the counter sets as raw data.	The sample
 * is then pushed to the event subsystem and the function checks for
 * possible event overflows. If an event overflow occurs, the PMU is
 * stopped.
 *
 * Return non-zero if an event overflow occurred.
 */
static int cfdiag_push_sample(struct perf_event *event,
			      struct cpu_cf_events *cpuhw)
{
	struct perf_sample_data data;
	struct perf_raw_record raw;
	struct pt_regs regs;
	int overflow;

	/* Setup perf sample */
	perf_sample_data_init(&data, 0, event->hw.last_period);
	memset(&regs, 0, sizeof(regs));
	memset(&raw, 0, sizeof(raw));

	if (event->attr.sample_type & PERF_SAMPLE_CPU)
		data.cpu_entry.cpu = event->cpu;
	if (event->attr.sample_type & PERF_SAMPLE_RAW) {
		raw.frag.size = cpuhw->usedss;
		raw.frag.data = cpuhw->stop;
		raw.size = raw.frag.size;
		data.raw = &raw;
	}

	overflow = perf_event_overflow(event, &data, &regs);
	debug_sprintf_event(cf_dbg, 3,
			    "%s event %#llx sample_type %#llx raw %d ov %d\n",
			    __func__, event->hw.config,
			    event->attr.sample_type, raw.size, overflow);
	if (overflow)
		event->pmu->stop(event, 0);

	perf_event_update_userpage(event);
	return overflow;
}

static void cpumf_pmu_stop(struct perf_event *event, int flags)
{
	struct cpu_cf_events *cpuhw = this_cpu_ptr(&cpu_cf_events);
	struct hw_perf_event *hwc = &event->hw;
	int i;

	if (!(hwc->state & PERF_HES_STOPPED)) {
		/* Decrement reference count for this counter set and if this
		 * is the last used counter in the set, clear activation
		 * control and set the counter set state to inactive.
		 */
		for (i = CPUMF_CTR_SET_BASIC; i < CPUMF_CTR_SET_MAX; ++i) {
			if (!(hwc->config_base & cpumf_ctr_ctl[i]))
				continue;
			if (!atomic_dec_return(&cpuhw->ctr_set[i]))
				ctr_set_stop(&cpuhw->state, cpumf_ctr_ctl[i]);
		}
		hwc->state |= PERF_HES_STOPPED;
	}

	if ((flags & PERF_EF_UPDATE) && !(hwc->state & PERF_HES_UPTODATE)) {
		if (hwc->config == PERF_EVENT_CPUM_CF_DIAG) {
			local64_inc(&event->count);
			cpuhw->usedss = cfdiag_getctr(cpuhw->stop,
						      sizeof(cpuhw->stop),
						      event->hw.config_base,
						      false);
			if (cfdiag_diffctr(cpuhw, event->hw.config_base))
				cfdiag_push_sample(event, cpuhw);
<<<<<<< HEAD
		} else
			hw_perf_event_update(event);
=======
		} else if (cpuhw->flags & PMU_F_RESERVED) {
			/* Only update when PMU not hotplugged off */
			hw_perf_event_update(event);
		}
>>>>>>> df0cc57e
		hwc->state |= PERF_HES_UPTODATE;
	}
}

static int cpumf_pmu_add(struct perf_event *event, int flags)
{
	struct cpu_cf_events *cpuhw = this_cpu_ptr(&cpu_cf_events);

	ctr_set_enable(&cpuhw->state, event->hw.config_base);
	event->hw.state = PERF_HES_UPTODATE | PERF_HES_STOPPED;

	if (flags & PERF_EF_START)
		cpumf_pmu_start(event, PERF_EF_RELOAD);

	return 0;
}

static void cpumf_pmu_del(struct perf_event *event, int flags)
{
	struct cpu_cf_events *cpuhw = this_cpu_ptr(&cpu_cf_events);
	int i;

	cpumf_pmu_stop(event, PERF_EF_UPDATE);

	/* Check if any counter in the counter set is still used.  If not used,
	 * change the counter set to the disabled state.  This also clears the
	 * content of all counters in the set.
	 *
	 * When a new perf event has been added but not yet started, this can
	 * clear enable control and resets all counters in a set.  Therefore,
	 * cpumf_pmu_start() always has to reenable a counter set.
	 */
	for (i = CPUMF_CTR_SET_BASIC; i < CPUMF_CTR_SET_MAX; ++i)
		if (!atomic_read(&cpuhw->ctr_set[i]))
			ctr_set_disable(&cpuhw->state, cpumf_ctr_ctl[i]);
}

/* Performance monitoring unit for s390x */
static struct pmu cpumf_pmu = {
	.task_ctx_nr  = perf_sw_context,
	.capabilities = PERF_PMU_CAP_NO_INTERRUPT,
	.pmu_enable   = cpumf_pmu_enable,
	.pmu_disable  = cpumf_pmu_disable,
	.event_init   = cpumf_pmu_event_init,
	.add	      = cpumf_pmu_add,
	.del	      = cpumf_pmu_del,
	.start	      = cpumf_pmu_start,
	.stop	      = cpumf_pmu_stop,
	.read	      = cpumf_pmu_read,
};

static int cfset_init(void);
static int __init cpumf_pmu_init(void)
{
	int rc;

	if (!kernel_cpumcf_avail())
		return -ENODEV;

	/* Setup s390dbf facility */
	cf_dbg = debug_register(KMSG_COMPONENT, 2, 1, 128);
	if (!cf_dbg) {
		pr_err("Registration of s390dbf(cpum_cf) failed\n");
		return -ENOMEM;
	}
	debug_register_view(cf_dbg, &debug_sprintf_view);

	cpumf_pmu.attr_groups = cpumf_cf_event_group();
	rc = perf_pmu_register(&cpumf_pmu, "cpum_cf", -1);
	if (rc) {
		debug_unregister_view(cf_dbg, &debug_sprintf_view);
		debug_unregister(cf_dbg);
		pr_err("Registering the cpum_cf PMU failed with rc=%i\n", rc);
	} else if (stccm_avail()) {	/* Setup counter set device */
		cfset_init();
	}
	return rc;
}

/* Support for the CPU Measurement Facility counter set extraction using
 * device /dev/hwctr. This allows user space programs to extract complete
 * counter set via normal file operations.
 */

<<<<<<< HEAD
static atomic_t cfset_opencnt = ATOMIC_INIT(0);	/* Excl. access */
=======
static atomic_t cfset_opencnt = ATOMIC_INIT(0);		/* Access count */
>>>>>>> df0cc57e
static DEFINE_MUTEX(cfset_ctrset_mutex);/* Synchronize access to hardware */
struct cfset_call_on_cpu_parm {		/* Parm struct for smp_call_on_cpu */
	unsigned int sets;		/* Counter set bit mask */
	atomic_t cpus_ack;		/* # CPUs successfully executed func */
};

<<<<<<< HEAD
static struct cfset_request {		/* CPUs and counter set bit mask */
	unsigned long ctrset;		/* Bit mask of counter set to read */
	cpumask_t mask;			/* CPU mask to read from */
} cfset_request;

static void cfset_ctrset_clear(void)
{
	cpumask_clear(&cfset_request.mask);
	cfset_request.ctrset = 0;
=======
static struct cfset_session {		/* CPUs and counter set bit mask */
	struct list_head head;		/* Head of list of active processes */
} cfset_session = {
	.head = LIST_HEAD_INIT(cfset_session.head)
};

struct cfset_request {			/* CPUs and counter set bit mask */
	unsigned long ctrset;		/* Bit mask of counter set to read */
	cpumask_t mask;			/* CPU mask to read from */
	struct list_head node;		/* Chain to cfset_session.head */
};

static void cfset_session_init(void)
{
	INIT_LIST_HEAD(&cfset_session.head);
}

/* Remove current request from global bookkeeping. Maintain a counter set bit
 * mask on a per CPU basis.
 * Done in process context under mutex protection.
 */
static void cfset_session_del(struct cfset_request *p)
{
	list_del(&p->node);
}

/* Add current request to global bookkeeping. Maintain a counter set bit mask
 * on a per CPU basis.
 * Done in process context under mutex protection.
 */
static void cfset_session_add(struct cfset_request *p)
{
	list_add(&p->node, &cfset_session.head);
>>>>>>> df0cc57e
}

/* The /dev/hwctr device access uses PMU_F_IN_USE to mark the device access
 * path is currently used.
 * The cpu_cf_events::dev_state is used to denote counter sets in use by this
 * interface. It is always or'ed in. If this interface is not active, its
 * value is zero and no additional counter sets will be included.
 *
 * The cpu_cf_events::state is used by the perf_event_open SVC and remains
 * unchanged.
<<<<<<< HEAD
 *
 * perf_pmu_enable() and perf_pmu_enable() and its call backs
 * cpumf_pmu_enable() and  cpumf_pmu_disable() are called by the
 * performance measurement subsystem to enable per process
 * CPU Measurement counter facility.
 * The XXX_enable() and XXX_disable functions are used to turn off
 * x86 performance monitoring interrupt (PMI) during scheduling.
 * s390 uses these calls to temporarily stop and resume the active CPU
 * counters sets during scheduling.
 *
=======
 *
 * perf_pmu_enable() and perf_pmu_enable() and its call backs
 * cpumf_pmu_enable() and  cpumf_pmu_disable() are called by the
 * performance measurement subsystem to enable per process
 * CPU Measurement counter facility.
 * The XXX_enable() and XXX_disable functions are used to turn off
 * x86 performance monitoring interrupt (PMI) during scheduling.
 * s390 uses these calls to temporarily stop and resume the active CPU
 * counters sets during scheduling.
 *
>>>>>>> df0cc57e
 * We do allow concurrent access of perf_event_open() SVC and /dev/hwctr
 * device access.  The perf_event_open() SVC interface makes a lot of effort
 * to only run the counters while the calling process is actively scheduled
 * to run.
 * When /dev/hwctr interface is also used at the same time, the counter sets
 * will keep running, even when the process is scheduled off a CPU.
 * However this is not a problem and does not lead to wrong counter values
 * for the perf_event_open() SVC. The current counter value will be recorded
 * during schedule-in. At schedule-out time the current counter value is
 * extracted again and the delta is calculated and added to the event.
 */
/* Stop all counter sets via ioctl interface */
static void cfset_ioctl_off(void *parm)
{
	struct cpu_cf_events *cpuhw = this_cpu_ptr(&cpu_cf_events);
	struct cfset_call_on_cpu_parm *p = parm;
	int rc;

<<<<<<< HEAD
	cpuhw->dev_state = 0;
	for (rc = CPUMF_CTR_SET_BASIC; rc < CPUMF_CTR_SET_MAX; ++rc)
		if ((p->sets & cpumf_ctr_ctl[rc]))
			atomic_dec(&cpuhw->ctr_set[rc]);
	rc = lcctl(cpuhw->state);	/* Keep perf_event_open counter sets */
	if (rc)
		pr_err("Counter set stop %#llx of /dev/%s failed rc=%i\n",
		       cpuhw->state, S390_HWCTR_DEVICE, rc);
	cpuhw->flags &= ~PMU_F_IN_USE;
=======
	/* Check if any counter set used by /dev/hwc */
	for (rc = CPUMF_CTR_SET_BASIC; rc < CPUMF_CTR_SET_MAX; ++rc)
		if ((p->sets & cpumf_ctr_ctl[rc])) {
			if (!atomic_dec_return(&cpuhw->ctr_set[rc])) {
				ctr_set_disable(&cpuhw->dev_state,
						cpumf_ctr_ctl[rc]);
				ctr_set_stop(&cpuhw->dev_state,
					     cpumf_ctr_ctl[rc]);
			}
		}
	/* Keep perf_event_open counter sets */
	rc = lcctl(cpuhw->dev_state | cpuhw->state);
	if (rc)
		pr_err("Counter set stop %#llx of /dev/%s failed rc=%i\n",
		       cpuhw->state, S390_HWCTR_DEVICE, rc);
	if (!cpuhw->dev_state)
		cpuhw->flags &= ~PMU_F_IN_USE;
>>>>>>> df0cc57e
	debug_sprintf_event(cf_dbg, 4, "%s rc %d state %#llx dev_state %#llx\n",
			    __func__, rc, cpuhw->state, cpuhw->dev_state);
}

/* Start counter sets on particular CPU */
static void cfset_ioctl_on(void *parm)
{
	struct cpu_cf_events *cpuhw = this_cpu_ptr(&cpu_cf_events);
	struct cfset_call_on_cpu_parm *p = parm;
	int rc;
<<<<<<< HEAD

	cpuhw->flags |= PMU_F_IN_USE;
	ctr_set_enable(&cpuhw->dev_state, p->sets);
	ctr_set_start(&cpuhw->dev_state, p->sets);
	for (rc = CPUMF_CTR_SET_BASIC; rc < CPUMF_CTR_SET_MAX; ++rc)
		if ((p->sets & cpumf_ctr_ctl[rc]))
			atomic_inc(&cpuhw->ctr_set[rc]);
	rc = lcctl(cpuhw->dev_state | cpuhw->state);	/* Start counter sets */
	if (!rc)
		atomic_inc(&p->cpus_ack);
	else
		pr_err("Counter set start %#llx of /dev/%s failed rc=%i\n",
		       cpuhw->dev_state | cpuhw->state, S390_HWCTR_DEVICE, rc);
	debug_sprintf_event(cf_dbg, 4, "%s rc %d state %#llx dev_state %#llx\n",
			    __func__, rc, cpuhw->state, cpuhw->dev_state);
}

static void cfset_release_cpu(void *p)
{
	struct cpu_cf_events *cpuhw = this_cpu_ptr(&cpu_cf_events);
	int rc;

	debug_sprintf_event(cf_dbg, 4, "%s state %#llx dev_state %#llx\n",
			    __func__, cpuhw->state, cpuhw->dev_state);
	rc = lcctl(cpuhw->state);	/* Keep perf_event_open counter sets */
	if (rc)
		pr_err("Counter set release %#llx of /dev/%s failed rc=%i\n",
		       cpuhw->state, S390_HWCTR_DEVICE, rc);
	cpuhw->dev_state = 0;
=======

	cpuhw->flags |= PMU_F_IN_USE;
	ctr_set_enable(&cpuhw->dev_state, p->sets);
	ctr_set_start(&cpuhw->dev_state, p->sets);
	for (rc = CPUMF_CTR_SET_BASIC; rc < CPUMF_CTR_SET_MAX; ++rc)
		if ((p->sets & cpumf_ctr_ctl[rc]))
			atomic_inc(&cpuhw->ctr_set[rc]);
	rc = lcctl(cpuhw->dev_state | cpuhw->state);	/* Start counter sets */
	if (!rc)
		atomic_inc(&p->cpus_ack);
	else
		pr_err("Counter set start %#llx of /dev/%s failed rc=%i\n",
		       cpuhw->dev_state | cpuhw->state, S390_HWCTR_DEVICE, rc);
	debug_sprintf_event(cf_dbg, 4, "%s rc %d state %#llx dev_state %#llx\n",
			    __func__, rc, cpuhw->state, cpuhw->dev_state);
}

static void cfset_release_cpu(void *p)
{
	struct cpu_cf_events *cpuhw = this_cpu_ptr(&cpu_cf_events);
	int rc;

	debug_sprintf_event(cf_dbg, 4, "%s state %#llx dev_state %#llx\n",
			    __func__, cpuhw->state, cpuhw->dev_state);
	cpuhw->dev_state = 0;
	rc = lcctl(cpuhw->state);	/* Keep perf_event_open counter sets */
	if (rc)
		pr_err("Counter set release %#llx of /dev/%s failed rc=%i\n",
		       cpuhw->state, S390_HWCTR_DEVICE, rc);
}

/* This modifies the process CPU mask to adopt it to the currently online
 * CPUs. Offline CPUs can not be addresses. This call terminates the access
 * and is usually followed by close() or a new iotcl(..., START, ...) which
 * creates a new request structure.
 */
static void cfset_all_stop(struct cfset_request *req)
{
	struct cfset_call_on_cpu_parm p = {
		.sets = req->ctrset,
	};

	cpumask_and(&req->mask, &req->mask, cpu_online_mask);
	on_each_cpu_mask(&req->mask, cfset_ioctl_off, &p, 1);
>>>>>>> df0cc57e
}

/* Release function is also called when application gets terminated without
 * doing a proper ioctl(..., S390_HWCTR_STOP, ...) command.
 */
static int cfset_release(struct inode *inode, struct file *file)
{
<<<<<<< HEAD
	on_each_cpu(cfset_release_cpu, NULL, 1);
	hw_perf_event_destroy(NULL);
	cfset_ctrset_clear();
	atomic_set(&cfset_opencnt, 0);
	return 0;
}

static int cfset_open(struct inode *inode, struct file *file)
{
	if (!capable(CAP_SYS_ADMIN))
		return -EPERM;
	/* Only one user space program can open /dev/hwctr */
	if (atomic_xchg(&cfset_opencnt, 1))
		return -EBUSY;

	cpumf_hw_inuse();
	file->private_data = NULL;
	/* nonseekable_open() never fails */
	return nonseekable_open(inode, file);
}

static int cfset_all_stop(void)
{
	struct cfset_call_on_cpu_parm p = {
		.sets = cfset_request.ctrset,
	};
	cpumask_var_t mask;

	if (!alloc_cpumask_var(&mask, GFP_KERNEL))
		return -ENOMEM;
	cpumask_and(mask, &cfset_request.mask, cpu_online_mask);
	on_each_cpu_mask(mask, cfset_ioctl_off, &p, 1);
	free_cpumask_var(mask);
	return 0;
}

static int cfset_all_start(void)
{
	struct cfset_call_on_cpu_parm p = {
		.sets = cfset_request.ctrset,
=======
	mutex_lock(&cfset_ctrset_mutex);
	/* Open followed by close/exit has no private_data */
	if (file->private_data) {
		cfset_all_stop(file->private_data);
		cfset_session_del(file->private_data);
		kfree(file->private_data);
		file->private_data = NULL;
	}
	if (!atomic_dec_return(&cfset_opencnt))
		on_each_cpu(cfset_release_cpu, NULL, 1);
	mutex_unlock(&cfset_ctrset_mutex);

	hw_perf_event_destroy(NULL);
	return 0;
}

static int cfset_open(struct inode *inode, struct file *file)
{
	if (!capable(CAP_SYS_ADMIN))
		return -EPERM;
	mutex_lock(&cfset_ctrset_mutex);
	if (atomic_inc_return(&cfset_opencnt) == 1)
		cfset_session_init();
	mutex_unlock(&cfset_ctrset_mutex);

	cpumf_hw_inuse();
	file->private_data = NULL;
	/* nonseekable_open() never fails */
	return nonseekable_open(inode, file);
}

static int cfset_all_start(struct cfset_request *req)
{
	struct cfset_call_on_cpu_parm p = {
		.sets = req->ctrset,
>>>>>>> df0cc57e
		.cpus_ack = ATOMIC_INIT(0),
	};
	cpumask_var_t mask;
	int rc = 0;

	if (!alloc_cpumask_var(&mask, GFP_KERNEL))
		return -ENOMEM;
<<<<<<< HEAD
	cpumask_and(mask, &cfset_request.mask, cpu_online_mask);
=======
	cpumask_and(mask, &req->mask, cpu_online_mask);
>>>>>>> df0cc57e
	on_each_cpu_mask(mask, cfset_ioctl_on, &p, 1);
	if (atomic_read(&p.cpus_ack) != cpumask_weight(mask)) {
		on_each_cpu_mask(mask, cfset_ioctl_off, &p, 1);
		rc = -EIO;
		debug_sprintf_event(cf_dbg, 4, "%s CPUs missing", __func__);
	}
	free_cpumask_var(mask);
	return rc;
}


/* Return the maximum required space for all possible CPUs in case one
 * CPU will be onlined during the START, READ, STOP cycles.
 * To find out the size of the counter sets, any one CPU will do. They
 * all have the same counter sets.
 */
static size_t cfset_needspace(unsigned int sets)
{
	struct cpu_cf_events *cpuhw = get_cpu_ptr(&cpu_cf_events);
	size_t bytes = 0;
	int i;

	for (i = CPUMF_CTR_SET_BASIC; i < CPUMF_CTR_SET_MAX; ++i) {
		if (!(sets & cpumf_ctr_ctl[i]))
			continue;
		bytes += cpum_cf_ctrset_size(i, &cpuhw->info) * sizeof(u64) +
			 sizeof(((struct s390_ctrset_setdata *)0)->set) +
			 sizeof(((struct s390_ctrset_setdata *)0)->no_cnts);
	}
	bytes = sizeof(((struct s390_ctrset_read *)0)->no_cpus) + nr_cpu_ids *
		(bytes + sizeof(((struct s390_ctrset_cpudata *)0)->cpu_nr) +
		     sizeof(((struct s390_ctrset_cpudata *)0)->no_sets));
	put_cpu_ptr(&cpu_cf_events);
	return bytes;
}

static int cfset_all_copy(unsigned long arg, cpumask_t *mask)
{
	struct s390_ctrset_read __user *ctrset_read;
	unsigned int cpu, cpus, rc;
	void __user *uptr;

	ctrset_read = (struct s390_ctrset_read __user *)arg;
	uptr = ctrset_read->data;
	for_each_cpu(cpu, mask) {
		struct cpu_cf_events *cpuhw = per_cpu_ptr(&cpu_cf_events, cpu);
		struct s390_ctrset_cpudata __user *ctrset_cpudata;

		ctrset_cpudata = uptr;
		rc  = put_user(cpu, &ctrset_cpudata->cpu_nr);
		rc |= put_user(cpuhw->sets, &ctrset_cpudata->no_sets);
		rc |= copy_to_user(ctrset_cpudata->data, cpuhw->data,
				   cpuhw->used);
		if (rc)
			return -EFAULT;
		uptr += sizeof(struct s390_ctrset_cpudata) + cpuhw->used;
		cond_resched();
	}
	cpus = cpumask_weight(mask);
	if (put_user(cpus, &ctrset_read->no_cpus))
		return -EFAULT;
	debug_sprintf_event(cf_dbg, 4, "%s copied %ld\n", __func__,
			    uptr - (void __user *)ctrset_read->data);
	return 0;
}

static size_t cfset_cpuset_read(struct s390_ctrset_setdata *p, int ctrset,
				int ctrset_size, size_t room)
{
	size_t need = 0;
	int rc = -1;

	need = sizeof(*p) + sizeof(u64) * ctrset_size;
	if (need <= room) {
		p->set = cpumf_ctr_ctl[ctrset];
		p->no_cnts = ctrset_size;
		rc = ctr_stcctm(ctrset, ctrset_size, (u64 *)p->cv);
		if (rc == 3)		/* Nothing stored */
			need = 0;
	}
	return need;
}

/* Read all counter sets. */
static void cfset_cpu_read(void *parm)
{
	struct cpu_cf_events *cpuhw = this_cpu_ptr(&cpu_cf_events);
	struct cfset_call_on_cpu_parm *p = parm;
	int set, set_size;
	size_t space;

	/* No data saved yet */
	cpuhw->used = 0;
	cpuhw->sets = 0;
	memset(cpuhw->data, 0, sizeof(cpuhw->data));

	/* Scan the counter sets */
	for (set = CPUMF_CTR_SET_BASIC; set < CPUMF_CTR_SET_MAX; ++set) {
		struct s390_ctrset_setdata *sp = (void *)cpuhw->data +
						 cpuhw->used;

		if (!(p->sets & cpumf_ctr_ctl[set]))
			continue;	/* Counter set not in list */
		set_size = cpum_cf_ctrset_size(set, &cpuhw->info);
		space = sizeof(cpuhw->data) - cpuhw->used;
		space = cfset_cpuset_read(sp, set, set_size, space);
		if (space) {
			cpuhw->used += space;
			cpuhw->sets += 1;
		}
	}
	debug_sprintf_event(cf_dbg, 4, "%s sets %d used %zd\n", __func__,
			    cpuhw->sets, cpuhw->used);
}

<<<<<<< HEAD
static int cfset_all_read(unsigned long arg)
=======
static int cfset_all_read(unsigned long arg, struct cfset_request *req)
>>>>>>> df0cc57e
{
	struct cfset_call_on_cpu_parm p;
	cpumask_var_t mask;
	int rc;

	if (!alloc_cpumask_var(&mask, GFP_KERNEL))
		return -ENOMEM;
<<<<<<< HEAD

	p.sets = cfset_request.ctrset;
	cpumask_and(mask, &cfset_request.mask, cpu_online_mask);
	on_each_cpu_mask(mask, cfset_cpu_read, &p, 1);
	rc = cfset_all_copy(arg, mask);
	free_cpumask_var(mask);
	return rc;
}

static long cfset_ioctl_read(unsigned long arg)
{
	struct s390_ctrset_read read;
	int ret = 0;

	if (copy_from_user(&read, (char __user *)arg, sizeof(read)))
		return -EFAULT;
	ret = cfset_all_read(arg);
	return ret;
}

static long cfset_ioctl_stop(void)
{
	int ret = ENXIO;

	if (cfset_request.ctrset) {
		ret = cfset_all_stop();
		cfset_ctrset_clear();
=======

	p.sets = req->ctrset;
	cpumask_and(mask, &req->mask, cpu_online_mask);
	on_each_cpu_mask(mask, cfset_cpu_read, &p, 1);
	rc = cfset_all_copy(arg, mask);
	free_cpumask_var(mask);
	return rc;
}

static long cfset_ioctl_read(unsigned long arg, struct cfset_request *req)
{
	struct s390_ctrset_read read;
	int ret = -ENODATA;

	if (req && req->ctrset) {
		if (copy_from_user(&read, (char __user *)arg, sizeof(read)))
			return -EFAULT;
		ret = cfset_all_read(arg, req);
>>>>>>> df0cc57e
	}
	return ret;
}

<<<<<<< HEAD
static long cfset_ioctl_start(unsigned long arg)
{
	struct s390_ctrset_start __user *ustart;
	struct s390_ctrset_start start;
	void __user *umask;
	unsigned int len;
	int ret = 0;
	size_t need;

	if (cfset_request.ctrset)
		return -EBUSY;
	ustart = (struct s390_ctrset_start __user *)arg;
	if (copy_from_user(&start, ustart, sizeof(start)))
		return -EFAULT;
	if (start.version != S390_HWCTR_START_VERSION)
		return -EINVAL;
	if (start.counter_sets & ~(cpumf_ctr_ctl[CPUMF_CTR_SET_BASIC] |
				   cpumf_ctr_ctl[CPUMF_CTR_SET_USER] |
				   cpumf_ctr_ctl[CPUMF_CTR_SET_CRYPTO] |
				   cpumf_ctr_ctl[CPUMF_CTR_SET_EXT] |
				   cpumf_ctr_ctl[CPUMF_CTR_SET_MT_DIAG]))
		return -EINVAL;		/* Invalid counter set */
	if (!start.counter_sets)
		return -EINVAL;		/* No counter set at all? */
	cpumask_clear(&cfset_request.mask);
	len = min_t(u64, start.cpumask_len, cpumask_size());
	umask = (void __user *)start.cpumask;
	if (copy_from_user(&cfset_request.mask, umask, len))
		return -EFAULT;
	if (cpumask_empty(&cfset_request.mask))
		return -EINVAL;
	need = cfset_needspace(start.counter_sets);
	if (put_user(need, &ustart->data_bytes))
		ret = -EFAULT;
	if (ret)
		goto out;
	cfset_request.ctrset = start.counter_sets;
	ret = cfset_all_start();
out:
	if (ret)
		cfset_ctrset_clear();
	debug_sprintf_event(cf_dbg, 4, "%s sets %#lx need %ld ret %d\n",
			    __func__, cfset_request.ctrset, need, ret);
	return ret;
}

/* Entry point to the /dev/hwctr device interface.
 * The ioctl system call supports three subcommands:
 * S390_HWCTR_START: Start the specified counter sets on a CPU list. The
 *    counter set keeps running until explicitly stopped. Returns the number
 *    of bytes needed to store the counter values. If another S390_HWCTR_START
 *    ioctl subcommand is called without a previous S390_HWCTR_STOP stop
 *    command, -EBUSY is returned.
 * S390_HWCTR_READ: Read the counter set values from specified CPU list given
 *    with the S390_HWCTR_START command.
 * S390_HWCTR_STOP: Stops the counter sets on the CPU list given with the
 *    previous S390_HWCTR_START subcommand.
 */
static long cfset_ioctl(struct file *file, unsigned int cmd, unsigned long arg)
{
	int ret;

	cpus_read_lock();
	mutex_lock(&cfset_ctrset_mutex);
	switch (cmd) {
	case S390_HWCTR_START:
		ret = cfset_ioctl_start(arg);
		break;
	case S390_HWCTR_STOP:
		ret = cfset_ioctl_stop();
		break;
	case S390_HWCTR_READ:
		ret = cfset_ioctl_read(arg);
		break;
	default:
		ret = -ENOTTY;
		break;
	}
	mutex_unlock(&cfset_ctrset_mutex);
	cpus_read_unlock();
	return ret;
}

=======
static long cfset_ioctl_stop(struct file *file)
{
	struct cfset_request *req = file->private_data;
	int ret = -ENXIO;

	if (req) {
		cfset_all_stop(req);
		cfset_session_del(req);
		kfree(req);
		file->private_data = NULL;
		ret = 0;
	}
	return ret;
}

static long cfset_ioctl_start(unsigned long arg, struct file *file)
{
	struct s390_ctrset_start __user *ustart;
	struct s390_ctrset_start start;
	struct cfset_request *preq;
	void __user *umask;
	unsigned int len;
	int ret = 0;
	size_t need;

	if (file->private_data)
		return -EBUSY;
	ustart = (struct s390_ctrset_start __user *)arg;
	if (copy_from_user(&start, ustart, sizeof(start)))
		return -EFAULT;
	if (start.version != S390_HWCTR_START_VERSION)
		return -EINVAL;
	if (start.counter_sets & ~(cpumf_ctr_ctl[CPUMF_CTR_SET_BASIC] |
				   cpumf_ctr_ctl[CPUMF_CTR_SET_USER] |
				   cpumf_ctr_ctl[CPUMF_CTR_SET_CRYPTO] |
				   cpumf_ctr_ctl[CPUMF_CTR_SET_EXT] |
				   cpumf_ctr_ctl[CPUMF_CTR_SET_MT_DIAG]))
		return -EINVAL;		/* Invalid counter set */
	if (!start.counter_sets)
		return -EINVAL;		/* No counter set at all? */

	preq = kzalloc(sizeof(*preq), GFP_KERNEL);
	if (!preq)
		return -ENOMEM;
	cpumask_clear(&preq->mask);
	len = min_t(u64, start.cpumask_len, cpumask_size());
	umask = (void __user *)start.cpumask;
	if (copy_from_user(&preq->mask, umask, len)) {
		kfree(preq);
		return -EFAULT;
	}
	if (cpumask_empty(&preq->mask)) {
		kfree(preq);
		return -EINVAL;
	}
	need = cfset_needspace(start.counter_sets);
	if (put_user(need, &ustart->data_bytes)) {
		kfree(preq);
		return -EFAULT;
	}
	preq->ctrset = start.counter_sets;
	ret = cfset_all_start(preq);
	if (!ret) {
		cfset_session_add(preq);
		file->private_data = preq;
		debug_sprintf_event(cf_dbg, 4, "%s set %#lx need %ld ret %d\n",
				    __func__, preq->ctrset, need, ret);
	} else {
		kfree(preq);
	}
	return ret;
}

/* Entry point to the /dev/hwctr device interface.
 * The ioctl system call supports three subcommands:
 * S390_HWCTR_START: Start the specified counter sets on a CPU list. The
 *    counter set keeps running until explicitly stopped. Returns the number
 *    of bytes needed to store the counter values. If another S390_HWCTR_START
 *    ioctl subcommand is called without a previous S390_HWCTR_STOP stop
 *    command on the same file descriptor, -EBUSY is returned.
 * S390_HWCTR_READ: Read the counter set values from specified CPU list given
 *    with the S390_HWCTR_START command.
 * S390_HWCTR_STOP: Stops the counter sets on the CPU list given with the
 *    previous S390_HWCTR_START subcommand.
 */
static long cfset_ioctl(struct file *file, unsigned int cmd, unsigned long arg)
{
	int ret;

	cpus_read_lock();
	mutex_lock(&cfset_ctrset_mutex);
	switch (cmd) {
	case S390_HWCTR_START:
		ret = cfset_ioctl_start(arg, file);
		break;
	case S390_HWCTR_STOP:
		ret = cfset_ioctl_stop(file);
		break;
	case S390_HWCTR_READ:
		ret = cfset_ioctl_read(arg, file->private_data);
		break;
	default:
		ret = -ENOTTY;
		break;
	}
	mutex_unlock(&cfset_ctrset_mutex);
	cpus_read_unlock();
	return ret;
}

>>>>>>> df0cc57e
static const struct file_operations cfset_fops = {
	.owner = THIS_MODULE,
	.open = cfset_open,
	.release = cfset_release,
	.unlocked_ioctl	= cfset_ioctl,
	.compat_ioctl = cfset_ioctl,
	.llseek = no_llseek
};

static struct miscdevice cfset_dev = {
	.name	= S390_HWCTR_DEVICE,
	.minor	= MISC_DYNAMIC_MINOR,
	.fops	= &cfset_fops,
};

<<<<<<< HEAD
int cfset_online_cpu(unsigned int cpu)
{
	struct cfset_call_on_cpu_parm p;

	mutex_lock(&cfset_ctrset_mutex);
	if (cfset_request.ctrset) {
		p.sets = cfset_request.ctrset;
		cfset_ioctl_on(&p);
		cpumask_set_cpu(cpu, &cfset_request.mask);
=======
/* Hotplug add of a CPU. Scan through all active processes and add
 * that CPU to the list of CPUs supplied with ioctl(..., START, ...).
 */
int cfset_online_cpu(unsigned int cpu)
{
	struct cfset_call_on_cpu_parm p;
	struct cfset_request *rp;

	mutex_lock(&cfset_ctrset_mutex);
	if (!list_empty(&cfset_session.head)) {
		list_for_each_entry(rp, &cfset_session.head, node) {
			p.sets = rp->ctrset;
			cfset_ioctl_on(&p);
			cpumask_set_cpu(cpu, &rp->mask);
		}
>>>>>>> df0cc57e
	}
	mutex_unlock(&cfset_ctrset_mutex);
	return 0;
}

<<<<<<< HEAD
int cfset_offline_cpu(unsigned int cpu)
{
	struct cfset_call_on_cpu_parm p;

	mutex_lock(&cfset_ctrset_mutex);
	if (cfset_request.ctrset) {
		p.sets = cfset_request.ctrset;
		cfset_ioctl_off(&p);
		cpumask_clear_cpu(cpu, &cfset_request.mask);
=======
/* Hotplug remove of a CPU. Scan through all active processes and clear
 * that CPU from the list of CPUs supplied with ioctl(..., START, ...).
 */
int cfset_offline_cpu(unsigned int cpu)
{
	struct cfset_call_on_cpu_parm p;
	struct cfset_request *rp;

	mutex_lock(&cfset_ctrset_mutex);
	if (!list_empty(&cfset_session.head)) {
		list_for_each_entry(rp, &cfset_session.head, node) {
			p.sets = rp->ctrset;
			cfset_ioctl_off(&p);
			cpumask_clear_cpu(cpu, &rp->mask);
		}
>>>>>>> df0cc57e
	}
	mutex_unlock(&cfset_ctrset_mutex);
	return 0;
}

static void cfdiag_read(struct perf_event *event)
{
	debug_sprintf_event(cf_dbg, 3, "%s event %#llx count %ld\n", __func__,
			    event->attr.config, local64_read(&event->count));
}

static int get_authctrsets(void)
{
	struct cpu_cf_events *cpuhw;
	unsigned long auth = 0;
	enum cpumf_ctr_set i;

	cpuhw = &get_cpu_var(cpu_cf_events);
	for (i = CPUMF_CTR_SET_BASIC; i < CPUMF_CTR_SET_MAX; ++i) {
		if (cpuhw->info.auth_ctl & cpumf_ctr_ctl[i])
			auth |= cpumf_ctr_ctl[i];
	}
	put_cpu_var(cpu_cf_events);
	return auth;
}

/* Setup the event. Test for authorized counter sets and only include counter
 * sets which are authorized at the time of the setup. Including unauthorized
 * counter sets result in specification exception (and panic).
 */
static int cfdiag_event_init2(struct perf_event *event)
{
	struct perf_event_attr *attr = &event->attr;
	int err = 0;

	/* Set sample_period to indicate sampling */
	event->hw.config = attr->config;
	event->hw.sample_period = attr->sample_period;
	local64_set(&event->hw.period_left, event->hw.sample_period);
	local64_set(&event->count, 0);
	event->hw.last_period = event->hw.sample_period;

	/* Add all authorized counter sets to config_base. The
	 * the hardware init function is either called per-cpu or just once
	 * for all CPUS (event->cpu == -1).  This depends on the whether
	 * counting is started for all CPUs or on a per workload base where
	 * the perf event moves from one CPU to another CPU.
	 * Checking the authorization on any CPU is fine as the hardware
	 * applies the same authorization settings to all CPUs.
	 */
	event->hw.config_base = get_authctrsets();

	/* No authorized counter sets, nothing to count/sample */
	if (!event->hw.config_base)
		err = -EINVAL;

	debug_sprintf_event(cf_dbg, 5, "%s err %d config_base %#lx\n",
			    __func__, err, event->hw.config_base);
	return err;
}

static int cfdiag_event_init(struct perf_event *event)
{
	struct perf_event_attr *attr = &event->attr;
	int err = -ENOENT;

	if (event->attr.config != PERF_EVENT_CPUM_CF_DIAG ||
	    event->attr.type != event->pmu->type)
		goto out;

	/* Raw events are used to access counters directly,
	 * hence do not permit excludes.
	 * This event is useless without PERF_SAMPLE_RAW to return counter set
	 * values as raw data.
	 */
	if (attr->exclude_kernel || attr->exclude_user || attr->exclude_hv ||
	    !(attr->sample_type & (PERF_SAMPLE_CPU | PERF_SAMPLE_RAW))) {
		err = -EOPNOTSUPP;
		goto out;
	}

	/* Initialize for using the CPU-measurement counter facility */
	cpumf_hw_inuse();
	event->destroy = hw_perf_event_destroy;

	err = cfdiag_event_init2(event);
	if (unlikely(err))
		event->destroy(event);
out:
	return err;
}

/* Create cf_diag/events/CF_DIAG event sysfs file. This counter is used
 * to collect the complete counter sets for a scheduled process. Target
 * are complete counter sets attached as raw data to the artificial event.
 * This results in complete counter sets available when a process is
 * scheduled. Contains the delta of every counter while the process was
 * running.
 */
CPUMF_EVENT_ATTR(CF_DIAG, CF_DIAG, PERF_EVENT_CPUM_CF_DIAG);

static struct attribute *cfdiag_events_attr[] = {
	CPUMF_EVENT_PTR(CF_DIAG, CF_DIAG),
	NULL,
};

PMU_FORMAT_ATTR(event, "config:0-63");

static struct attribute *cfdiag_format_attr[] = {
	&format_attr_event.attr,
	NULL,
};

static struct attribute_group cfdiag_events_group = {
	.name = "events",
	.attrs = cfdiag_events_attr,
};
static struct attribute_group cfdiag_format_group = {
	.name = "format",
	.attrs = cfdiag_format_attr,
};
static const struct attribute_group *cfdiag_attr_groups[] = {
	&cfdiag_events_group,
	&cfdiag_format_group,
	NULL,
};

/* Performance monitoring unit for event CF_DIAG. Since this event
 * is also started and stopped via the perf_event_open() system call, use
 * the same event enable/disable call back functions. They do not
 * have a pointer to the perf_event strcture as first parameter.
 *
 * The functions XXX_add, XXX_del, XXX_start and XXX_stop are also common.
 * Reuse them and distinguish the event (always first parameter) via
 * 'config' member.
 */
static struct pmu cf_diag = {
	.task_ctx_nr  = perf_sw_context,
	.event_init   = cfdiag_event_init,
	.pmu_enable   = cpumf_pmu_enable,
	.pmu_disable  = cpumf_pmu_disable,
	.add	      = cpumf_pmu_add,
	.del	      = cpumf_pmu_del,
	.start	      = cpumf_pmu_start,
	.stop	      = cpumf_pmu_stop,
	.read	      = cfdiag_read,

	.attr_groups  = cfdiag_attr_groups
};

/* Calculate memory needed to store all counter sets together with header and
 * trailer data. This is independent of the counter set authorization which
 * can vary depending on the configuration.
 */
static size_t cfdiag_maxsize(struct cpumf_ctr_info *info)
{
	size_t max_size = sizeof(struct cf_trailer_entry);
	enum cpumf_ctr_set i;

	for (i = CPUMF_CTR_SET_BASIC; i < CPUMF_CTR_SET_MAX; ++i) {
		size_t size = cpum_cf_ctrset_size(i, info);

		if (size)
			max_size += size * sizeof(u64) +
				    sizeof(struct cf_ctrset_entry);
	}
	return max_size;
}

/* Get the CPU speed, try sampling facility first and CPU attributes second. */
static void cfdiag_get_cpu_speed(void)
<<<<<<< HEAD
{
	if (cpum_sf_avail()) {			/* Sampling facility first */
		struct hws_qsi_info_block si;

		memset(&si, 0, sizeof(si));
		if (!qsi(&si)) {
			cfdiag_cpu_speed = si.cpu_speed;
			return;
		}
	}

	/* Fallback: CPU speed extract static part. Used in case
	 * CPU Measurement Sampling Facility is turned off.
	 */
	if (test_facility(34)) {
		unsigned long mhz = __ecag(ECAG_CPU_ATTRIBUTE, 0);

		if (mhz != -1UL)
			cfdiag_cpu_speed = mhz & 0xffffffff;
	}
}

static int cfset_init(void)
{
=======
{
	if (cpum_sf_avail()) {			/* Sampling facility first */
		struct hws_qsi_info_block si;

		memset(&si, 0, sizeof(si));
		if (!qsi(&si)) {
			cfdiag_cpu_speed = si.cpu_speed;
			return;
		}
	}

	/* Fallback: CPU speed extract static part. Used in case
	 * CPU Measurement Sampling Facility is turned off.
	 */
	if (test_facility(34)) {
		unsigned long mhz = __ecag(ECAG_CPU_ATTRIBUTE, 0);

		if (mhz != -1UL)
			cfdiag_cpu_speed = mhz & 0xffffffff;
	}
}

static int cfset_init(void)
{
>>>>>>> df0cc57e
	struct cpumf_ctr_info info;
	size_t need;
	int rc;

	if (qctri(&info))
		return -ENODEV;

	cfdiag_get_cpu_speed();
	/* Make sure the counter set data fits into predefined buffer. */
	need = cfdiag_maxsize(&info);
	if (need > sizeof(((struct cpu_cf_events *)0)->start)) {
		pr_err("Insufficient memory for PMU(cpum_cf_diag) need=%zu\n",
		       need);
		return -ENOMEM;
	}

	rc = misc_register(&cfset_dev);
	if (rc) {
		pr_err("Registration of /dev/%s failed rc=%i\n",
		       cfset_dev.name, rc);
		goto out;
	}

	rc = perf_pmu_register(&cf_diag, "cpum_cf_diag", -1);
	if (rc) {
		misc_deregister(&cfset_dev);
		pr_err("Registration of PMU(cpum_cf_diag) failed with rc=%i\n",
		       rc);
	}
out:
	return rc;
}

device_initcall(cpumf_pmu_init);<|MERGE_RESOLUTION|>--- conflicted
+++ resolved
@@ -610,7 +610,6 @@
 	} else {
 		hw_perf_event_reset(event);
 	}
-<<<<<<< HEAD
 
 	/* Increment refcount for counter sets */
 	for (i = CPUMF_CTR_SET_BASIC; i < CPUMF_CTR_SET_MAX; ++i)
@@ -618,15 +617,6 @@
 			atomic_inc(&cpuhw->ctr_set[i]);
 }
 
-=======
-
-	/* Increment refcount for counter sets */
-	for (i = CPUMF_CTR_SET_BASIC; i < CPUMF_CTR_SET_MAX; ++i)
-		if ((hwc->config_base & cpumf_ctr_ctl[i]))
-			atomic_inc(&cpuhw->ctr_set[i]);
-}
-
->>>>>>> df0cc57e
 /* Create perf event sample with the counter sets as raw data.	The sample
  * is then pushed to the event subsystem and the function checks for
  * possible event overflows. If an event overflow occurs, the PMU is
@@ -697,15 +687,10 @@
 						      false);
 			if (cfdiag_diffctr(cpuhw, event->hw.config_base))
 				cfdiag_push_sample(event, cpuhw);
-<<<<<<< HEAD
-		} else
-			hw_perf_event_update(event);
-=======
 		} else if (cpuhw->flags & PMU_F_RESERVED) {
 			/* Only update when PMU not hotplugged off */
 			hw_perf_event_update(event);
 		}
->>>>>>> df0cc57e
 		hwc->state |= PERF_HES_UPTODATE;
 	}
 }
@@ -790,28 +775,13 @@
  * counter set via normal file operations.
  */
 
-<<<<<<< HEAD
-static atomic_t cfset_opencnt = ATOMIC_INIT(0);	/* Excl. access */
-=======
 static atomic_t cfset_opencnt = ATOMIC_INIT(0);		/* Access count */
->>>>>>> df0cc57e
 static DEFINE_MUTEX(cfset_ctrset_mutex);/* Synchronize access to hardware */
 struct cfset_call_on_cpu_parm {		/* Parm struct for smp_call_on_cpu */
 	unsigned int sets;		/* Counter set bit mask */
 	atomic_t cpus_ack;		/* # CPUs successfully executed func */
 };
 
-<<<<<<< HEAD
-static struct cfset_request {		/* CPUs and counter set bit mask */
-	unsigned long ctrset;		/* Bit mask of counter set to read */
-	cpumask_t mask;			/* CPU mask to read from */
-} cfset_request;
-
-static void cfset_ctrset_clear(void)
-{
-	cpumask_clear(&cfset_request.mask);
-	cfset_request.ctrset = 0;
-=======
 static struct cfset_session {		/* CPUs and counter set bit mask */
 	struct list_head head;		/* Head of list of active processes */
 } cfset_session = {
@@ -845,7 +815,6 @@
 static void cfset_session_add(struct cfset_request *p)
 {
 	list_add(&p->node, &cfset_session.head);
->>>>>>> df0cc57e
 }
 
 /* The /dev/hwctr device access uses PMU_F_IN_USE to mark the device access
@@ -856,7 +825,6 @@
  *
  * The cpu_cf_events::state is used by the perf_event_open SVC and remains
  * unchanged.
-<<<<<<< HEAD
  *
  * perf_pmu_enable() and perf_pmu_enable() and its call backs
  * cpumf_pmu_enable() and  cpumf_pmu_disable() are called by the
@@ -867,18 +835,6 @@
  * s390 uses these calls to temporarily stop and resume the active CPU
  * counters sets during scheduling.
  *
-=======
- *
- * perf_pmu_enable() and perf_pmu_enable() and its call backs
- * cpumf_pmu_enable() and  cpumf_pmu_disable() are called by the
- * performance measurement subsystem to enable per process
- * CPU Measurement counter facility.
- * The XXX_enable() and XXX_disable functions are used to turn off
- * x86 performance monitoring interrupt (PMI) during scheduling.
- * s390 uses these calls to temporarily stop and resume the active CPU
- * counters sets during scheduling.
- *
->>>>>>> df0cc57e
  * We do allow concurrent access of perf_event_open() SVC and /dev/hwctr
  * device access.  The perf_event_open() SVC interface makes a lot of effort
  * to only run the counters while the calling process is actively scheduled
@@ -897,17 +853,6 @@
 	struct cfset_call_on_cpu_parm *p = parm;
 	int rc;
 
-<<<<<<< HEAD
-	cpuhw->dev_state = 0;
-	for (rc = CPUMF_CTR_SET_BASIC; rc < CPUMF_CTR_SET_MAX; ++rc)
-		if ((p->sets & cpumf_ctr_ctl[rc]))
-			atomic_dec(&cpuhw->ctr_set[rc]);
-	rc = lcctl(cpuhw->state);	/* Keep perf_event_open counter sets */
-	if (rc)
-		pr_err("Counter set stop %#llx of /dev/%s failed rc=%i\n",
-		       cpuhw->state, S390_HWCTR_DEVICE, rc);
-	cpuhw->flags &= ~PMU_F_IN_USE;
-=======
 	/* Check if any counter set used by /dev/hwc */
 	for (rc = CPUMF_CTR_SET_BASIC; rc < CPUMF_CTR_SET_MAX; ++rc)
 		if ((p->sets & cpumf_ctr_ctl[rc])) {
@@ -925,7 +870,6 @@
 		       cpuhw->state, S390_HWCTR_DEVICE, rc);
 	if (!cpuhw->dev_state)
 		cpuhw->flags &= ~PMU_F_IN_USE;
->>>>>>> df0cc57e
 	debug_sprintf_event(cf_dbg, 4, "%s rc %d state %#llx dev_state %#llx\n",
 			    __func__, rc, cpuhw->state, cpuhw->dev_state);
 }
@@ -936,7 +880,6 @@
 	struct cpu_cf_events *cpuhw = this_cpu_ptr(&cpu_cf_events);
 	struct cfset_call_on_cpu_parm *p = parm;
 	int rc;
-<<<<<<< HEAD
 
 	cpuhw->flags |= PMU_F_IN_USE;
 	ctr_set_enable(&cpuhw->dev_state, p->sets);
@@ -961,36 +904,6 @@
 
 	debug_sprintf_event(cf_dbg, 4, "%s state %#llx dev_state %#llx\n",
 			    __func__, cpuhw->state, cpuhw->dev_state);
-	rc = lcctl(cpuhw->state);	/* Keep perf_event_open counter sets */
-	if (rc)
-		pr_err("Counter set release %#llx of /dev/%s failed rc=%i\n",
-		       cpuhw->state, S390_HWCTR_DEVICE, rc);
-	cpuhw->dev_state = 0;
-=======
-
-	cpuhw->flags |= PMU_F_IN_USE;
-	ctr_set_enable(&cpuhw->dev_state, p->sets);
-	ctr_set_start(&cpuhw->dev_state, p->sets);
-	for (rc = CPUMF_CTR_SET_BASIC; rc < CPUMF_CTR_SET_MAX; ++rc)
-		if ((p->sets & cpumf_ctr_ctl[rc]))
-			atomic_inc(&cpuhw->ctr_set[rc]);
-	rc = lcctl(cpuhw->dev_state | cpuhw->state);	/* Start counter sets */
-	if (!rc)
-		atomic_inc(&p->cpus_ack);
-	else
-		pr_err("Counter set start %#llx of /dev/%s failed rc=%i\n",
-		       cpuhw->dev_state | cpuhw->state, S390_HWCTR_DEVICE, rc);
-	debug_sprintf_event(cf_dbg, 4, "%s rc %d state %#llx dev_state %#llx\n",
-			    __func__, rc, cpuhw->state, cpuhw->dev_state);
-}
-
-static void cfset_release_cpu(void *p)
-{
-	struct cpu_cf_events *cpuhw = this_cpu_ptr(&cpu_cf_events);
-	int rc;
-
-	debug_sprintf_event(cf_dbg, 4, "%s state %#llx dev_state %#llx\n",
-			    __func__, cpuhw->state, cpuhw->dev_state);
 	cpuhw->dev_state = 0;
 	rc = lcctl(cpuhw->state);	/* Keep perf_event_open counter sets */
 	if (rc)
@@ -1011,7 +924,6 @@
 
 	cpumask_and(&req->mask, &req->mask, cpu_online_mask);
 	on_each_cpu_mask(&req->mask, cfset_ioctl_off, &p, 1);
->>>>>>> df0cc57e
 }
 
 /* Release function is also called when application gets terminated without
@@ -1019,48 +931,6 @@
  */
 static int cfset_release(struct inode *inode, struct file *file)
 {
-<<<<<<< HEAD
-	on_each_cpu(cfset_release_cpu, NULL, 1);
-	hw_perf_event_destroy(NULL);
-	cfset_ctrset_clear();
-	atomic_set(&cfset_opencnt, 0);
-	return 0;
-}
-
-static int cfset_open(struct inode *inode, struct file *file)
-{
-	if (!capable(CAP_SYS_ADMIN))
-		return -EPERM;
-	/* Only one user space program can open /dev/hwctr */
-	if (atomic_xchg(&cfset_opencnt, 1))
-		return -EBUSY;
-
-	cpumf_hw_inuse();
-	file->private_data = NULL;
-	/* nonseekable_open() never fails */
-	return nonseekable_open(inode, file);
-}
-
-static int cfset_all_stop(void)
-{
-	struct cfset_call_on_cpu_parm p = {
-		.sets = cfset_request.ctrset,
-	};
-	cpumask_var_t mask;
-
-	if (!alloc_cpumask_var(&mask, GFP_KERNEL))
-		return -ENOMEM;
-	cpumask_and(mask, &cfset_request.mask, cpu_online_mask);
-	on_each_cpu_mask(mask, cfset_ioctl_off, &p, 1);
-	free_cpumask_var(mask);
-	return 0;
-}
-
-static int cfset_all_start(void)
-{
-	struct cfset_call_on_cpu_parm p = {
-		.sets = cfset_request.ctrset,
-=======
 	mutex_lock(&cfset_ctrset_mutex);
 	/* Open followed by close/exit has no private_data */
 	if (file->private_data) {
@@ -1096,7 +966,6 @@
 {
 	struct cfset_call_on_cpu_parm p = {
 		.sets = req->ctrset,
->>>>>>> df0cc57e
 		.cpus_ack = ATOMIC_INIT(0),
 	};
 	cpumask_var_t mask;
@@ -1104,11 +973,7 @@
 
 	if (!alloc_cpumask_var(&mask, GFP_KERNEL))
 		return -ENOMEM;
-<<<<<<< HEAD
-	cpumask_and(mask, &cfset_request.mask, cpu_online_mask);
-=======
 	cpumask_and(mask, &req->mask, cpu_online_mask);
->>>>>>> df0cc57e
 	on_each_cpu_mask(mask, cfset_ioctl_on, &p, 1);
 	if (atomic_read(&p.cpus_ack) != cpumask_weight(mask)) {
 		on_each_cpu_mask(mask, cfset_ioctl_off, &p, 1);
@@ -1224,11 +1089,7 @@
 			    cpuhw->sets, cpuhw->used);
 }
 
-<<<<<<< HEAD
-static int cfset_all_read(unsigned long arg)
-=======
 static int cfset_all_read(unsigned long arg, struct cfset_request *req)
->>>>>>> df0cc57e
 {
 	struct cfset_call_on_cpu_parm p;
 	cpumask_var_t mask;
@@ -1236,35 +1097,6 @@
 
 	if (!alloc_cpumask_var(&mask, GFP_KERNEL))
 		return -ENOMEM;
-<<<<<<< HEAD
-
-	p.sets = cfset_request.ctrset;
-	cpumask_and(mask, &cfset_request.mask, cpu_online_mask);
-	on_each_cpu_mask(mask, cfset_cpu_read, &p, 1);
-	rc = cfset_all_copy(arg, mask);
-	free_cpumask_var(mask);
-	return rc;
-}
-
-static long cfset_ioctl_read(unsigned long arg)
-{
-	struct s390_ctrset_read read;
-	int ret = 0;
-
-	if (copy_from_user(&read, (char __user *)arg, sizeof(read)))
-		return -EFAULT;
-	ret = cfset_all_read(arg);
-	return ret;
-}
-
-static long cfset_ioctl_stop(void)
-{
-	int ret = ENXIO;
-
-	if (cfset_request.ctrset) {
-		ret = cfset_all_stop();
-		cfset_ctrset_clear();
-=======
 
 	p.sets = req->ctrset;
 	cpumask_and(mask, &req->mask, cpu_online_mask);
@@ -1283,96 +1115,10 @@
 		if (copy_from_user(&read, (char __user *)arg, sizeof(read)))
 			return -EFAULT;
 		ret = cfset_all_read(arg, req);
->>>>>>> df0cc57e
 	}
 	return ret;
 }
 
-<<<<<<< HEAD
-static long cfset_ioctl_start(unsigned long arg)
-{
-	struct s390_ctrset_start __user *ustart;
-	struct s390_ctrset_start start;
-	void __user *umask;
-	unsigned int len;
-	int ret = 0;
-	size_t need;
-
-	if (cfset_request.ctrset)
-		return -EBUSY;
-	ustart = (struct s390_ctrset_start __user *)arg;
-	if (copy_from_user(&start, ustart, sizeof(start)))
-		return -EFAULT;
-	if (start.version != S390_HWCTR_START_VERSION)
-		return -EINVAL;
-	if (start.counter_sets & ~(cpumf_ctr_ctl[CPUMF_CTR_SET_BASIC] |
-				   cpumf_ctr_ctl[CPUMF_CTR_SET_USER] |
-				   cpumf_ctr_ctl[CPUMF_CTR_SET_CRYPTO] |
-				   cpumf_ctr_ctl[CPUMF_CTR_SET_EXT] |
-				   cpumf_ctr_ctl[CPUMF_CTR_SET_MT_DIAG]))
-		return -EINVAL;		/* Invalid counter set */
-	if (!start.counter_sets)
-		return -EINVAL;		/* No counter set at all? */
-	cpumask_clear(&cfset_request.mask);
-	len = min_t(u64, start.cpumask_len, cpumask_size());
-	umask = (void __user *)start.cpumask;
-	if (copy_from_user(&cfset_request.mask, umask, len))
-		return -EFAULT;
-	if (cpumask_empty(&cfset_request.mask))
-		return -EINVAL;
-	need = cfset_needspace(start.counter_sets);
-	if (put_user(need, &ustart->data_bytes))
-		ret = -EFAULT;
-	if (ret)
-		goto out;
-	cfset_request.ctrset = start.counter_sets;
-	ret = cfset_all_start();
-out:
-	if (ret)
-		cfset_ctrset_clear();
-	debug_sprintf_event(cf_dbg, 4, "%s sets %#lx need %ld ret %d\n",
-			    __func__, cfset_request.ctrset, need, ret);
-	return ret;
-}
-
-/* Entry point to the /dev/hwctr device interface.
- * The ioctl system call supports three subcommands:
- * S390_HWCTR_START: Start the specified counter sets on a CPU list. The
- *    counter set keeps running until explicitly stopped. Returns the number
- *    of bytes needed to store the counter values. If another S390_HWCTR_START
- *    ioctl subcommand is called without a previous S390_HWCTR_STOP stop
- *    command, -EBUSY is returned.
- * S390_HWCTR_READ: Read the counter set values from specified CPU list given
- *    with the S390_HWCTR_START command.
- * S390_HWCTR_STOP: Stops the counter sets on the CPU list given with the
- *    previous S390_HWCTR_START subcommand.
- */
-static long cfset_ioctl(struct file *file, unsigned int cmd, unsigned long arg)
-{
-	int ret;
-
-	cpus_read_lock();
-	mutex_lock(&cfset_ctrset_mutex);
-	switch (cmd) {
-	case S390_HWCTR_START:
-		ret = cfset_ioctl_start(arg);
-		break;
-	case S390_HWCTR_STOP:
-		ret = cfset_ioctl_stop();
-		break;
-	case S390_HWCTR_READ:
-		ret = cfset_ioctl_read(arg);
-		break;
-	default:
-		ret = -ENOTTY;
-		break;
-	}
-	mutex_unlock(&cfset_ctrset_mutex);
-	cpus_read_unlock();
-	return ret;
-}
-
-=======
 static long cfset_ioctl_stop(struct file *file)
 {
 	struct cfset_request *req = file->private_data;
@@ -1483,7 +1229,6 @@
 	return ret;
 }
 
->>>>>>> df0cc57e
 static const struct file_operations cfset_fops = {
 	.owner = THIS_MODULE,
 	.open = cfset_open,
@@ -1499,17 +1244,6 @@
 	.fops	= &cfset_fops,
 };
 
-<<<<<<< HEAD
-int cfset_online_cpu(unsigned int cpu)
-{
-	struct cfset_call_on_cpu_parm p;
-
-	mutex_lock(&cfset_ctrset_mutex);
-	if (cfset_request.ctrset) {
-		p.sets = cfset_request.ctrset;
-		cfset_ioctl_on(&p);
-		cpumask_set_cpu(cpu, &cfset_request.mask);
-=======
 /* Hotplug add of a CPU. Scan through all active processes and add
  * that CPU to the list of CPUs supplied with ioctl(..., START, ...).
  */
@@ -1525,23 +1259,11 @@
 			cfset_ioctl_on(&p);
 			cpumask_set_cpu(cpu, &rp->mask);
 		}
->>>>>>> df0cc57e
 	}
 	mutex_unlock(&cfset_ctrset_mutex);
 	return 0;
 }
 
-<<<<<<< HEAD
-int cfset_offline_cpu(unsigned int cpu)
-{
-	struct cfset_call_on_cpu_parm p;
-
-	mutex_lock(&cfset_ctrset_mutex);
-	if (cfset_request.ctrset) {
-		p.sets = cfset_request.ctrset;
-		cfset_ioctl_off(&p);
-		cpumask_clear_cpu(cpu, &cfset_request.mask);
-=======
 /* Hotplug remove of a CPU. Scan through all active processes and clear
  * that CPU from the list of CPUs supplied with ioctl(..., START, ...).
  */
@@ -1557,7 +1279,6 @@
 			cfset_ioctl_off(&p);
 			cpumask_clear_cpu(cpu, &rp->mask);
 		}
->>>>>>> df0cc57e
 	}
 	mutex_unlock(&cfset_ctrset_mutex);
 	return 0;
@@ -1729,7 +1450,6 @@
 
 /* Get the CPU speed, try sampling facility first and CPU attributes second. */
 static void cfdiag_get_cpu_speed(void)
-<<<<<<< HEAD
 {
 	if (cpum_sf_avail()) {			/* Sampling facility first */
 		struct hws_qsi_info_block si;
@@ -1754,32 +1474,6 @@
 
 static int cfset_init(void)
 {
-=======
-{
-	if (cpum_sf_avail()) {			/* Sampling facility first */
-		struct hws_qsi_info_block si;
-
-		memset(&si, 0, sizeof(si));
-		if (!qsi(&si)) {
-			cfdiag_cpu_speed = si.cpu_speed;
-			return;
-		}
-	}
-
-	/* Fallback: CPU speed extract static part. Used in case
-	 * CPU Measurement Sampling Facility is turned off.
-	 */
-	if (test_facility(34)) {
-		unsigned long mhz = __ecag(ECAG_CPU_ATTRIBUTE, 0);
-
-		if (mhz != -1UL)
-			cfdiag_cpu_speed = mhz & 0xffffffff;
-	}
-}
-
-static int cfset_init(void)
-{
->>>>>>> df0cc57e
 	struct cpumf_ctr_info info;
 	size_t need;
 	int rc;
