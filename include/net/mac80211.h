/*
 * mac80211 <-> driver interface
 *
 * Copyright 2002-2005, Devicescape Software, Inc.
 * Copyright 2006-2007	Jiri Benc <jbenc@suse.cz>
 * Copyright 2007-2010	Johannes Berg <johannes@sipsolutions.net>
 *
 * This program is free software; you can redistribute it and/or modify
 * it under the terms of the GNU General Public License version 2 as
 * published by the Free Software Foundation.
 */

#ifndef MAC80211_H
#define MAC80211_H

#include <linux/bug.h>
#include <linux/kernel.h>
#include <linux/if_ether.h>
#include <linux/skbuff.h>
#include <linux/ieee80211.h>
#include <net/cfg80211.h>
#include <asm/unaligned.h>

/**
 * DOC: Introduction
 *
 * mac80211 is the Linux stack for 802.11 hardware that implements
 * only partial functionality in hard- or firmware. This document
 * defines the interface between mac80211 and low-level hardware
 * drivers.
 */

/**
 * DOC: Calling mac80211 from interrupts
 *
 * Only ieee80211_tx_status_irqsafe() and ieee80211_rx_irqsafe() can be
 * called in hardware interrupt context. The low-level driver must not call any
 * other functions in hardware interrupt context. If there is a need for such
 * call, the low-level driver should first ACK the interrupt and perform the
 * IEEE 802.11 code call after this, e.g. from a scheduled workqueue or even
 * tasklet function.
 *
 * NOTE: If the driver opts to use the _irqsafe() functions, it may not also
 *	 use the non-IRQ-safe functions!
 */

/**
 * DOC: Warning
 *
 * If you're reading this document and not the header file itself, it will
 * be incomplete because not all documentation has been converted yet.
 */

/**
 * DOC: Frame format
 *
 * As a general rule, when frames are passed between mac80211 and the driver,
 * they start with the IEEE 802.11 header and include the same octets that are
 * sent over the air except for the FCS which should be calculated by the
 * hardware.
 *
 * There are, however, various exceptions to this rule for advanced features:
 *
 * The first exception is for hardware encryption and decryption offload
 * where the IV/ICV may or may not be generated in hardware.
 *
 * Secondly, when the hardware handles fragmentation, the frame handed to
 * the driver from mac80211 is the MSDU, not the MPDU.
 *
 * Finally, for received frames, the driver is able to indicate that it has
 * filled a radiotap header and put that in front of the frame; if it does
 * not do so then mac80211 may add this under certain circumstances.
 */

/**
 * DOC: mac80211 workqueue
 *
 * mac80211 provides its own workqueue for drivers and internal mac80211 use.
 * The workqueue is a single threaded workqueue and can only be accessed by
 * helpers for sanity checking. Drivers must ensure all work added onto the
 * mac80211 workqueue should be cancelled on the driver stop() callback.
 *
 * mac80211 will flushed the workqueue upon interface removal and during
 * suspend.
 *
 * All work performed on the mac80211 workqueue must not acquire the RTNL lock.
 *
 */

struct device;

/**
 * enum ieee80211_max_queues - maximum number of queues
 *
 * @IEEE80211_MAX_QUEUES: Maximum number of regular device queues.
 */
enum ieee80211_max_queues {
	IEEE80211_MAX_QUEUES =		16,
};

#define IEEE80211_INVAL_HW_QUEUE	0xff

/**
 * enum ieee80211_ac_numbers - AC numbers as used in mac80211
 * @IEEE80211_AC_VO: voice
 * @IEEE80211_AC_VI: video
 * @IEEE80211_AC_BE: best effort
 * @IEEE80211_AC_BK: background
 */
enum ieee80211_ac_numbers {
	IEEE80211_AC_VO		= 0,
	IEEE80211_AC_VI		= 1,
	IEEE80211_AC_BE		= 2,
	IEEE80211_AC_BK		= 3,
};
#define IEEE80211_NUM_ACS	4

/**
 * struct ieee80211_tx_queue_params - transmit queue configuration
 *
 * The information provided in this structure is required for QoS
 * transmit queue configuration. Cf. IEEE 802.11 7.3.2.29.
 *
 * @aifs: arbitration interframe space [0..255]
 * @cw_min: minimum contention window [a value of the form
 *	2^n-1 in the range 1..32767]
 * @cw_max: maximum contention window [like @cw_min]
 * @txop: maximum burst time in units of 32 usecs, 0 meaning disabled
 * @uapsd: is U-APSD mode enabled for the queue
 */
struct ieee80211_tx_queue_params {
	u16 txop;
	u16 cw_min;
	u16 cw_max;
	u8 aifs;
	bool uapsd;
};

struct ieee80211_low_level_stats {
	unsigned int dot11ACKFailureCount;
	unsigned int dot11RTSFailureCount;
	unsigned int dot11FCSErrorCount;
	unsigned int dot11RTSSuccessCount;
};

/**
 * enum ieee80211_bss_change - BSS change notification flags
 *
 * These flags are used with the bss_info_changed() callback
 * to indicate which BSS parameter changed.
 *
 * @BSS_CHANGED_ASSOC: association status changed (associated/disassociated),
 *	also implies a change in the AID.
 * @BSS_CHANGED_ERP_CTS_PROT: CTS protection changed
 * @BSS_CHANGED_ERP_PREAMBLE: preamble changed
 * @BSS_CHANGED_ERP_SLOT: slot timing changed
 * @BSS_CHANGED_HT: 802.11n parameters changed
 * @BSS_CHANGED_BASIC_RATES: Basic rateset changed
 * @BSS_CHANGED_BEACON_INT: Beacon interval changed
 * @BSS_CHANGED_BSSID: BSSID changed, for whatever
 *	reason (IBSS and managed mode)
 * @BSS_CHANGED_BEACON: Beacon data changed, retrieve
 *	new beacon (beaconing modes)
 * @BSS_CHANGED_BEACON_ENABLED: Beaconing should be
 *	enabled/disabled (beaconing modes)
 * @BSS_CHANGED_CQM: Connection quality monitor config changed
 * @BSS_CHANGED_IBSS: IBSS join status changed
 * @BSS_CHANGED_ARP_FILTER: Hardware ARP filter address list or state changed.
 * @BSS_CHANGED_QOS: QoS for this association was enabled/disabled. Note
 *	that it is only ever disabled for station mode.
 * @BSS_CHANGED_IDLE: Idle changed for this BSS/interface.
 * @BSS_CHANGED_SSID: SSID changed for this BSS (AP mode)
 * @BSS_CHANGED_AP_PROBE_RESP: Probe Response changed for this BSS (AP mode)
 */
enum ieee80211_bss_change {
	BSS_CHANGED_ASSOC		= 1<<0,
	BSS_CHANGED_ERP_CTS_PROT	= 1<<1,
	BSS_CHANGED_ERP_PREAMBLE	= 1<<2,
	BSS_CHANGED_ERP_SLOT		= 1<<3,
	BSS_CHANGED_HT			= 1<<4,
	BSS_CHANGED_BASIC_RATES		= 1<<5,
	BSS_CHANGED_BEACON_INT		= 1<<6,
	BSS_CHANGED_BSSID		= 1<<7,
	BSS_CHANGED_BEACON		= 1<<8,
	BSS_CHANGED_BEACON_ENABLED	= 1<<9,
	BSS_CHANGED_CQM			= 1<<10,
	BSS_CHANGED_IBSS		= 1<<11,
	BSS_CHANGED_ARP_FILTER		= 1<<12,
	BSS_CHANGED_QOS			= 1<<13,
	BSS_CHANGED_IDLE		= 1<<14,
	BSS_CHANGED_SSID		= 1<<15,
	BSS_CHANGED_AP_PROBE_RESP	= 1<<16,

	/* when adding here, make sure to change ieee80211_reconfig */
};

/*
 * The maximum number of IPv4 addresses listed for ARP filtering. If the number
 * of addresses for an interface increase beyond this value, hardware ARP
 * filtering will be disabled.
 */
#define IEEE80211_BSS_ARP_ADDR_LIST_LEN 4

/**
 * enum ieee80211_rssi_event - RSSI threshold event
 * An indicator for when RSSI goes below/above a certain threshold.
 * @RSSI_EVENT_HIGH: AP's rssi crossed the high threshold set by the driver.
 * @RSSI_EVENT_LOW: AP's rssi crossed the low threshold set by the driver.
 */
enum ieee80211_rssi_event {
	RSSI_EVENT_HIGH,
	RSSI_EVENT_LOW,
};

/**
 * struct ieee80211_bss_conf - holds the BSS's changing parameters
 *
 * This structure keeps information about a BSS (and an association
 * to that BSS) that can change during the lifetime of the BSS.
 *
 * @assoc: association status
 * @ibss_joined: indicates whether this station is part of an IBSS
 *	or not
 * @aid: association ID number, valid only when @assoc is true
 * @use_cts_prot: use CTS protection
 * @use_short_preamble: use 802.11b short preamble;
 *	if the hardware cannot handle this it must set the
 *	IEEE80211_HW_2GHZ_SHORT_PREAMBLE_INCAPABLE hardware flag
 * @use_short_slot: use short slot time (only relevant for ERP);
 *	if the hardware cannot handle this it must set the
 *	IEEE80211_HW_2GHZ_SHORT_SLOT_INCAPABLE hardware flag
 * @dtim_period: num of beacons before the next DTIM, for beaconing,
 *	valid in station mode only while @assoc is true and if also
 *	requested by %IEEE80211_HW_NEED_DTIM_PERIOD (cf. also hw conf
 *	@ps_dtim_period)
 * @last_tsf: last beacon's/probe response's TSF timestamp (could be old
 *	as it may have been received during scanning long ago)
 * @beacon_int: beacon interval
 * @assoc_capability: capabilities taken from assoc resp
 * @basic_rates: bitmap of basic rates, each bit stands for an
 *	index into the rate table configured by the driver in
 *	the current band.
 * @mcast_rate: per-band multicast rate index + 1 (0: disabled)
 * @bssid: The BSSID for this BSS
 * @enable_beacon: whether beaconing should be enabled or not
 * @channel_type: Channel type for this BSS -- the hardware might be
 *	configured for HT40+ while this BSS only uses no-HT, for
 *	example.
 * @ht_operation_mode: HT operation mode like in &struct ieee80211_ht_operation.
 *	This field is only valid when the channel type is one of the HT types.
 * @cqm_rssi_thold: Connection quality monitor RSSI threshold, a zero value
 *	implies disabled
 * @cqm_rssi_hyst: Connection quality monitor RSSI hysteresis
 * @arp_addr_list: List of IPv4 addresses for hardware ARP filtering. The
 *	may filter ARP queries targeted for other addresses than listed here.
 *	The driver must allow ARP queries targeted for all address listed here
 *	to pass through. An empty list implies no ARP queries need to pass.
 * @arp_addr_cnt: Number of addresses currently on the list.
 * @arp_filter_enabled: Enable ARP filtering - if enabled, the hardware may
 *	filter ARP queries based on the @arp_addr_list, if disabled, the
 *	hardware must not perform any ARP filtering. Note, that the filter will
 *	be enabled also in promiscuous mode.
 * @qos: This is a QoS-enabled BSS.
 * @idle: This interface is idle. There's also a global idle flag in the
 *	hardware config which may be more appropriate depending on what
 *	your driver/device needs to do.
 * @ssid: The SSID of the current vif. Only valid in AP-mode.
 * @ssid_len: Length of SSID given in @ssid.
 * @hidden_ssid: The SSID of the current vif is hidden. Only valid in AP-mode.
 */
struct ieee80211_bss_conf {
	const u8 *bssid;
	/* association related data */
	bool assoc, ibss_joined;
	u16 aid;
	/* erp related data */
	bool use_cts_prot;
	bool use_short_preamble;
	bool use_short_slot;
	bool enable_beacon;
	u8 dtim_period;
	u16 beacon_int;
	u16 assoc_capability;
	u64 last_tsf;
	u32 basic_rates;
	int mcast_rate[IEEE80211_NUM_BANDS];
	u16 ht_operation_mode;
	s32 cqm_rssi_thold;
	u32 cqm_rssi_hyst;
	enum nl80211_channel_type channel_type;
	__be32 arp_addr_list[IEEE80211_BSS_ARP_ADDR_LIST_LEN];
	u8 arp_addr_cnt;
	bool arp_filter_enabled;
	bool qos;
	bool idle;
	u8 ssid[IEEE80211_MAX_SSID_LEN];
	size_t ssid_len;
	bool hidden_ssid;
};

/**
 * enum mac80211_tx_control_flags - flags to describe transmission information/status
 *
 * These flags are used with the @flags member of &ieee80211_tx_info.
 *
 * @IEEE80211_TX_CTL_REQ_TX_STATUS: require TX status callback for this frame.
 * @IEEE80211_TX_CTL_ASSIGN_SEQ: The driver has to assign a sequence
 *	number to this frame, taking care of not overwriting the fragment
 *	number and increasing the sequence number only when the
 *	IEEE80211_TX_CTL_FIRST_FRAGMENT flag is set. mac80211 will properly
 *	assign sequence numbers to QoS-data frames but cannot do so correctly
 *	for non-QoS-data and management frames because beacons need them from
 *	that counter as well and mac80211 cannot guarantee proper sequencing.
 *	If this flag is set, the driver should instruct the hardware to
 *	assign a sequence number to the frame or assign one itself. Cf. IEEE
 *	802.11-2007 7.1.3.4.1 paragraph 3. This flag will always be set for
 *	beacons and always be clear for frames without a sequence number field.
 * @IEEE80211_TX_CTL_NO_ACK: tell the low level not to wait for an ack
 * @IEEE80211_TX_CTL_CLEAR_PS_FILT: clear powersave filter for destination
 *	station
 * @IEEE80211_TX_CTL_FIRST_FRAGMENT: this is a first fragment of the frame
 * @IEEE80211_TX_CTL_SEND_AFTER_DTIM: send this frame after DTIM beacon
 * @IEEE80211_TX_CTL_AMPDU: this frame should be sent as part of an A-MPDU
 * @IEEE80211_TX_CTL_INJECTED: Frame was injected, internal to mac80211.
 * @IEEE80211_TX_STAT_TX_FILTERED: The frame was not transmitted
 *	because the destination STA was in powersave mode. Note that to
 *	avoid race conditions, the filter must be set by the hardware or
 *	firmware upon receiving a frame that indicates that the station
 *	went to sleep (must be done on device to filter frames already on
 *	the queue) and may only be unset after mac80211 gives the OK for
 *	that by setting the IEEE80211_TX_CTL_CLEAR_PS_FILT (see above),
 *	since only then is it guaranteed that no more frames are in the
 *	hardware queue.
 * @IEEE80211_TX_STAT_ACK: Frame was acknowledged
 * @IEEE80211_TX_STAT_AMPDU: The frame was aggregated, so status
 * 	is for the whole aggregation.
 * @IEEE80211_TX_STAT_AMPDU_NO_BACK: no block ack was returned,
 * 	so consider using block ack request (BAR).
 * @IEEE80211_TX_CTL_RATE_CTRL_PROBE: internal to mac80211, can be
 *	set by rate control algorithms to indicate probe rate, will
 *	be cleared for fragmented frames (except on the last fragment)
 * @IEEE80211_TX_INTFL_NEED_TXPROCESSING: completely internal to mac80211,
 *	used to indicate that a pending frame requires TX processing before
 *	it can be sent out.
 * @IEEE80211_TX_INTFL_RETRIED: completely internal to mac80211,
 *	used to indicate that a frame was already retried due to PS
 * @IEEE80211_TX_INTFL_DONT_ENCRYPT: completely internal to mac80211,
 *	used to indicate frame should not be encrypted
 * @IEEE80211_TX_CTL_NO_PS_BUFFER: This frame is a response to a poll
 *	frame (PS-Poll or uAPSD) or a non-bufferable MMPDU and must
 *	be sent although the station is in powersave mode.
 * @IEEE80211_TX_CTL_MORE_FRAMES: More frames will be passed to the
 *	transmit function after the current frame, this can be used
 *	by drivers to kick the DMA queue only if unset or when the
 *	queue gets full.
 * @IEEE80211_TX_INTFL_RETRANSMISSION: This frame is being retransmitted
 *	after TX status because the destination was asleep, it must not
 *	be modified again (no seqno assignment, crypto, etc.)
 * @IEEE80211_TX_INTFL_NL80211_FRAME_TX: Frame was requested through nl80211
 *	MLME command (internal to mac80211 to figure out whether to send TX
 *	status to user space)
 * @IEEE80211_TX_CTL_LDPC: tells the driver to use LDPC for this frame
 * @IEEE80211_TX_CTL_STBC: Enables Space-Time Block Coding (STBC) for this
 *	frame and selects the maximum number of streams that it can use.
 * @IEEE80211_TX_CTL_TX_OFFCHAN: Marks this packet to be transmitted on
 *	the off-channel channel when a remain-on-channel offload is done
 *	in hardware -- normal packets still flow and are expected to be
 *	handled properly by the device.
 * @IEEE80211_TX_INTFL_TKIP_MIC_FAILURE: Marks this packet to be used for TKIP
 *	testing. It will be sent out with incorrect Michael MIC key to allow
 *	TKIP countermeasures to be tested.
 * @IEEE80211_TX_CTL_NO_CCK_RATE: This frame will be sent at non CCK rate.
 *	This flag is actually used for management frame especially for P2P
 *	frames not being sent at CCK rate in 2GHz band.
 * @IEEE80211_TX_STATUS_EOSP: This packet marks the end of service period,
 *	when its status is reported the service period ends. For frames in
 *	an SP that mac80211 transmits, it is already set; for driver frames
 *	the driver may set this flag. It is also used to do the same for
 *	PS-Poll responses.
 * @IEEE80211_TX_CTL_USE_MINRATE: This frame will be sent at lowest rate.
 *	This flag is used to send nullfunc frame at minimum rate when
 *	the nullfunc is used for connection monitoring purpose.
 * @IEEE80211_TX_CTL_DONTFRAG: Don't fragment this packet even if it
 *	would be fragmented by size (this is optional, only used for
 *	monitor injection).
 *
 * Note: If you have to add new flags to the enumeration, then don't
 *	 forget to update %IEEE80211_TX_TEMPORARY_FLAGS when necessary.
 */
enum mac80211_tx_control_flags {
	IEEE80211_TX_CTL_REQ_TX_STATUS		= BIT(0),
	IEEE80211_TX_CTL_ASSIGN_SEQ		= BIT(1),
	IEEE80211_TX_CTL_NO_ACK			= BIT(2),
	IEEE80211_TX_CTL_CLEAR_PS_FILT		= BIT(3),
	IEEE80211_TX_CTL_FIRST_FRAGMENT		= BIT(4),
	IEEE80211_TX_CTL_SEND_AFTER_DTIM	= BIT(5),
	IEEE80211_TX_CTL_AMPDU			= BIT(6),
	IEEE80211_TX_CTL_INJECTED		= BIT(7),
	IEEE80211_TX_STAT_TX_FILTERED		= BIT(8),
	IEEE80211_TX_STAT_ACK			= BIT(9),
	IEEE80211_TX_STAT_AMPDU			= BIT(10),
	IEEE80211_TX_STAT_AMPDU_NO_BACK		= BIT(11),
	IEEE80211_TX_CTL_RATE_CTRL_PROBE	= BIT(12),
	IEEE80211_TX_INTFL_NEED_TXPROCESSING	= BIT(14),
	IEEE80211_TX_INTFL_RETRIED		= BIT(15),
	IEEE80211_TX_INTFL_DONT_ENCRYPT		= BIT(16),
	IEEE80211_TX_CTL_NO_PS_BUFFER		= BIT(17),
	IEEE80211_TX_CTL_MORE_FRAMES		= BIT(18),
	IEEE80211_TX_INTFL_RETRANSMISSION	= BIT(19),
	/* hole at 20, use later */
	IEEE80211_TX_INTFL_NL80211_FRAME_TX	= BIT(21),
	IEEE80211_TX_CTL_LDPC			= BIT(22),
	IEEE80211_TX_CTL_STBC			= BIT(23) | BIT(24),
	IEEE80211_TX_CTL_TX_OFFCHAN		= BIT(25),
	IEEE80211_TX_INTFL_TKIP_MIC_FAILURE	= BIT(26),
	IEEE80211_TX_CTL_NO_CCK_RATE		= BIT(27),
	IEEE80211_TX_STATUS_EOSP		= BIT(28),
	IEEE80211_TX_CTL_USE_MINRATE		= BIT(29),
	IEEE80211_TX_CTL_DONTFRAG		= BIT(30),
};

#define IEEE80211_TX_CTL_STBC_SHIFT		23

/*
 * This definition is used as a mask to clear all temporary flags, which are
 * set by the tx handlers for each transmission attempt by the mac80211 stack.
 */
#define IEEE80211_TX_TEMPORARY_FLAGS (IEEE80211_TX_CTL_NO_ACK |		      \
	IEEE80211_TX_CTL_CLEAR_PS_FILT | IEEE80211_TX_CTL_FIRST_FRAGMENT |    \
	IEEE80211_TX_CTL_SEND_AFTER_DTIM | IEEE80211_TX_CTL_AMPDU |	      \
	IEEE80211_TX_STAT_TX_FILTERED |	IEEE80211_TX_STAT_ACK |		      \
	IEEE80211_TX_STAT_AMPDU | IEEE80211_TX_STAT_AMPDU_NO_BACK |	      \
	IEEE80211_TX_CTL_RATE_CTRL_PROBE | IEEE80211_TX_CTL_NO_PS_BUFFER |    \
	IEEE80211_TX_CTL_MORE_FRAMES | IEEE80211_TX_CTL_LDPC |		      \
	IEEE80211_TX_CTL_STBC | IEEE80211_TX_STATUS_EOSP)

/**
 * enum mac80211_rate_control_flags - per-rate flags set by the
 *	Rate Control algorithm.
 *
 * These flags are set by the Rate control algorithm for each rate during tx,
 * in the @flags member of struct ieee80211_tx_rate.
 *
 * @IEEE80211_TX_RC_USE_RTS_CTS: Use RTS/CTS exchange for this rate.
 * @IEEE80211_TX_RC_USE_CTS_PROTECT: CTS-to-self protection is required.
 *	This is set if the current BSS requires ERP protection.
 * @IEEE80211_TX_RC_USE_SHORT_PREAMBLE: Use short preamble.
 * @IEEE80211_TX_RC_MCS: HT rate.
 * @IEEE80211_TX_RC_GREEN_FIELD: Indicates whether this rate should be used in
 *	Greenfield mode.
 * @IEEE80211_TX_RC_40_MHZ_WIDTH: Indicates if the Channel Width should be 40 MHz.
 * @IEEE80211_TX_RC_DUP_DATA: The frame should be transmitted on both of the
 *	adjacent 20 MHz channels, if the current channel type is
 *	NL80211_CHAN_HT40MINUS or NL80211_CHAN_HT40PLUS.
 * @IEEE80211_TX_RC_SHORT_GI: Short Guard interval should be used for this rate.
 */
enum mac80211_rate_control_flags {
	IEEE80211_TX_RC_USE_RTS_CTS		= BIT(0),
	IEEE80211_TX_RC_USE_CTS_PROTECT		= BIT(1),
	IEEE80211_TX_RC_USE_SHORT_PREAMBLE	= BIT(2),

	/* rate index is an MCS rate number instead of an index */
	IEEE80211_TX_RC_MCS			= BIT(3),
	IEEE80211_TX_RC_GREEN_FIELD		= BIT(4),
	IEEE80211_TX_RC_40_MHZ_WIDTH		= BIT(5),
	IEEE80211_TX_RC_DUP_DATA		= BIT(6),
	IEEE80211_TX_RC_SHORT_GI		= BIT(7),
};


/* there are 40 bytes if you don't need the rateset to be kept */
#define IEEE80211_TX_INFO_DRIVER_DATA_SIZE 40

/* if you do need the rateset, then you have less space */
#define IEEE80211_TX_INFO_RATE_DRIVER_DATA_SIZE 24

/* maximum number of rate stages */
#define IEEE80211_TX_MAX_RATES	4

/**
 * struct ieee80211_tx_rate - rate selection/status
 *
 * @idx: rate index to attempt to send with
 * @flags: rate control flags (&enum mac80211_rate_control_flags)
 * @count: number of tries in this rate before going to the next rate
 *
 * A value of -1 for @idx indicates an invalid rate and, if used
 * in an array of retry rates, that no more rates should be tried.
 *
 * When used for transmit status reporting, the driver should
 * always report the rate along with the flags it used.
 *
 * &struct ieee80211_tx_info contains an array of these structs
 * in the control information, and it will be filled by the rate
 * control algorithm according to what should be sent. For example,
 * if this array contains, in the format { <idx>, <count> } the
 * information
 *    { 3, 2 }, { 2, 2 }, { 1, 4 }, { -1, 0 }, { -1, 0 }
 * then this means that the frame should be transmitted
 * up to twice at rate 3, up to twice at rate 2, and up to four
 * times at rate 1 if it doesn't get acknowledged. Say it gets
 * acknowledged by the peer after the fifth attempt, the status
 * information should then contain
 *   { 3, 2 }, { 2, 2 }, { 1, 1 }, { -1, 0 } ...
 * since it was transmitted twice at rate 3, twice at rate 2
 * and once at rate 1 after which we received an acknowledgement.
 */
struct ieee80211_tx_rate {
	s8 idx;
	u8 count;
	u8 flags;
} __packed;

/**
 * struct ieee80211_tx_info - skb transmit information
 *
 * This structure is placed in skb->cb for three uses:
 *  (1) mac80211 TX control - mac80211 tells the driver what to do
 *  (2) driver internal use (if applicable)
 *  (3) TX status information - driver tells mac80211 what happened
 *
 * The TX control's sta pointer is only valid during the ->tx call,
 * it may be NULL.
 *
 * @flags: transmit info flags, defined above
 * @band: the band to transmit on (use for checking for races)
 * @hw_queue: HW queue to put the frame on, skb_get_queue_mapping() gives the AC
 * @ack_frame_id: internal frame ID for TX status, used internally
 * @control: union for control data
 * @status: union for status data
 * @driver_data: array of driver_data pointers
 * @ampdu_ack_len: number of acked aggregated frames.
 * 	relevant only if IEEE80211_TX_STAT_AMPDU was set.
 * @ampdu_len: number of aggregated frames.
 * 	relevant only if IEEE80211_TX_STAT_AMPDU was set.
 * @ack_signal: signal strength of the ACK frame
 */
struct ieee80211_tx_info {
	/* common information */
	u32 flags;
	u8 band;

	u8 hw_queue;

	u16 ack_frame_id;

	union {
		struct {
			union {
				/* rate control */
				struct {
					struct ieee80211_tx_rate rates[
						IEEE80211_TX_MAX_RATES];
					s8 rts_cts_rate_idx;
				};
				/* only needed before rate control */
				unsigned long jiffies;
			};
			/* NB: vif can be NULL for injected frames */
			struct ieee80211_vif *vif;
			struct ieee80211_key_conf *hw_key;
			struct ieee80211_sta *sta;
		} control;
		struct {
			struct ieee80211_tx_rate rates[IEEE80211_TX_MAX_RATES];
			int ack_signal;
			u8 ampdu_ack_len;
			u8 ampdu_len;
			u8 antenna;
			/* 21 bytes free */
		} status;
		struct {
			struct ieee80211_tx_rate driver_rates[
				IEEE80211_TX_MAX_RATES];
			void *rate_driver_data[
				IEEE80211_TX_INFO_RATE_DRIVER_DATA_SIZE / sizeof(void *)];
		};
		void *driver_data[
			IEEE80211_TX_INFO_DRIVER_DATA_SIZE / sizeof(void *)];
	};
};

/**
 * struct ieee80211_sched_scan_ies - scheduled scan IEs
 *
 * This structure is used to pass the appropriate IEs to be used in scheduled
 * scans for all bands.  It contains both the IEs passed from the userspace
 * and the ones generated by mac80211.
 *
 * @ie: array with the IEs for each supported band
 * @len: array with the total length of the IEs for each band
 */
struct ieee80211_sched_scan_ies {
	u8 *ie[IEEE80211_NUM_BANDS];
	size_t len[IEEE80211_NUM_BANDS];
};

static inline struct ieee80211_tx_info *IEEE80211_SKB_CB(struct sk_buff *skb)
{
	return (struct ieee80211_tx_info *)skb->cb;
}

static inline struct ieee80211_rx_status *IEEE80211_SKB_RXCB(struct sk_buff *skb)
{
	return (struct ieee80211_rx_status *)skb->cb;
}

/**
 * ieee80211_tx_info_clear_status - clear TX status
 *
 * @info: The &struct ieee80211_tx_info to be cleared.
 *
 * When the driver passes an skb back to mac80211, it must report
 * a number of things in TX status. This function clears everything
 * in the TX status but the rate control information (it does clear
 * the count since you need to fill that in anyway).
 *
 * NOTE: You can only use this function if you do NOT use
 *	 info->driver_data! Use info->rate_driver_data
 *	 instead if you need only the less space that allows.
 */
static inline void
ieee80211_tx_info_clear_status(struct ieee80211_tx_info *info)
{
	int i;

	BUILD_BUG_ON(offsetof(struct ieee80211_tx_info, status.rates) !=
		     offsetof(struct ieee80211_tx_info, control.rates));
	BUILD_BUG_ON(offsetof(struct ieee80211_tx_info, status.rates) !=
		     offsetof(struct ieee80211_tx_info, driver_rates));
	BUILD_BUG_ON(offsetof(struct ieee80211_tx_info, status.rates) != 8);
	/* clear the rate counts */
	for (i = 0; i < IEEE80211_TX_MAX_RATES; i++)
		info->status.rates[i].count = 0;

	BUILD_BUG_ON(
	    offsetof(struct ieee80211_tx_info, status.ack_signal) != 20);
	memset(&info->status.ampdu_ack_len, 0,
	       sizeof(struct ieee80211_tx_info) -
	       offsetof(struct ieee80211_tx_info, status.ampdu_ack_len));
}


/**
 * enum mac80211_rx_flags - receive flags
 *
 * These flags are used with the @flag member of &struct ieee80211_rx_status.
 * @RX_FLAG_MMIC_ERROR: Michael MIC error was reported on this frame.
 *	Use together with %RX_FLAG_MMIC_STRIPPED.
 * @RX_FLAG_DECRYPTED: This frame was decrypted in hardware.
 * @RX_FLAG_MMIC_STRIPPED: the Michael MIC is stripped off this frame,
 *	verification has been done by the hardware.
 * @RX_FLAG_IV_STRIPPED: The IV/ICV are stripped from this frame.
 *	If this flag is set, the stack cannot do any replay detection
 *	hence the driver or hardware will have to do that.
 * @RX_FLAG_FAILED_FCS_CRC: Set this flag if the FCS check failed on
 *	the frame.
 * @RX_FLAG_FAILED_PLCP_CRC: Set this flag if the PCLP check failed on
 *	the frame.
 * @RX_FLAG_MACTIME_MPDU: The timestamp passed in the RX status (@mactime
 *	field) is valid and contains the time the first symbol of the MPDU
 *	was received. This is useful in monitor mode and for proper IBSS
 *	merging.
 * @RX_FLAG_SHORTPRE: Short preamble was used for this frame
 * @RX_FLAG_HT: HT MCS was used and rate_idx is MCS index
 * @RX_FLAG_40MHZ: HT40 (40 MHz) was used
 * @RX_FLAG_SHORT_GI: Short guard interval was used
 * @RX_FLAG_NO_SIGNAL_VAL: The signal strength value is not present.
 *	Valid only for data frames (mainly A-MPDU)
 * @RX_FLAG_HT_GF: This frame was received in a HT-greenfield transmission, if
 *	the driver fills this value it should add %IEEE80211_RADIOTAP_MCS_HAVE_FMT
 *	to hw.radiotap_mcs_details to advertise that fact
 */
enum mac80211_rx_flags {
	RX_FLAG_MMIC_ERROR	= 1<<0,
	RX_FLAG_DECRYPTED	= 1<<1,
	RX_FLAG_MMIC_STRIPPED	= 1<<3,
	RX_FLAG_IV_STRIPPED	= 1<<4,
	RX_FLAG_FAILED_FCS_CRC	= 1<<5,
	RX_FLAG_FAILED_PLCP_CRC = 1<<6,
	RX_FLAG_MACTIME_MPDU	= 1<<7,
	RX_FLAG_SHORTPRE	= 1<<8,
	RX_FLAG_HT		= 1<<9,
	RX_FLAG_40MHZ		= 1<<10,
	RX_FLAG_SHORT_GI	= 1<<11,
	RX_FLAG_NO_SIGNAL_VAL	= 1<<12,
	RX_FLAG_HT_GF		= 1<<13,
};

/**
 * struct ieee80211_rx_status - receive status
 *
 * The low-level driver should provide this information (the subset
 * supported by hardware) to the 802.11 code with each received
 * frame, in the skb's control buffer (cb).
 *
 * @mactime: value in microseconds of the 64-bit Time Synchronization Function
 * 	(TSF) timer when the first data symbol (MPDU) arrived at the hardware.
 * @band: the active band when this frame was received
 * @freq: frequency the radio was tuned to when receiving this frame, in MHz
 * @signal: signal strength when receiving this frame, either in dBm, in dB or
 *	unspecified depending on the hardware capabilities flags
 *	@IEEE80211_HW_SIGNAL_*
 * @antenna: antenna used
 * @rate_idx: index of data rate into band's supported rates or MCS index if
 *	HT rates are use (RX_FLAG_HT)
 * @flag: %RX_FLAG_*
 * @rx_flags: internal RX flags for mac80211
 */
struct ieee80211_rx_status {
	u64 mactime;
	enum ieee80211_band band;
	int freq;
	int signal;
	int antenna;
	int rate_idx;
	int flag;
	unsigned int rx_flags;
};

/**
 * enum ieee80211_conf_flags - configuration flags
 *
 * Flags to define PHY configuration options
 *
 * @IEEE80211_CONF_MONITOR: there's a monitor interface present -- use this
 *	to determine for example whether to calculate timestamps for packets
 *	or not, do not use instead of filter flags!
 * @IEEE80211_CONF_PS: Enable 802.11 power save mode (managed mode only).
 *	This is the power save mode defined by IEEE 802.11-2007 section 11.2,
 *	meaning that the hardware still wakes up for beacons, is able to
 *	transmit frames and receive the possible acknowledgment frames.
 *	Not to be confused with hardware specific wakeup/sleep states,
 *	driver is responsible for that. See the section "Powersave support"
 *	for more.
 * @IEEE80211_CONF_IDLE: The device is running, but idle; if the flag is set
 *	the driver should be prepared to handle configuration requests but
 *	may turn the device off as much as possible. Typically, this flag will
 *	be set when an interface is set UP but not associated or scanning, but
 *	it can also be unset in that case when monitor interfaces are active.
 * @IEEE80211_CONF_OFFCHANNEL: The device is currently not on its main
 *	operating channel.
 */
enum ieee80211_conf_flags {
	IEEE80211_CONF_MONITOR		= (1<<0),
	IEEE80211_CONF_PS		= (1<<1),
	IEEE80211_CONF_IDLE		= (1<<2),
	IEEE80211_CONF_OFFCHANNEL	= (1<<3),
};


/**
 * enum ieee80211_conf_changed - denotes which configuration changed
 *
 * @IEEE80211_CONF_CHANGE_LISTEN_INTERVAL: the listen interval changed
 * @IEEE80211_CONF_CHANGE_MONITOR: the monitor flag changed
 * @IEEE80211_CONF_CHANGE_PS: the PS flag or dynamic PS timeout changed
 * @IEEE80211_CONF_CHANGE_POWER: the TX power changed
 * @IEEE80211_CONF_CHANGE_CHANNEL: the channel/channel_type changed
 * @IEEE80211_CONF_CHANGE_RETRY_LIMITS: retry limits changed
 * @IEEE80211_CONF_CHANGE_IDLE: Idle flag changed
 * @IEEE80211_CONF_CHANGE_SMPS: Spatial multiplexing powersave mode changed
 */
enum ieee80211_conf_changed {
	IEEE80211_CONF_CHANGE_SMPS		= BIT(1),
	IEEE80211_CONF_CHANGE_LISTEN_INTERVAL	= BIT(2),
	IEEE80211_CONF_CHANGE_MONITOR		= BIT(3),
	IEEE80211_CONF_CHANGE_PS		= BIT(4),
	IEEE80211_CONF_CHANGE_POWER		= BIT(5),
	IEEE80211_CONF_CHANGE_CHANNEL		= BIT(6),
	IEEE80211_CONF_CHANGE_RETRY_LIMITS	= BIT(7),
	IEEE80211_CONF_CHANGE_IDLE		= BIT(8),
};

/**
 * enum ieee80211_smps_mode - spatial multiplexing power save mode
 *
 * @IEEE80211_SMPS_AUTOMATIC: automatic
 * @IEEE80211_SMPS_OFF: off
 * @IEEE80211_SMPS_STATIC: static
 * @IEEE80211_SMPS_DYNAMIC: dynamic
 * @IEEE80211_SMPS_NUM_MODES: internal, don't use
 */
enum ieee80211_smps_mode {
	IEEE80211_SMPS_AUTOMATIC,
	IEEE80211_SMPS_OFF,
	IEEE80211_SMPS_STATIC,
	IEEE80211_SMPS_DYNAMIC,

	/* keep last */
	IEEE80211_SMPS_NUM_MODES,
};

/**
 * struct ieee80211_conf - configuration of the device
 *
 * This struct indicates how the driver shall configure the hardware.
 *
 * @flags: configuration flags defined above
 *
 * @listen_interval: listen interval in units of beacon interval
 * @max_sleep_period: the maximum number of beacon intervals to sleep for
 *	before checking the beacon for a TIM bit (managed mode only); this
 *	value will be only achievable between DTIM frames, the hardware
 *	needs to check for the multicast traffic bit in DTIM beacons.
 *	This variable is valid only when the CONF_PS flag is set.
 * @ps_dtim_period: The DTIM period of the AP we're connected to, for use
 *	in power saving. Power saving will not be enabled until a beacon
 *	has been received and the DTIM period is known.
 * @dynamic_ps_timeout: The dynamic powersave timeout (in ms), see the
 *	powersave documentation below. This variable is valid only when
 *	the CONF_PS flag is set.
 *
 * @power_level: requested transmit power (in dBm)
 *
 * @channel: the channel to tune to
 * @channel_type: the channel (HT) type
 *
 * @long_frame_max_tx_count: Maximum number of transmissions for a "long" frame
 *    (a frame not RTS protected), called "dot11LongRetryLimit" in 802.11,
 *    but actually means the number of transmissions not the number of retries
 * @short_frame_max_tx_count: Maximum number of transmissions for a "short"
 *    frame, called "dot11ShortRetryLimit" in 802.11, but actually means the
 *    number of transmissions not the number of retries
 *
 * @smps_mode: spatial multiplexing powersave mode; note that
 *	%IEEE80211_SMPS_STATIC is used when the device is not
 *	configured for an HT channel
 */
struct ieee80211_conf {
	u32 flags;
	int power_level, dynamic_ps_timeout;
	int max_sleep_period;

	u16 listen_interval;
	u8 ps_dtim_period;

	u8 long_frame_max_tx_count, short_frame_max_tx_count;

	struct ieee80211_channel *channel;
	enum nl80211_channel_type channel_type;
	enum ieee80211_smps_mode smps_mode;
};

/**
 * struct ieee80211_channel_switch - holds the channel switch data
 *
 * The information provided in this structure is required for channel switch
 * operation.
 *
 * @timestamp: value in microseconds of the 64-bit Time Synchronization
 *	Function (TSF) timer when the frame containing the channel switch
 *	announcement was received. This is simply the rx.mactime parameter
 *	the driver passed into mac80211.
 * @block_tx: Indicates whether transmission must be blocked before the
 *	scheduled channel switch, as indicated by the AP.
 * @channel: the new channel to switch to
 * @count: the number of TBTT's until the channel switch event
 */
struct ieee80211_channel_switch {
	u64 timestamp;
	bool block_tx;
	struct ieee80211_channel *channel;
	u8 count;
};

/**
 * enum ieee80211_vif_flags - virtual interface flags
 *
 * @IEEE80211_VIF_BEACON_FILTER: the device performs beacon filtering
 *	on this virtual interface to avoid unnecessary CPU wakeups
 * @IEEE80211_VIF_SUPPORTS_CQM_RSSI: the device can do connection quality
 *	monitoring on this virtual interface -- i.e. it can monitor
 *	connection quality related parameters, such as the RSSI level and
 *	provide notifications if configured trigger levels are reached.
 */
enum ieee80211_vif_flags {
	IEEE80211_VIF_BEACON_FILTER		= BIT(0),
	IEEE80211_VIF_SUPPORTS_CQM_RSSI		= BIT(1),
};

/**
 * struct ieee80211_vif - per-interface data
 *
 * Data in this structure is continually present for driver
 * use during the life of a virtual interface.
 *
 * @type: type of this virtual interface
 * @bss_conf: BSS configuration for this interface, either our own
 *	or the BSS we're associated to
 * @addr: address of this interface
 * @p2p: indicates whether this AP or STA interface is a p2p
 *	interface, i.e. a GO or p2p-sta respectively
 * @driver_flags: flags/capabilities the driver has for this interface,
 *	these need to be set (or cleared) when the interface is added
 *	or, if supported by the driver, the interface type is changed
 *	at runtime, mac80211 will never touch this field
 * @hw_queue: hardware queue for each AC
 * @cab_queue: content-after-beacon (DTIM beacon really) queue, AP mode only
 * @drv_priv: data area for driver use, will always be aligned to
 *	sizeof(void *).
 */
struct ieee80211_vif {
	enum nl80211_iftype type;
	struct ieee80211_bss_conf bss_conf;
	u8 addr[ETH_ALEN];
	bool p2p;

	u8 cab_queue;
	u8 hw_queue[IEEE80211_NUM_ACS];

	u32 driver_flags;

	/* must be last */
	u8 drv_priv[0] __attribute__((__aligned__(sizeof(void *))));
};

static inline bool ieee80211_vif_is_mesh(struct ieee80211_vif *vif)
{
#ifdef CONFIG_MAC80211_MESH
	return vif->type == NL80211_IFTYPE_MESH_POINT;
#endif
	return false;
}

/**
 * enum ieee80211_key_flags - key flags
 *
 * These flags are used for communication about keys between the driver
 * and mac80211, with the @flags parameter of &struct ieee80211_key_conf.
 *
 * @IEEE80211_KEY_FLAG_WMM_STA: Set by mac80211, this flag indicates
 *	that the STA this key will be used with could be using QoS.
 * @IEEE80211_KEY_FLAG_GENERATE_IV: This flag should be set by the
 *	driver to indicate that it requires IV generation for this
 *	particular key.
 * @IEEE80211_KEY_FLAG_GENERATE_MMIC: This flag should be set by
 *	the driver for a TKIP key if it requires Michael MIC
 *	generation in software.
 * @IEEE80211_KEY_FLAG_PAIRWISE: Set by mac80211, this flag indicates
 *	that the key is pairwise rather then a shared key.
 * @IEEE80211_KEY_FLAG_SW_MGMT: This flag should be set by the driver for a
 *	CCMP key if it requires CCMP encryption of management frames (MFP) to
 *	be done in software.
 * @IEEE80211_KEY_FLAG_PUT_IV_SPACE: This flag should be set by the driver
 *	if space should be prepared for the IV, but the IV
 *	itself should not be generated. Do not set together with
 *	@IEEE80211_KEY_FLAG_GENERATE_IV on the same key.
 */
enum ieee80211_key_flags {
	IEEE80211_KEY_FLAG_WMM_STA	= 1<<0,
	IEEE80211_KEY_FLAG_GENERATE_IV	= 1<<1,
	IEEE80211_KEY_FLAG_GENERATE_MMIC= 1<<2,
	IEEE80211_KEY_FLAG_PAIRWISE	= 1<<3,
	IEEE80211_KEY_FLAG_SW_MGMT	= 1<<4,
	IEEE80211_KEY_FLAG_PUT_IV_SPACE = 1<<5,
};

/**
 * struct ieee80211_key_conf - key information
 *
 * This key information is given by mac80211 to the driver by
 * the set_key() callback in &struct ieee80211_ops.
 *
 * @hw_key_idx: To be set by the driver, this is the key index the driver
 *	wants to be given when a frame is transmitted and needs to be
 *	encrypted in hardware.
 * @cipher: The key's cipher suite selector.
 * @flags: key flags, see &enum ieee80211_key_flags.
 * @keyidx: the key index (0-3)
 * @keylen: key material length
 * @key: key material. For ALG_TKIP the key is encoded as a 256-bit (32 byte)
 * 	data block:
 * 	- Temporal Encryption Key (128 bits)
 * 	- Temporal Authenticator Tx MIC Key (64 bits)
 * 	- Temporal Authenticator Rx MIC Key (64 bits)
 * @icv_len: The ICV length for this key type
 * @iv_len: The IV length for this key type
 */
struct ieee80211_key_conf {
	u32 cipher;
	u8 icv_len;
	u8 iv_len;
	u8 hw_key_idx;
	u8 flags;
	s8 keyidx;
	u8 keylen;
	u8 key[0];
};

/**
 * enum set_key_cmd - key command
 *
 * Used with the set_key() callback in &struct ieee80211_ops, this
 * indicates whether a key is being removed or added.
 *
 * @SET_KEY: a key is set
 * @DISABLE_KEY: a key must be disabled
 */
enum set_key_cmd {
	SET_KEY, DISABLE_KEY,
};

/**
 * enum ieee80211_sta_state - station state
 *
 * @IEEE80211_STA_NOTEXIST: station doesn't exist at all,
 *	this is a special state for add/remove transitions
 * @IEEE80211_STA_NONE: station exists without special state
 * @IEEE80211_STA_AUTH: station is authenticated
 * @IEEE80211_STA_ASSOC: station is associated
 * @IEEE80211_STA_AUTHORIZED: station is authorized (802.1X)
 */
enum ieee80211_sta_state {
	/* NOTE: These need to be ordered correctly! */
	IEEE80211_STA_NOTEXIST,
	IEEE80211_STA_NONE,
	IEEE80211_STA_AUTH,
	IEEE80211_STA_ASSOC,
	IEEE80211_STA_AUTHORIZED,
};

/**
 * struct ieee80211_sta - station table entry
 *
 * A station table entry represents a station we are possibly
 * communicating with. Since stations are RCU-managed in
 * mac80211, any ieee80211_sta pointer you get access to must
 * either be protected by rcu_read_lock() explicitly or implicitly,
 * or you must take good care to not use such a pointer after a
 * call to your sta_remove callback that removed it.
 *
 * @addr: MAC address
 * @aid: AID we assigned to the station if we're an AP
 * @supp_rates: Bitmap of supported rates (per band)
 * @ht_cap: HT capabilities of this STA; restricted to our own TX capabilities
 * @wme: indicates whether the STA supports WME. Only valid during AP-mode.
 * @drv_priv: data area for driver use, will always be aligned to
 *	sizeof(void *), size is determined in hw information.
 * @uapsd_queues: bitmap of queues configured for uapsd. Only valid
 *	if wme is supported.
 * @max_sp: max Service Period. Only valid if wme is supported.
 */
struct ieee80211_sta {
	u32 supp_rates[IEEE80211_NUM_BANDS];
	u8 addr[ETH_ALEN];
	u16 aid;
	struct ieee80211_sta_ht_cap ht_cap;
	bool wme;
	u8 uapsd_queues;
	u8 max_sp;

	/* must be last */
	u8 drv_priv[0] __attribute__((__aligned__(sizeof(void *))));
};

/**
 * enum sta_notify_cmd - sta notify command
 *
 * Used with the sta_notify() callback in &struct ieee80211_ops, this
 * indicates if an associated station made a power state transition.
 *
 * @STA_NOTIFY_SLEEP: a station is now sleeping
 * @STA_NOTIFY_AWAKE: a sleeping station woke up
 */
enum sta_notify_cmd {
	STA_NOTIFY_SLEEP, STA_NOTIFY_AWAKE,
};

/**
 * enum ieee80211_hw_flags - hardware flags
 *
 * These flags are used to indicate hardware capabilities to
 * the stack. Generally, flags here should have their meaning
 * done in a way that the simplest hardware doesn't need setting
 * any particular flags. There are some exceptions to this rule,
 * however, so you are advised to review these flags carefully.
 *
 * @IEEE80211_HW_HAS_RATE_CONTROL:
 *	The hardware or firmware includes rate control, and cannot be
 *	controlled by the stack. As such, no rate control algorithm
 *	should be instantiated, and the TX rate reported to userspace
 *	will be taken from the TX status instead of the rate control
 *	algorithm.
 *	Note that this requires that the driver implement a number of
 *	callbacks so it has the correct information, it needs to have
 *	the @set_rts_threshold callback and must look at the BSS config
 *	@use_cts_prot for G/N protection, @use_short_slot for slot
 *	timing in 2.4 GHz and @use_short_preamble for preambles for
 *	CCK frames.
 *
 * @IEEE80211_HW_RX_INCLUDES_FCS:
 *	Indicates that received frames passed to the stack include
 *	the FCS at the end.
 *
 * @IEEE80211_HW_HOST_BROADCAST_PS_BUFFERING:
 *	Some wireless LAN chipsets buffer broadcast/multicast frames
 *	for power saving stations in the hardware/firmware and others
 *	rely on the host system for such buffering. This option is used
 *	to configure the IEEE 802.11 upper layer to buffer broadcast and
 *	multicast frames when there are power saving stations so that
 *	the driver can fetch them with ieee80211_get_buffered_bc().
 *
 * @IEEE80211_HW_2GHZ_SHORT_SLOT_INCAPABLE:
 *	Hardware is not capable of short slot operation on the 2.4 GHz band.
 *
 * @IEEE80211_HW_2GHZ_SHORT_PREAMBLE_INCAPABLE:
 *	Hardware is not capable of receiving frames with short preamble on
 *	the 2.4 GHz band.
 *
 * @IEEE80211_HW_SIGNAL_UNSPEC:
 *	Hardware can provide signal values but we don't know its units. We
 *	expect values between 0 and @max_signal.
 *	If possible please provide dB or dBm instead.
 *
 * @IEEE80211_HW_SIGNAL_DBM:
 *	Hardware gives signal values in dBm, decibel difference from
 *	one milliwatt. This is the preferred method since it is standardized
 *	between different devices. @max_signal does not need to be set.
 *
 * @IEEE80211_HW_SPECTRUM_MGMT:
 * 	Hardware supports spectrum management defined in 802.11h
 * 	Measurement, Channel Switch, Quieting, TPC
 *
 * @IEEE80211_HW_AMPDU_AGGREGATION:
 *	Hardware supports 11n A-MPDU aggregation.
 *
 * @IEEE80211_HW_SUPPORTS_PS:
 *	Hardware has power save support (i.e. can go to sleep).
 *
 * @IEEE80211_HW_PS_NULLFUNC_STACK:
 *	Hardware requires nullfunc frame handling in stack, implies
 *	stack support for dynamic PS.
 *
 * @IEEE80211_HW_SUPPORTS_DYNAMIC_PS:
 *	Hardware has support for dynamic PS.
 *
 * @IEEE80211_HW_MFP_CAPABLE:
 *	Hardware supports management frame protection (MFP, IEEE 802.11w).
 *
 * @IEEE80211_HW_SUPPORTS_STATIC_SMPS:
 *	Hardware supports static spatial multiplexing powersave,
 *	ie. can turn off all but one chain even on HT connections
 *	that should be using more chains.
 *
 * @IEEE80211_HW_SUPPORTS_DYNAMIC_SMPS:
 *	Hardware supports dynamic spatial multiplexing powersave,
 *	ie. can turn off all but one chain and then wake the rest
 *	up as required after, for example, rts/cts handshake.
 *
 * @IEEE80211_HW_SUPPORTS_UAPSD:
 *	Hardware supports Unscheduled Automatic Power Save Delivery
 *	(U-APSD) in managed mode. The mode is configured with
 *	conf_tx() operation.
 *
 * @IEEE80211_HW_REPORTS_TX_ACK_STATUS:
 *	Hardware can provide ack status reports of Tx frames to
 *	the stack.
 *
 * @IEEE80211_HW_CONNECTION_MONITOR:
 *      The hardware performs its own connection monitoring, including
 *      periodic keep-alives to the AP and probing the AP on beacon loss.
 *      When this flag is set, signaling beacon-loss will cause an immediate
 *      change to disassociated state.
 *
 * @IEEE80211_HW_NEED_DTIM_PERIOD:
 *	This device needs to know the DTIM period for the BSS before
 *	associating.
 *
 * @IEEE80211_HW_SUPPORTS_PER_STA_GTK: The device's crypto engine supports
 *	per-station GTKs as used by IBSS RSN or during fast transition. If
 *	the device doesn't support per-station GTKs, but can be asked not
 *	to decrypt group addressed frames, then IBSS RSN support is still
 *	possible but software crypto will be used. Advertise the wiphy flag
 *	only in that case.
 *
 * @IEEE80211_HW_AP_LINK_PS: When operating in AP mode the device
 *	autonomously manages the PS status of connected stations. When
 *	this flag is set mac80211 will not trigger PS mode for connected
 *	stations based on the PM bit of incoming frames.
 *	Use ieee80211_start_ps()/ieee8021_end_ps() to manually configure
 *	the PS mode of connected stations.
 *
 * @IEEE80211_HW_TX_AMPDU_SETUP_IN_HW: The device handles TX A-MPDU session
 *	setup strictly in HW. mac80211 should not attempt to do this in
 *	software.
 *
 * @IEEE80211_HW_SCAN_WHILE_IDLE: The device can do hw scan while
 *	being idle (i.e. mac80211 doesn't have to go idle-off during the
 *	the scan).
 *
 * @IEEE80211_HW_WANT_MONITOR_VIF: The driver would like to be informed of
 *	a virtual monitor interface when monitor interfaces are the only
 *	active interfaces.
 *
 * @IEEE80211_HW_QUEUE_CONTROL: The driver wants to control per-interface
 *	queue mapping in order to use different queues (not just one per AC)
 *	for different virtual interfaces. See the doc section on HW queue
 *	control for more details.
 */
enum ieee80211_hw_flags {
	IEEE80211_HW_HAS_RATE_CONTROL			= 1<<0,
	IEEE80211_HW_RX_INCLUDES_FCS			= 1<<1,
	IEEE80211_HW_HOST_BROADCAST_PS_BUFFERING	= 1<<2,
	IEEE80211_HW_2GHZ_SHORT_SLOT_INCAPABLE		= 1<<3,
	IEEE80211_HW_2GHZ_SHORT_PREAMBLE_INCAPABLE	= 1<<4,
	IEEE80211_HW_SIGNAL_UNSPEC			= 1<<5,
	IEEE80211_HW_SIGNAL_DBM				= 1<<6,
	IEEE80211_HW_NEED_DTIM_PERIOD			= 1<<7,
	IEEE80211_HW_SPECTRUM_MGMT			= 1<<8,
	IEEE80211_HW_AMPDU_AGGREGATION			= 1<<9,
	IEEE80211_HW_SUPPORTS_PS			= 1<<10,
	IEEE80211_HW_PS_NULLFUNC_STACK			= 1<<11,
	IEEE80211_HW_SUPPORTS_DYNAMIC_PS		= 1<<12,
	IEEE80211_HW_MFP_CAPABLE			= 1<<13,
	IEEE80211_HW_WANT_MONITOR_VIF			= 1<<14,
	IEEE80211_HW_SUPPORTS_STATIC_SMPS		= 1<<15,
	IEEE80211_HW_SUPPORTS_DYNAMIC_SMPS		= 1<<16,
	IEEE80211_HW_SUPPORTS_UAPSD			= 1<<17,
	IEEE80211_HW_REPORTS_TX_ACK_STATUS		= 1<<18,
	IEEE80211_HW_CONNECTION_MONITOR			= 1<<19,
	IEEE80211_HW_QUEUE_CONTROL			= 1<<20,
	IEEE80211_HW_SUPPORTS_PER_STA_GTK		= 1<<21,
	IEEE80211_HW_AP_LINK_PS				= 1<<22,
	IEEE80211_HW_TX_AMPDU_SETUP_IN_HW		= 1<<23,
	IEEE80211_HW_SCAN_WHILE_IDLE			= 1<<24,
};

/**
 * struct ieee80211_hw - hardware information and state
 *
 * This structure contains the configuration and hardware
 * information for an 802.11 PHY.
 *
 * @wiphy: This points to the &struct wiphy allocated for this
 *	802.11 PHY. You must fill in the @perm_addr and @dev
 *	members of this structure using SET_IEEE80211_DEV()
 *	and SET_IEEE80211_PERM_ADDR(). Additionally, all supported
 *	bands (with channels, bitrates) are registered here.
 *
 * @conf: &struct ieee80211_conf, device configuration, don't use.
 *
 * @priv: pointer to private area that was allocated for driver use
 *	along with this structure.
 *
 * @flags: hardware flags, see &enum ieee80211_hw_flags.
 *
 * @extra_tx_headroom: headroom to reserve in each transmit skb
 *	for use by the driver (e.g. for transmit headers.)
 *
 * @channel_change_time: time (in microseconds) it takes to change channels.
 *
 * @max_signal: Maximum value for signal (rssi) in RX information, used
 *     only when @IEEE80211_HW_SIGNAL_UNSPEC or @IEEE80211_HW_SIGNAL_DB
 *
 * @max_listen_interval: max listen interval in units of beacon interval
 *     that HW supports
 *
 * @queues: number of available hardware transmit queues for
 *	data packets. WMM/QoS requires at least four, these
 *	queues need to have configurable access parameters.
 *
 * @rate_control_algorithm: rate control algorithm for this hardware.
 *	If unset (NULL), the default algorithm will be used. Must be
 *	set before calling ieee80211_register_hw().
 *
 * @vif_data_size: size (in bytes) of the drv_priv data area
 *	within &struct ieee80211_vif.
 * @sta_data_size: size (in bytes) of the drv_priv data area
 *	within &struct ieee80211_sta.
 *
 * @max_rates: maximum number of alternate rate retry stages the hw
 *	can handle.
 * @max_report_rates: maximum number of alternate rate retry stages
 *	the hw can report back.
 * @max_rate_tries: maximum number of tries for each stage
 *
 * @napi_weight: weight used for NAPI polling.  You must specify an
 *	appropriate value here if a napi_poll operation is provided
 *	by your driver.
 *
 * @max_rx_aggregation_subframes: maximum buffer size (number of
 *	sub-frames) to be used for A-MPDU block ack receiver
 *	aggregation.
 *	This is only relevant if the device has restrictions on the
 *	number of subframes, if it relies on mac80211 to do reordering
 *	it shouldn't be set.
 *
 * @max_tx_aggregation_subframes: maximum number of subframes in an
 *	aggregate an HT driver will transmit, used by the peer as a
 *	hint to size its reorder buffer.
 *
 * @offchannel_tx_hw_queue: HW queue ID to use for offchannel TX
 *	(if %IEEE80211_HW_QUEUE_CONTROL is set)
 *
 * @radiotap_mcs_details: lists which MCS information can the HW
 *	reports, by default it is set to _MCS, _GI and _BW but doesn't
 *	include _FMT. Use %IEEE80211_RADIOTAP_MCS_HAVE_* values, only
 *	adding _BW is supported today.
 *
 * @netdev_features: netdev features to be set in each netdev created
 *	from this HW. Note only HW checksum features are currently
 *	compatible with mac80211. Other feature bits will be rejected.
 */
struct ieee80211_hw {
	struct ieee80211_conf conf;
	struct wiphy *wiphy;
	const char *rate_control_algorithm;
	void *priv;
	u32 flags;
	unsigned int extra_tx_headroom;
	int channel_change_time;
	int vif_data_size;
	int sta_data_size;
	int napi_weight;
	u16 queues;
	u16 max_listen_interval;
	s8 max_signal;
	u8 max_rates;
	u8 max_report_rates;
	u8 max_rate_tries;
	u8 max_rx_aggregation_subframes;
	u8 max_tx_aggregation_subframes;
	u8 offchannel_tx_hw_queue;
	u8 radiotap_mcs_details;
	netdev_features_t netdev_features;
};

/**
 * wiphy_to_ieee80211_hw - return a mac80211 driver hw struct from a wiphy
 *
 * @wiphy: the &struct wiphy which we want to query
 *
 * mac80211 drivers can use this to get to their respective
 * &struct ieee80211_hw. Drivers wishing to get to their own private
 * structure can then access it via hw->priv. Note that mac802111 drivers should
 * not use wiphy_priv() to try to get their private driver structure as this
 * is already used internally by mac80211.
 */
struct ieee80211_hw *wiphy_to_ieee80211_hw(struct wiphy *wiphy);

/**
 * SET_IEEE80211_DEV - set device for 802.11 hardware
 *
 * @hw: the &struct ieee80211_hw to set the device for
 * @dev: the &struct device of this 802.11 device
 */
static inline void SET_IEEE80211_DEV(struct ieee80211_hw *hw, struct device *dev)
{
	set_wiphy_dev(hw->wiphy, dev);
}

/**
 * SET_IEEE80211_PERM_ADDR - set the permanent MAC address for 802.11 hardware
 *
 * @hw: the &struct ieee80211_hw to set the MAC address for
 * @addr: the address to set
 */
static inline void SET_IEEE80211_PERM_ADDR(struct ieee80211_hw *hw, u8 *addr)
{
	memcpy(hw->wiphy->perm_addr, addr, ETH_ALEN);
}

static inline struct ieee80211_rate *
ieee80211_get_tx_rate(const struct ieee80211_hw *hw,
		      const struct ieee80211_tx_info *c)
{
	if (WARN_ON_ONCE(c->control.rates[0].idx < 0))
		return NULL;
	return &hw->wiphy->bands[c->band]->bitrates[c->control.rates[0].idx];
}

static inline struct ieee80211_rate *
ieee80211_get_rts_cts_rate(const struct ieee80211_hw *hw,
			   const struct ieee80211_tx_info *c)
{
	if (c->control.rts_cts_rate_idx < 0)
		return NULL;
	return &hw->wiphy->bands[c->band]->bitrates[c->control.rts_cts_rate_idx];
}

static inline struct ieee80211_rate *
ieee80211_get_alt_retry_rate(const struct ieee80211_hw *hw,
			     const struct ieee80211_tx_info *c, int idx)
{
	if (c->control.rates[idx + 1].idx < 0)
		return NULL;
	return &hw->wiphy->bands[c->band]->bitrates[c->control.rates[idx + 1].idx];
}

/**
 * ieee80211_free_txskb - free TX skb
 * @hw: the hardware
 * @skb: the skb
 *
 * Free a transmit skb. Use this funtion when some failure
 * to transmit happened and thus status cannot be reported.
 */
void ieee80211_free_txskb(struct ieee80211_hw *hw, struct sk_buff *skb);

/**
 * DOC: Hardware crypto acceleration
 *
 * mac80211 is capable of taking advantage of many hardware
 * acceleration designs for encryption and decryption operations.
 *
 * The set_key() callback in the &struct ieee80211_ops for a given
 * device is called to enable hardware acceleration of encryption and
 * decryption. The callback takes a @sta parameter that will be NULL
 * for default keys or keys used for transmission only, or point to
 * the station information for the peer for individual keys.
 * Multiple transmission keys with the same key index may be used when
 * VLANs are configured for an access point.
 *
 * When transmitting, the TX control data will use the @hw_key_idx
 * selected by the driver by modifying the &struct ieee80211_key_conf
 * pointed to by the @key parameter to the set_key() function.
 *
 * The set_key() call for the %SET_KEY command should return 0 if
 * the key is now in use, -%EOPNOTSUPP or -%ENOSPC if it couldn't be
 * added; if you return 0 then hw_key_idx must be assigned to the
 * hardware key index, you are free to use the full u8 range.
 *
 * When the cmd is %DISABLE_KEY then it must succeed.
 *
 * Note that it is permissible to not decrypt a frame even if a key
 * for it has been uploaded to hardware, the stack will not make any
 * decision based on whether a key has been uploaded or not but rather
 * based on the receive flags.
 *
 * The &struct ieee80211_key_conf structure pointed to by the @key
 * parameter is guaranteed to be valid until another call to set_key()
 * removes it, but it can only be used as a cookie to differentiate
 * keys.
 *
 * In TKIP some HW need to be provided a phase 1 key, for RX decryption
 * acceleration (i.e. iwlwifi). Those drivers should provide update_tkip_key
 * handler.
 * The update_tkip_key() call updates the driver with the new phase 1 key.
 * This happens every time the iv16 wraps around (every 65536 packets). The
 * set_key() call will happen only once for each key (unless the AP did
 * rekeying), it will not include a valid phase 1 key. The valid phase 1 key is
 * provided by update_tkip_key only. The trigger that makes mac80211 call this
 * handler is software decryption with wrap around of iv16.
 */

/**
 * DOC: Powersave support
 *
 * mac80211 has support for various powersave implementations.
 *
 * First, it can support hardware that handles all powersaving by itself,
 * such hardware should simply set the %IEEE80211_HW_SUPPORTS_PS hardware
 * flag. In that case, it will be told about the desired powersave mode
 * with the %IEEE80211_CONF_PS flag depending on the association status.
 * The hardware must take care of sending nullfunc frames when necessary,
 * i.e. when entering and leaving powersave mode. The hardware is required
 * to look at the AID in beacons and signal to the AP that it woke up when
 * it finds traffic directed to it.
 *
 * %IEEE80211_CONF_PS flag enabled means that the powersave mode defined in
 * IEEE 802.11-2007 section 11.2 is enabled. This is not to be confused
 * with hardware wakeup and sleep states. Driver is responsible for waking
 * up the hardware before issuing commands to the hardware and putting it
 * back to sleep at appropriate times.
 *
 * When PS is enabled, hardware needs to wakeup for beacons and receive the
 * buffered multicast/broadcast frames after the beacon. Also it must be
 * possible to send frames and receive the acknowledment frame.
 *
 * Other hardware designs cannot send nullfunc frames by themselves and also
 * need software support for parsing the TIM bitmap. This is also supported
 * by mac80211 by combining the %IEEE80211_HW_SUPPORTS_PS and
 * %IEEE80211_HW_PS_NULLFUNC_STACK flags. The hardware is of course still
 * required to pass up beacons. The hardware is still required to handle
 * waking up for multicast traffic; if it cannot the driver must handle that
 * as best as it can, mac80211 is too slow to do that.
 *
 * Dynamic powersave is an extension to normal powersave in which the
 * hardware stays awake for a user-specified period of time after sending a
 * frame so that reply frames need not be buffered and therefore delayed to
 * the next wakeup. It's compromise of getting good enough latency when
 * there's data traffic and still saving significantly power in idle
 * periods.
 *
 * Dynamic powersave is simply supported by mac80211 enabling and disabling
 * PS based on traffic. Driver needs to only set %IEEE80211_HW_SUPPORTS_PS
 * flag and mac80211 will handle everything automatically. Additionally,
 * hardware having support for the dynamic PS feature may set the
 * %IEEE80211_HW_SUPPORTS_DYNAMIC_PS flag to indicate that it can support
 * dynamic PS mode itself. The driver needs to look at the
 * @dynamic_ps_timeout hardware configuration value and use it that value
 * whenever %IEEE80211_CONF_PS is set. In this case mac80211 will disable
 * dynamic PS feature in stack and will just keep %IEEE80211_CONF_PS
 * enabled whenever user has enabled powersave.
 *
 * Some hardware need to toggle a single shared antenna between WLAN and
 * Bluetooth to facilitate co-existence. These types of hardware set
 * limitations on the use of host controlled dynamic powersave whenever there
 * is simultaneous WLAN and Bluetooth traffic. For these types of hardware, the
 * driver may request temporarily going into full power save, in order to
 * enable toggling the antenna between BT and WLAN. If the driver requests
 * disabling dynamic powersave, the @dynamic_ps_timeout value will be
 * temporarily set to zero until the driver re-enables dynamic powersave.
 *
 * Driver informs U-APSD client support by enabling
 * %IEEE80211_HW_SUPPORTS_UAPSD flag. The mode is configured through the
 * uapsd paramater in conf_tx() operation. Hardware needs to send the QoS
 * Nullfunc frames and stay awake until the service period has ended. To
 * utilize U-APSD, dynamic powersave is disabled for voip AC and all frames
 * from that AC are transmitted with powersave enabled.
 *
 * Note: U-APSD client mode is not yet supported with
 * %IEEE80211_HW_PS_NULLFUNC_STACK.
 */

/**
 * DOC: Beacon filter support
 *
 * Some hardware have beacon filter support to reduce host cpu wakeups
 * which will reduce system power consumption. It usually works so that
 * the firmware creates a checksum of the beacon but omits all constantly
 * changing elements (TSF, TIM etc). Whenever the checksum changes the
 * beacon is forwarded to the host, otherwise it will be just dropped. That
 * way the host will only receive beacons where some relevant information
 * (for example ERP protection or WMM settings) have changed.
 *
 * Beacon filter support is advertised with the %IEEE80211_VIF_BEACON_FILTER
 * interface capability. The driver needs to enable beacon filter support
 * whenever power save is enabled, that is %IEEE80211_CONF_PS is set. When
 * power save is enabled, the stack will not check for beacon loss and the
 * driver needs to notify about loss of beacons with ieee80211_beacon_loss().
 *
 * The time (or number of beacons missed) until the firmware notifies the
 * driver of a beacon loss event (which in turn causes the driver to call
 * ieee80211_beacon_loss()) should be configurable and will be controlled
 * by mac80211 and the roaming algorithm in the future.
 *
 * Since there may be constantly changing information elements that nothing
 * in the software stack cares about, we will, in the future, have mac80211
 * tell the driver which information elements are interesting in the sense
 * that we want to see changes in them. This will include
 *  - a list of information element IDs
 *  - a list of OUIs for the vendor information element
 *
 * Ideally, the hardware would filter out any beacons without changes in the
 * requested elements, but if it cannot support that it may, at the expense
 * of some efficiency, filter out only a subset. For example, if the device
 * doesn't support checking for OUIs it should pass up all changes in all
 * vendor information elements.
 *
 * Note that change, for the sake of simplification, also includes information
 * elements appearing or disappearing from the beacon.
 *
 * Some hardware supports an "ignore list" instead, just make sure nothing
 * that was requested is on the ignore list, and include commonly changing
 * information element IDs in the ignore list, for example 11 (BSS load) and
 * the various vendor-assigned IEs with unknown contents (128, 129, 133-136,
 * 149, 150, 155, 156, 173, 176, 178, 179, 219); for forward compatibility
 * it could also include some currently unused IDs.
 *
 *
 * In addition to these capabilities, hardware should support notifying the
 * host of changes in the beacon RSSI. This is relevant to implement roaming
 * when no traffic is flowing (when traffic is flowing we see the RSSI of
 * the received data packets). This can consist in notifying the host when
 * the RSSI changes significantly or when it drops below or rises above
 * configurable thresholds. In the future these thresholds will also be
 * configured by mac80211 (which gets them from userspace) to implement
 * them as the roaming algorithm requires.
 *
 * If the hardware cannot implement this, the driver should ask it to
 * periodically pass beacon frames to the host so that software can do the
 * signal strength threshold checking.
 */

/**
 * DOC: Spatial multiplexing power save
 *
 * SMPS (Spatial multiplexing power save) is a mechanism to conserve
 * power in an 802.11n implementation. For details on the mechanism
 * and rationale, please refer to 802.11 (as amended by 802.11n-2009)
 * "11.2.3 SM power save".
 *
 * The mac80211 implementation is capable of sending action frames
 * to update the AP about the station's SMPS mode, and will instruct
 * the driver to enter the specific mode. It will also announce the
 * requested SMPS mode during the association handshake. Hardware
 * support for this feature is required, and can be indicated by
 * hardware flags.
 *
 * The default mode will be "automatic", which nl80211/cfg80211
 * defines to be dynamic SMPS in (regular) powersave, and SMPS
 * turned off otherwise.
 *
 * To support this feature, the driver must set the appropriate
 * hardware support flags, and handle the SMPS flag to the config()
 * operation. It will then with this mechanism be instructed to
 * enter the requested SMPS mode while associated to an HT AP.
 */

/**
 * DOC: Frame filtering
 *
 * mac80211 requires to see many management frames for proper
 * operation, and users may want to see many more frames when
 * in monitor mode. However, for best CPU usage and power consumption,
 * having as few frames as possible percolate through the stack is
 * desirable. Hence, the hardware should filter as much as possible.
 *
 * To achieve this, mac80211 uses filter flags (see below) to tell
 * the driver's configure_filter() function which frames should be
 * passed to mac80211 and which should be filtered out.
 *
 * Before configure_filter() is invoked, the prepare_multicast()
 * callback is invoked with the parameters @mc_count and @mc_list
 * for the combined multicast address list of all virtual interfaces.
 * It's use is optional, and it returns a u64 that is passed to
 * configure_filter(). Additionally, configure_filter() has the
 * arguments @changed_flags telling which flags were changed and
 * @total_flags with the new flag states.
 *
 * If your device has no multicast address filters your driver will
 * need to check both the %FIF_ALLMULTI flag and the @mc_count
 * parameter to see whether multicast frames should be accepted
 * or dropped.
 *
 * All unsupported flags in @total_flags must be cleared.
 * Hardware does not support a flag if it is incapable of _passing_
 * the frame to the stack. Otherwise the driver must ignore
 * the flag, but not clear it.
 * You must _only_ clear the flag (announce no support for the
 * flag to mac80211) if you are not able to pass the packet type
 * to the stack (so the hardware always filters it).
 * So for example, you should clear @FIF_CONTROL, if your hardware
 * always filters control frames. If your hardware always passes
 * control frames to the kernel and is incapable of filtering them,
 * you do _not_ clear the @FIF_CONTROL flag.
 * This rule applies to all other FIF flags as well.
 */

/**
 * DOC: AP support for powersaving clients
 *
 * In order to implement AP and P2P GO modes, mac80211 has support for
 * client powersaving, both "legacy" PS (PS-Poll/null data) and uAPSD.
 * There currently is no support for sAPSD.
 *
 * There is one assumption that mac80211 makes, namely that a client
 * will not poll with PS-Poll and trigger with uAPSD at the same time.
 * Both are supported, and both can be used by the same client, but
 * they can't be used concurrently by the same client. This simplifies
 * the driver code.
 *
 * The first thing to keep in mind is that there is a flag for complete
 * driver implementation: %IEEE80211_HW_AP_LINK_PS. If this flag is set,
 * mac80211 expects the driver to handle most of the state machine for
 * powersaving clients and will ignore the PM bit in incoming frames.
 * Drivers then use ieee80211_sta_ps_transition() to inform mac80211 of
 * stations' powersave transitions. In this mode, mac80211 also doesn't
 * handle PS-Poll/uAPSD.
 *
 * In the mode without %IEEE80211_HW_AP_LINK_PS, mac80211 will check the
 * PM bit in incoming frames for client powersave transitions. When a
 * station goes to sleep, we will stop transmitting to it. There is,
 * however, a race condition: a station might go to sleep while there is
 * data buffered on hardware queues. If the device has support for this
 * it will reject frames, and the driver should give the frames back to
 * mac80211 with the %IEEE80211_TX_STAT_TX_FILTERED flag set which will
 * cause mac80211 to retry the frame when the station wakes up. The
 * driver is also notified of powersave transitions by calling its
 * @sta_notify callback.
 *
 * When the station is asleep, it has three choices: it can wake up,
 * it can PS-Poll, or it can possibly start a uAPSD service period.
 * Waking up is implemented by simply transmitting all buffered (and
 * filtered) frames to the station. This is the easiest case. When
 * the station sends a PS-Poll or a uAPSD trigger frame, mac80211
 * will inform the driver of this with the @allow_buffered_frames
 * callback; this callback is optional. mac80211 will then transmit
 * the frames as usual and set the %IEEE80211_TX_CTL_NO_PS_BUFFER
 * on each frame. The last frame in the service period (or the only
 * response to a PS-Poll) also has %IEEE80211_TX_STATUS_EOSP set to
 * indicate that it ends the service period; as this frame must have
 * TX status report it also sets %IEEE80211_TX_CTL_REQ_TX_STATUS.
 * When TX status is reported for this frame, the service period is
 * marked has having ended and a new one can be started by the peer.
 *
 * Additionally, non-bufferable MMPDUs can also be transmitted by
 * mac80211 with the %IEEE80211_TX_CTL_NO_PS_BUFFER set in them.
 *
 * Another race condition can happen on some devices like iwlwifi
 * when there are frames queued for the station and it wakes up
 * or polls; the frames that are already queued could end up being
 * transmitted first instead, causing reordering and/or wrong
 * processing of the EOSP. The cause is that allowing frames to be
 * transmitted to a certain station is out-of-band communication to
 * the device. To allow this problem to be solved, the driver can
 * call ieee80211_sta_block_awake() if frames are buffered when it
 * is notified that the station went to sleep. When all these frames
 * have been filtered (see above), it must call the function again
 * to indicate that the station is no longer blocked.
 *
 * If the driver buffers frames in the driver for aggregation in any
 * way, it must use the ieee80211_sta_set_buffered() call when it is
 * notified of the station going to sleep to inform mac80211 of any
 * TIDs that have frames buffered. Note that when a station wakes up
 * this information is reset (hence the requirement to call it when
 * informed of the station going to sleep). Then, when a service
 * period starts for any reason, @release_buffered_frames is called
 * with the number of frames to be released and which TIDs they are
 * to come from. In this case, the driver is responsible for setting
 * the EOSP (for uAPSD) and MORE_DATA bits in the released frames,
 * to help the @more_data paramter is passed to tell the driver if
 * there is more data on other TIDs -- the TIDs to release frames
 * from are ignored since mac80211 doesn't know how many frames the
 * buffers for those TIDs contain.
 *
 * If the driver also implement GO mode, where absence periods may
 * shorten service periods (or abort PS-Poll responses), it must
 * filter those response frames except in the case of frames that
 * are buffered in the driver -- those must remain buffered to avoid
 * reordering. Because it is possible that no frames are released
 * in this case, the driver must call ieee80211_sta_eosp_irqsafe()
 * to indicate to mac80211 that the service period ended anyway.
 *
 * Finally, if frames from multiple TIDs are released from mac80211
 * but the driver might reorder them, it must clear & set the flags
 * appropriately (only the last frame may have %IEEE80211_TX_STATUS_EOSP)
 * and also take care of the EOSP and MORE_DATA bits in the frame.
 * The driver may also use ieee80211_sta_eosp_irqsafe() in this case.
 */

/**
 * DOC: HW queue control
 *
 * Before HW queue control was introduced, mac80211 only had a single static
 * assignment of per-interface AC software queues to hardware queues. This
 * was problematic for a few reasons:
 * 1) off-channel transmissions might get stuck behind other frames
 * 2) multiple virtual interfaces couldn't be handled correctly
 * 3) after-DTIM frames could get stuck behind other frames
 *
 * To solve this, hardware typically uses multiple different queues for all
 * the different usages, and this needs to be propagated into mac80211 so it
 * won't have the same problem with the software queues.
 *
 * Therefore, mac80211 now offers the %IEEE80211_HW_QUEUE_CONTROL capability
 * flag that tells it that the driver implements its own queue control. To do
 * so, the driver will set up the various queues in each &struct ieee80211_vif
 * and the offchannel queue in &struct ieee80211_hw. In response, mac80211 will
 * use those queue IDs in the hw_queue field of &struct ieee80211_tx_info and
 * if necessary will queue the frame on the right software queue that mirrors
 * the hardware queue.
 * Additionally, the driver has to then use these HW queue IDs for the queue
 * management functions (ieee80211_stop_queue() et al.)
 *
 * The driver is free to set up the queue mappings as needed, multiple virtual
 * interfaces may map to the same hardware queues if needed. The setup has to
 * happen during add_interface or change_interface callbacks. For example, a
 * driver supporting station+station and station+AP modes might decide to have
 * 10 hardware queues to handle different scenarios:
 *
 * 4 AC HW queues for 1st vif: 0, 1, 2, 3
 * 4 AC HW queues for 2nd vif: 4, 5, 6, 7
 * after-DTIM queue for AP:   8
 * off-channel queue:         9
 *
 * It would then set up the hardware like this:
 *   hw.offchannel_tx_hw_queue = 9
 *
 * and the first virtual interface that is added as follows:
 *   vif.hw_queue[IEEE80211_AC_VO] = 0
 *   vif.hw_queue[IEEE80211_AC_VI] = 1
 *   vif.hw_queue[IEEE80211_AC_BE] = 2
 *   vif.hw_queue[IEEE80211_AC_BK] = 3
 *   vif.cab_queue = 8 // if AP mode, otherwise %IEEE80211_INVAL_HW_QUEUE
 * and the second virtual interface with 4-7.
 *
 * If queue 6 gets full, for example, mac80211 would only stop the second
 * virtual interface's BE queue since virtual interface queues are per AC.
 *
 * Note that the vif.cab_queue value should be set to %IEEE80211_INVAL_HW_QUEUE
 * whenever the queue is not used (i.e. the interface is not in AP mode) if the
 * queue could potentially be shared since mac80211 will look at cab_queue when
 * a queue is stopped/woken even if the interface is not in AP mode.
 */

/**
 * enum ieee80211_filter_flags - hardware filter flags
 *
 * These flags determine what the filter in hardware should be
 * programmed to let through and what should not be passed to the
 * stack. It is always safe to pass more frames than requested,
 * but this has negative impact on power consumption.
 *
 * @FIF_PROMISC_IN_BSS: promiscuous mode within your BSS,
 *	think of the BSS as your network segment and then this corresponds
 *	to the regular ethernet device promiscuous mode.
 *
 * @FIF_ALLMULTI: pass all multicast frames, this is used if requested
 *	by the user or if the hardware is not capable of filtering by
 *	multicast address.
 *
 * @FIF_FCSFAIL: pass frames with failed FCS (but you need to set the
 *	%RX_FLAG_FAILED_FCS_CRC for them)
 *
 * @FIF_PLCPFAIL: pass frames with failed PLCP CRC (but you need to set
 *	the %RX_FLAG_FAILED_PLCP_CRC for them
 *
 * @FIF_BCN_PRBRESP_PROMISC: This flag is set during scanning to indicate
 *	to the hardware that it should not filter beacons or probe responses
 *	by BSSID. Filtering them can greatly reduce the amount of processing
 *	mac80211 needs to do and the amount of CPU wakeups, so you should
 *	honour this flag if possible.
 *
 * @FIF_CONTROL: pass control frames (except for PS Poll), if PROMISC_IN_BSS
 * 	is not set then only those addressed to this station.
 *
 * @FIF_OTHER_BSS: pass frames destined to other BSSes
 *
 * @FIF_PSPOLL: pass PS Poll frames, if PROMISC_IN_BSS is not set then only
 * 	those addressed to this station.
 *
 * @FIF_PROBE_REQ: pass probe request frames
 */
enum ieee80211_filter_flags {
	FIF_PROMISC_IN_BSS	= 1<<0,
	FIF_ALLMULTI		= 1<<1,
	FIF_FCSFAIL		= 1<<2,
	FIF_PLCPFAIL		= 1<<3,
	FIF_BCN_PRBRESP_PROMISC	= 1<<4,
	FIF_CONTROL		= 1<<5,
	FIF_OTHER_BSS		= 1<<6,
	FIF_PSPOLL		= 1<<7,
	FIF_PROBE_REQ		= 1<<8,
};

/**
 * enum ieee80211_ampdu_mlme_action - A-MPDU actions
 *
 * These flags are used with the ampdu_action() callback in
 * &struct ieee80211_ops to indicate which action is needed.
 *
 * Note that drivers MUST be able to deal with a TX aggregation
 * session being stopped even before they OK'ed starting it by
 * calling ieee80211_start_tx_ba_cb_irqsafe, because the peer
 * might receive the addBA frame and send a delBA right away!
 *
 * @IEEE80211_AMPDU_RX_START: start Rx aggregation
 * @IEEE80211_AMPDU_RX_STOP: stop Rx aggregation
 * @IEEE80211_AMPDU_TX_START: start Tx aggregation
 * @IEEE80211_AMPDU_TX_STOP: stop Tx aggregation
 * @IEEE80211_AMPDU_TX_OPERATIONAL: TX aggregation has become operational
 */
enum ieee80211_ampdu_mlme_action {
	IEEE80211_AMPDU_RX_START,
	IEEE80211_AMPDU_RX_STOP,
	IEEE80211_AMPDU_TX_START,
	IEEE80211_AMPDU_TX_STOP,
	IEEE80211_AMPDU_TX_OPERATIONAL,
};

/**
 * enum ieee80211_frame_release_type - frame release reason
 * @IEEE80211_FRAME_RELEASE_PSPOLL: frame released for PS-Poll
 * @IEEE80211_FRAME_RELEASE_UAPSD: frame(s) released due to
 *	frame received on trigger-enabled AC
 */
enum ieee80211_frame_release_type {
	IEEE80211_FRAME_RELEASE_PSPOLL,
	IEEE80211_FRAME_RELEASE_UAPSD,
};

/**
 * enum ieee80211_rate_control_changed - flags to indicate what changed
 *
 * @IEEE80211_RC_BW_CHANGED: The bandwidth that can be used to transmit
 *	to this station changed.
 * @IEEE80211_RC_SMPS_CHANGED: The SMPS state of the station changed.
 */
enum ieee80211_rate_control_changed {
	IEEE80211_RC_BW_CHANGED		= BIT(0),
	IEEE80211_RC_SMPS_CHANGED	= BIT(1),
};

/**
 * struct ieee80211_ops - callbacks from mac80211 to the driver
 *
 * This structure contains various callbacks that the driver may
 * handle or, in some cases, must handle, for example to configure
 * the hardware to a new channel or to transmit a frame.
 *
 * @tx: Handler that 802.11 module calls for each transmitted frame.
 *	skb contains the buffer starting from the IEEE 802.11 header.
 *	The low-level driver should send the frame out based on
 *	configuration in the TX control data. This handler should,
 *	preferably, never fail and stop queues appropriately.
 *	Must be atomic.
 *
 * @start: Called before the first netdevice attached to the hardware
 *	is enabled. This should turn on the hardware and must turn on
 *	frame reception (for possibly enabled monitor interfaces.)
 *	Returns negative error codes, these may be seen in userspace,
 *	or zero.
 *	When the device is started it should not have a MAC address
 *	to avoid acknowledging frames before a non-monitor device
 *	is added.
 *	Must be implemented and can sleep.
 *
 * @stop: Called after last netdevice attached to the hardware
 *	is disabled. This should turn off the hardware (at least
 *	it must turn off frame reception.)
 *	May be called right after add_interface if that rejects
 *	an interface. If you added any work onto the mac80211 workqueue
 *	you should ensure to cancel it on this callback.
 *	Must be implemented and can sleep.
 *
 * @suspend: Suspend the device; mac80211 itself will quiesce before and
 *	stop transmitting and doing any other configuration, and then
 *	ask the device to suspend. This is only invoked when WoWLAN is
 *	configured, otherwise the device is deconfigured completely and
 *	reconfigured at resume time.
 *	The driver may also impose special conditions under which it
 *	wants to use the "normal" suspend (deconfigure), say if it only
 *	supports WoWLAN when the device is associated. In this case, it
 *	must return 1 from this function.
 *
 * @resume: If WoWLAN was configured, this indicates that mac80211 is
 *	now resuming its operation, after this the device must be fully
 *	functional again. If this returns an error, the only way out is
 *	to also unregister the device. If it returns 1, then mac80211
 *	will also go through the regular complete restart on resume.
 *
 * @set_wakeup: Enable or disable wakeup when WoWLAN configuration is
 *	modified. The reason is that device_set_wakeup_enable() is
 *	supposed to be called when the configuration changes, not only
 *	in suspend().
 *
 * @add_interface: Called when a netdevice attached to the hardware is
 *	enabled. Because it is not called for monitor mode devices, @start
 *	and @stop must be implemented.
 *	The driver should perform any initialization it needs before
 *	the device can be enabled. The initial configuration for the
 *	interface is given in the conf parameter.
 *	The callback may refuse to add an interface by returning a
 *	negative error code (which will be seen in userspace.)
 *	Must be implemented and can sleep.
 *
 * @change_interface: Called when a netdevice changes type. This callback
 *	is optional, but only if it is supported can interface types be
 *	switched while the interface is UP. The callback may sleep.
 *	Note that while an interface is being switched, it will not be
 *	found by the interface iteration callbacks.
 *
 * @remove_interface: Notifies a driver that an interface is going down.
 *	The @stop callback is called after this if it is the last interface
 *	and no monitor interfaces are present.
 *	When all interfaces are removed, the MAC address in the hardware
 *	must be cleared so the device no longer acknowledges packets,
 *	the mac_addr member of the conf structure is, however, set to the
 *	MAC address of the device going away.
 *	Hence, this callback must be implemented. It can sleep.
 *
 * @config: Handler for configuration requests. IEEE 802.11 code calls this
 *	function to change hardware configuration, e.g., channel.
 *	This function should never fail but returns a negative error code
 *	if it does. The callback can sleep.
 *
 * @bss_info_changed: Handler for configuration requests related to BSS
 *	parameters that may vary during BSS's lifespan, and may affect low
 *	level driver (e.g. assoc/disassoc status, erp parameters).
 *	This function should not be used if no BSS has been set, unless
 *	for association indication. The @changed parameter indicates which
 *	of the bss parameters has changed when a call is made. The callback
 *	can sleep.
 *
 * @prepare_multicast: Prepare for multicast filter configuration.
 *	This callback is optional, and its return value is passed
 *	to configure_filter(). This callback must be atomic.
 *
 * @configure_filter: Configure the device's RX filter.
 *	See the section "Frame filtering" for more information.
 *	This callback must be implemented and can sleep.
 *
 * @set_tim: Set TIM bit. mac80211 calls this function when a TIM bit
 * 	must be set or cleared for a given STA. Must be atomic.
 *
 * @set_key: See the section "Hardware crypto acceleration"
 *	This callback is only called between add_interface and
 *	remove_interface calls, i.e. while the given virtual interface
 *	is enabled.
 *	Returns a negative error code if the key can't be added.
 *	The callback can sleep.
 *
 * @update_tkip_key: See the section "Hardware crypto acceleration"
 * 	This callback will be called in the context of Rx. Called for drivers
 * 	which set IEEE80211_KEY_FLAG_TKIP_REQ_RX_P1_KEY.
 *	The callback must be atomic.
 *
 * @set_rekey_data: If the device supports GTK rekeying, for example while the
 *	host is suspended, it can assign this callback to retrieve the data
 *	necessary to do GTK rekeying, this is the KEK, KCK and replay counter.
 *	After rekeying was done it should (for example during resume) notify
 *	userspace of the new replay counter using ieee80211_gtk_rekey_notify().
 *
 * @hw_scan: Ask the hardware to service the scan request, no need to start
 *	the scan state machine in stack. The scan must honour the channel
 *	configuration done by the regulatory agent in the wiphy's
 *	registered bands. The hardware (or the driver) needs to make sure
 *	that power save is disabled.
 *	The @req ie/ie_len members are rewritten by mac80211 to contain the
 *	entire IEs after the SSID, so that drivers need not look at these
 *	at all but just send them after the SSID -- mac80211 includes the
 *	(extended) supported rates and HT information (where applicable).
 *	When the scan finishes, ieee80211_scan_completed() must be called;
 *	note that it also must be called when the scan cannot finish due to
 *	any error unless this callback returned a negative error code.
 *	The callback can sleep.
 *
 * @cancel_hw_scan: Ask the low-level tp cancel the active hw scan.
 *	The driver should ask the hardware to cancel the scan (if possible),
 *	but the scan will be completed only after the driver will call
 *	ieee80211_scan_completed().
 *	This callback is needed for wowlan, to prevent enqueueing a new
 *	scan_work after the low-level driver was already suspended.
 *	The callback can sleep.
 *
 * @sched_scan_start: Ask the hardware to start scanning repeatedly at
 *	specific intervals.  The driver must call the
 *	ieee80211_sched_scan_results() function whenever it finds results.
 *	This process will continue until sched_scan_stop is called.
 *
 * @sched_scan_stop: Tell the hardware to stop an ongoing scheduled scan.
 *
 * @sw_scan_start: Notifier function that is called just before a software scan
 *	is started. Can be NULL, if the driver doesn't need this notification.
 *	The callback can sleep.
 *
 * @sw_scan_complete: Notifier function that is called just after a
 *	software scan finished. Can be NULL, if the driver doesn't need
 *	this notification.
 *	The callback can sleep.
 *
 * @get_stats: Return low-level statistics.
 * 	Returns zero if statistics are available.
 *	The callback can sleep.
 *
 * @get_tkip_seq: If your device implements TKIP encryption in hardware this
 *	callback should be provided to read the TKIP transmit IVs (both IV32
 *	and IV16) for the given key from hardware.
 *	The callback must be atomic.
 *
 * @set_frag_threshold: Configuration of fragmentation threshold. Assign this
 *	if the device does fragmentation by itself; if this callback is
 *	implemented then the stack will not do fragmentation.
 *	The callback can sleep.
 *
 * @set_rts_threshold: Configuration of RTS threshold (if device needs it)
 *	The callback can sleep.
 *
 * @sta_add: Notifies low level driver about addition of an associated station,
 *	AP, IBSS/WDS/mesh peer etc. This callback can sleep.
 *
 * @sta_remove: Notifies low level driver about removal of an associated
 *	station, AP, IBSS/WDS/mesh peer etc. This callback can sleep.
 *
 * @sta_notify: Notifies low level driver about power state transition of an
 *	associated station, AP,  IBSS/WDS/mesh peer etc. For a VIF operating
 *	in AP mode, this callback will not be called when the flag
 *	%IEEE80211_HW_AP_LINK_PS is set. Must be atomic.
 *
 * @sta_state: Notifies low level driver about state transition of a
 *	station (which can be the AP, a client, IBSS/WDS/mesh peer etc.)
 *	This callback is mutually exclusive with @sta_add/@sta_remove.
 *	It must not fail for down transitions but may fail for transitions
 *	up the list of states.
 *	The callback can sleep.
 *
 * @sta_rc_update: Notifies the driver of changes to the bitrates that can be
 *	used to transmit to the station. The changes are advertised with bits
 *	from &enum ieee80211_rate_control_changed and the values are reflected
 *	in the station data. This callback should only be used when the driver
 *	uses hardware rate control (%IEEE80211_HW_HAS_RATE_CONTROL) since
 *	otherwise the rate control algorithm is notified directly.
 *	Must be atomic.
 *
 * @conf_tx: Configure TX queue parameters (EDCF (aifs, cw_min, cw_max),
 *	bursting) for a hardware TX queue.
 *	Returns a negative error code on failure.
 *	The callback can sleep.
 *
 * @get_tsf: Get the current TSF timer value from firmware/hardware. Currently,
 *	this is only used for IBSS mode BSSID merging and debugging. Is not a
 *	required function.
 *	The callback can sleep.
 *
 * @set_tsf: Set the TSF timer to the specified value in the firmware/hardware.
 *      Currently, this is only used for IBSS mode debugging. Is not a
 *	required function.
 *	The callback can sleep.
 *
 * @reset_tsf: Reset the TSF timer and allow firmware/hardware to synchronize
 *	with other STAs in the IBSS. This is only used in IBSS mode. This
 *	function is optional if the firmware/hardware takes full care of
 *	TSF synchronization.
 *	The callback can sleep.
 *
 * @tx_last_beacon: Determine whether the last IBSS beacon was sent by us.
 *	This is needed only for IBSS mode and the result of this function is
 *	used to determine whether to reply to Probe Requests.
 *	Returns non-zero if this device sent the last beacon.
 *	The callback can sleep.
 *
 * @ampdu_action: Perform a certain A-MPDU action
 * 	The RA/TID combination determines the destination and TID we want
 * 	the ampdu action to be performed for. The action is defined through
 * 	ieee80211_ampdu_mlme_action. Starting sequence number (@ssn)
 * 	is the first frame we expect to perform the action on. Notice
 * 	that TX/RX_STOP can pass NULL for this parameter.
 *	The @buf_size parameter is only valid when the action is set to
 *	%IEEE80211_AMPDU_TX_OPERATIONAL and indicates the peer's reorder
 *	buffer size (number of subframes) for this session -- the driver
 *	may neither send aggregates containing more subframes than this
 *	nor send aggregates in a way that lost frames would exceed the
 *	buffer size. If just limiting the aggregate size, this would be
 *	possible with a buf_size of 8:
 *	 - TX: 1.....7
 *	 - RX:  2....7 (lost frame #1)
 *	 - TX:        8..1...
 *	which is invalid since #1 was now re-transmitted well past the
 *	buffer size of 8. Correct ways to retransmit #1 would be:
 *	 - TX:       1 or 18 or 81
 *	Even "189" would be wrong since 1 could be lost again.
 *
 *	Returns a negative error code on failure.
 *	The callback can sleep.
 *
 * @get_survey: Return per-channel survey information
 *
 * @rfkill_poll: Poll rfkill hardware state. If you need this, you also
 *	need to set wiphy->rfkill_poll to %true before registration,
 *	and need to call wiphy_rfkill_set_hw_state() in the callback.
 *	The callback can sleep.
 *
 * @set_coverage_class: Set slot time for given coverage class as specified
 *	in IEEE 802.11-2007 section 17.3.8.6 and modify ACK timeout
 *	accordingly. This callback is not required and may sleep.
 *
 * @testmode_cmd: Implement a cfg80211 test mode command.
 *	The callback can sleep.
 * @testmode_dump: Implement a cfg80211 test mode dump. The callback can sleep.
 *
 * @flush: Flush all pending frames from the hardware queue, making sure
 *	that the hardware queues are empty. If the parameter @drop is set
 *	to %true, pending frames may be dropped. The callback can sleep.
 *
 * @channel_switch: Drivers that need (or want) to offload the channel
 *	switch operation for CSAs received from the AP may implement this
 *	callback. They must then call ieee80211_chswitch_done() to indicate
 *	completion of the channel switch.
 *
 * @napi_poll: Poll Rx queue for incoming data frames.
 *
 * @set_antenna: Set antenna configuration (tx_ant, rx_ant) on the device.
 *	Parameters are bitmaps of allowed antennas to use for TX/RX. Drivers may
 *	reject TX/RX mask combinations they cannot support by returning -EINVAL
 *	(also see nl80211.h @NL80211_ATTR_WIPHY_ANTENNA_TX).
 *
 * @get_antenna: Get current antenna configuration from device (tx_ant, rx_ant).
 *
 * @remain_on_channel: Starts an off-channel period on the given channel, must
 *	call back to ieee80211_ready_on_channel() when on that channel. Note
 *	that normal channel traffic is not stopped as this is intended for hw
 *	offload. Frames to transmit on the off-channel channel are transmitted
 *	normally except for the %IEEE80211_TX_CTL_TX_OFFCHAN flag. When the
 *	duration (which will always be non-zero) expires, the driver must call
 *	ieee80211_remain_on_channel_expired().
 *	Note that this callback may be called while the device is in IDLE and
 *	must be accepted in this case.
 *	This callback may sleep.
 * @cancel_remain_on_channel: Requests that an ongoing off-channel period is
 *	aborted before it expires. This callback may sleep.
 *
 * @set_ringparam: Set tx and rx ring sizes.
 *
 * @get_ringparam: Get tx and rx ring current and maximum sizes.
 *
 * @tx_frames_pending: Check if there is any pending frame in the hardware
 *	queues before entering power save.
 *
 * @set_bitrate_mask: Set a mask of rates to be used for rate control selection
 *	when transmitting a frame. Currently only legacy rates are handled.
 *	The callback can sleep.
 * @rssi_callback: Notify driver when the average RSSI goes above/below
 *	thresholds that were registered previously. The callback can sleep.
 *
 * @release_buffered_frames: Release buffered frames according to the given
 *	parameters. In the case where the driver buffers some frames for
 *	sleeping stations mac80211 will use this callback to tell the driver
 *	to release some frames, either for PS-poll or uAPSD.
 *	Note that if the @more_data paramter is %false the driver must check
 *	if there are more frames on the given TIDs, and if there are more than
 *	the frames being released then it must still set the more-data bit in
 *	the frame. If the @more_data parameter is %true, then of course the
 *	more-data bit must always be set.
 *	The @tids parameter tells the driver which TIDs to release frames
 *	from, for PS-poll it will always have only a single bit set.
 *	In the case this is used for a PS-poll initiated release, the
 *	@num_frames parameter will always be 1 so code can be shared. In
 *	this case the driver must also set %IEEE80211_TX_STATUS_EOSP flag
 *	on the TX status (and must report TX status) so that the PS-poll
 *	period is properly ended. This is used to avoid sending multiple
 *	responses for a retried PS-poll frame.
 *	In the case this is used for uAPSD, the @num_frames parameter may be
 *	bigger than one, but the driver may send fewer frames (it must send
 *	at least one, however). In this case it is also responsible for
 *	setting the EOSP flag in the QoS header of the frames. Also, when the
 *	service period ends, the driver must set %IEEE80211_TX_STATUS_EOSP
 *	on the last frame in the SP. Alternatively, it may call the function
 *	ieee80211_sta_eosp_irqsafe() to inform mac80211 of the end of the SP.
 *	This callback must be atomic.
 * @allow_buffered_frames: Prepare device to allow the given number of frames
 *	to go out to the given station. The frames will be sent by mac80211
 *	via the usual TX path after this call. The TX information for frames
 *	released will also have the %IEEE80211_TX_CTL_NO_PS_BUFFER flag set
 *	and the last one will also have %IEEE80211_TX_STATUS_EOSP set. In case
 *	frames from multiple TIDs are released and the driver might reorder
 *	them between the TIDs, it must set the %IEEE80211_TX_STATUS_EOSP flag
 *	on the last frame and clear it on all others and also handle the EOSP
 *	bit in the QoS header correctly. Alternatively, it can also call the
 *	ieee80211_sta_eosp_irqsafe() function.
 *	The @tids parameter is a bitmap and tells the driver which TIDs the
 *	frames will be on; it will at most have two bits set.
 *	This callback must be atomic.
 *
 * @get_et_sset_count:  Ethtool API to get string-set count.
 *
 * @get_et_stats:  Ethtool API to get a set of u64 stats.
 *
 * @get_et_strings:  Ethtool API to get a set of strings to describe stats
 *	and perhaps other supported types of ethtool data-sets.
 *
 * @get_rssi: Get current signal strength in dBm, the function is optional
 *	and can sleep.
 *
<<<<<<< HEAD
=======
 * @mgd_prepare_tx: Prepare for transmitting a management frame for association
 *	before associated. In multi-channel scenarios, a virtual interface is
 *	bound to a channel before it is associated, but as it isn't associated
 *	yet it need not necessarily be given airtime, in particular since any
 *	transmission to a P2P GO needs to be synchronized against the GO's
 *	powersave state. mac80211 will call this function before transmitting a
 *	management frame prior to having successfully associated to allow the
 *	driver to give it channel time for the transmission, to get a response
 *	and to be able to synchronize with the GO.
 *	The callback will be called before each transmission and upon return
 *	mac80211 will transmit the frame right away.
 *	The callback is optional and can (should!) sleep.
>>>>>>> 2f8684ce
 */
struct ieee80211_ops {
	void (*tx)(struct ieee80211_hw *hw, struct sk_buff *skb);
	int (*start)(struct ieee80211_hw *hw);
	void (*stop)(struct ieee80211_hw *hw);
#ifdef CONFIG_PM
	int (*suspend)(struct ieee80211_hw *hw, struct cfg80211_wowlan *wowlan);
	int (*resume)(struct ieee80211_hw *hw);
	void (*set_wakeup)(struct ieee80211_hw *hw, bool enabled);
#endif
	int (*add_interface)(struct ieee80211_hw *hw,
			     struct ieee80211_vif *vif);
	int (*change_interface)(struct ieee80211_hw *hw,
				struct ieee80211_vif *vif,
				enum nl80211_iftype new_type, bool p2p);
	void (*remove_interface)(struct ieee80211_hw *hw,
				 struct ieee80211_vif *vif);
	int (*config)(struct ieee80211_hw *hw, u32 changed);
	void (*bss_info_changed)(struct ieee80211_hw *hw,
				 struct ieee80211_vif *vif,
				 struct ieee80211_bss_conf *info,
				 u32 changed);

	u64 (*prepare_multicast)(struct ieee80211_hw *hw,
				 struct netdev_hw_addr_list *mc_list);
	void (*configure_filter)(struct ieee80211_hw *hw,
				 unsigned int changed_flags,
				 unsigned int *total_flags,
				 u64 multicast);
	int (*set_tim)(struct ieee80211_hw *hw, struct ieee80211_sta *sta,
		       bool set);
	int (*set_key)(struct ieee80211_hw *hw, enum set_key_cmd cmd,
		       struct ieee80211_vif *vif, struct ieee80211_sta *sta,
		       struct ieee80211_key_conf *key);
	void (*update_tkip_key)(struct ieee80211_hw *hw,
				struct ieee80211_vif *vif,
				struct ieee80211_key_conf *conf,
				struct ieee80211_sta *sta,
				u32 iv32, u16 *phase1key);
	void (*set_rekey_data)(struct ieee80211_hw *hw,
			       struct ieee80211_vif *vif,
			       struct cfg80211_gtk_rekey_data *data);
	int (*hw_scan)(struct ieee80211_hw *hw, struct ieee80211_vif *vif,
		       struct cfg80211_scan_request *req);
	void (*cancel_hw_scan)(struct ieee80211_hw *hw,
			       struct ieee80211_vif *vif);
	int (*sched_scan_start)(struct ieee80211_hw *hw,
				struct ieee80211_vif *vif,
				struct cfg80211_sched_scan_request *req,
				struct ieee80211_sched_scan_ies *ies);
	void (*sched_scan_stop)(struct ieee80211_hw *hw,
			       struct ieee80211_vif *vif);
	void (*sw_scan_start)(struct ieee80211_hw *hw);
	void (*sw_scan_complete)(struct ieee80211_hw *hw);
	int (*get_stats)(struct ieee80211_hw *hw,
			 struct ieee80211_low_level_stats *stats);
	void (*get_tkip_seq)(struct ieee80211_hw *hw, u8 hw_key_idx,
			     u32 *iv32, u16 *iv16);
	int (*set_frag_threshold)(struct ieee80211_hw *hw, u32 value);
	int (*set_rts_threshold)(struct ieee80211_hw *hw, u32 value);
	int (*sta_add)(struct ieee80211_hw *hw, struct ieee80211_vif *vif,
		       struct ieee80211_sta *sta);
	int (*sta_remove)(struct ieee80211_hw *hw, struct ieee80211_vif *vif,
			  struct ieee80211_sta *sta);
	void (*sta_notify)(struct ieee80211_hw *hw, struct ieee80211_vif *vif,
			enum sta_notify_cmd, struct ieee80211_sta *sta);
	int (*sta_state)(struct ieee80211_hw *hw, struct ieee80211_vif *vif,
			 struct ieee80211_sta *sta,
			 enum ieee80211_sta_state old_state,
			 enum ieee80211_sta_state new_state);
	void (*sta_rc_update)(struct ieee80211_hw *hw,
			      struct ieee80211_vif *vif,
			      struct ieee80211_sta *sta,
			      u32 changed);
	int (*conf_tx)(struct ieee80211_hw *hw,
		       struct ieee80211_vif *vif, u16 ac,
		       const struct ieee80211_tx_queue_params *params);
	u64 (*get_tsf)(struct ieee80211_hw *hw, struct ieee80211_vif *vif);
	void (*set_tsf)(struct ieee80211_hw *hw, struct ieee80211_vif *vif,
			u64 tsf);
	void (*reset_tsf)(struct ieee80211_hw *hw, struct ieee80211_vif *vif);
	int (*tx_last_beacon)(struct ieee80211_hw *hw);
	int (*ampdu_action)(struct ieee80211_hw *hw,
			    struct ieee80211_vif *vif,
			    enum ieee80211_ampdu_mlme_action action,
			    struct ieee80211_sta *sta, u16 tid, u16 *ssn,
			    u8 buf_size);
	int (*get_survey)(struct ieee80211_hw *hw, int idx,
		struct survey_info *survey);
	void (*rfkill_poll)(struct ieee80211_hw *hw);
	void (*set_coverage_class)(struct ieee80211_hw *hw, u8 coverage_class);
#ifdef CONFIG_NL80211_TESTMODE
	int (*testmode_cmd)(struct ieee80211_hw *hw, void *data, int len);
	int (*testmode_dump)(struct ieee80211_hw *hw, struct sk_buff *skb,
			     struct netlink_callback *cb,
			     void *data, int len);
#endif
	void (*flush)(struct ieee80211_hw *hw, bool drop);
	void (*channel_switch)(struct ieee80211_hw *hw,
			       struct ieee80211_channel_switch *ch_switch);
	int (*napi_poll)(struct ieee80211_hw *hw, int budget);
	int (*set_antenna)(struct ieee80211_hw *hw, u32 tx_ant, u32 rx_ant);
	int (*get_antenna)(struct ieee80211_hw *hw, u32 *tx_ant, u32 *rx_ant);

	int (*remain_on_channel)(struct ieee80211_hw *hw,
				 struct ieee80211_channel *chan,
				 enum nl80211_channel_type channel_type,
				 int duration);
	int (*cancel_remain_on_channel)(struct ieee80211_hw *hw);
	int (*set_ringparam)(struct ieee80211_hw *hw, u32 tx, u32 rx);
	void (*get_ringparam)(struct ieee80211_hw *hw,
			      u32 *tx, u32 *tx_max, u32 *rx, u32 *rx_max);
	bool (*tx_frames_pending)(struct ieee80211_hw *hw);
	int (*set_bitrate_mask)(struct ieee80211_hw *hw, struct ieee80211_vif *vif,
				const struct cfg80211_bitrate_mask *mask);
	void (*rssi_callback)(struct ieee80211_hw *hw,
			      enum ieee80211_rssi_event rssi_event);

	void (*allow_buffered_frames)(struct ieee80211_hw *hw,
				      struct ieee80211_sta *sta,
				      u16 tids, int num_frames,
				      enum ieee80211_frame_release_type reason,
				      bool more_data);
	void (*release_buffered_frames)(struct ieee80211_hw *hw,
					struct ieee80211_sta *sta,
					u16 tids, int num_frames,
					enum ieee80211_frame_release_type reason,
					bool more_data);

	int	(*get_et_sset_count)(struct ieee80211_hw *hw,
				     struct ieee80211_vif *vif, int sset);
	void	(*get_et_stats)(struct ieee80211_hw *hw,
				struct ieee80211_vif *vif,
				struct ethtool_stats *stats, u64 *data);
	void	(*get_et_strings)(struct ieee80211_hw *hw,
				  struct ieee80211_vif *vif,
				  u32 sset, u8 *data);
	int	(*get_rssi)(struct ieee80211_hw *hw, struct ieee80211_vif *vif,
			    struct ieee80211_sta *sta, s8 *rssi_dbm);
<<<<<<< HEAD
=======

	void	(*mgd_prepare_tx)(struct ieee80211_hw *hw,
				  struct ieee80211_vif *vif);
>>>>>>> 2f8684ce
};

/**
 * ieee80211_alloc_hw -  Allocate a new hardware device
 *
 * This must be called once for each hardware device. The returned pointer
 * must be used to refer to this device when calling other functions.
 * mac80211 allocates a private data area for the driver pointed to by
 * @priv in &struct ieee80211_hw, the size of this area is given as
 * @priv_data_len.
 *
 * @priv_data_len: length of private data
 * @ops: callbacks for this device
 */
struct ieee80211_hw *ieee80211_alloc_hw(size_t priv_data_len,
					const struct ieee80211_ops *ops);

/**
 * ieee80211_register_hw - Register hardware device
 *
 * You must call this function before any other functions in
 * mac80211. Note that before a hardware can be registered, you
 * need to fill the contained wiphy's information.
 *
 * @hw: the device to register as returned by ieee80211_alloc_hw()
 */
int ieee80211_register_hw(struct ieee80211_hw *hw);

/**
 * struct ieee80211_tpt_blink - throughput blink description
 * @throughput: throughput in Kbit/sec
 * @blink_time: blink time in milliseconds
 *	(full cycle, ie. one off + one on period)
 */
struct ieee80211_tpt_blink {
	int throughput;
	int blink_time;
};

/**
 * enum ieee80211_tpt_led_trigger_flags - throughput trigger flags
 * @IEEE80211_TPT_LEDTRIG_FL_RADIO: enable blinking with radio
 * @IEEE80211_TPT_LEDTRIG_FL_WORK: enable blinking when working
 * @IEEE80211_TPT_LEDTRIG_FL_CONNECTED: enable blinking when at least one
 *	interface is connected in some way, including being an AP
 */
enum ieee80211_tpt_led_trigger_flags {
	IEEE80211_TPT_LEDTRIG_FL_RADIO		= BIT(0),
	IEEE80211_TPT_LEDTRIG_FL_WORK		= BIT(1),
	IEEE80211_TPT_LEDTRIG_FL_CONNECTED	= BIT(2),
};

#ifdef CONFIG_MAC80211_LEDS
extern char *__ieee80211_get_tx_led_name(struct ieee80211_hw *hw);
extern char *__ieee80211_get_rx_led_name(struct ieee80211_hw *hw);
extern char *__ieee80211_get_assoc_led_name(struct ieee80211_hw *hw);
extern char *__ieee80211_get_radio_led_name(struct ieee80211_hw *hw);
extern char *__ieee80211_create_tpt_led_trigger(
				struct ieee80211_hw *hw, unsigned int flags,
				const struct ieee80211_tpt_blink *blink_table,
				unsigned int blink_table_len);
#endif
/**
 * ieee80211_get_tx_led_name - get name of TX LED
 *
 * mac80211 creates a transmit LED trigger for each wireless hardware
 * that can be used to drive LEDs if your driver registers a LED device.
 * This function returns the name (or %NULL if not configured for LEDs)
 * of the trigger so you can automatically link the LED device.
 *
 * @hw: the hardware to get the LED trigger name for
 */
static inline char *ieee80211_get_tx_led_name(struct ieee80211_hw *hw)
{
#ifdef CONFIG_MAC80211_LEDS
	return __ieee80211_get_tx_led_name(hw);
#else
	return NULL;
#endif
}

/**
 * ieee80211_get_rx_led_name - get name of RX LED
 *
 * mac80211 creates a receive LED trigger for each wireless hardware
 * that can be used to drive LEDs if your driver registers a LED device.
 * This function returns the name (or %NULL if not configured for LEDs)
 * of the trigger so you can automatically link the LED device.
 *
 * @hw: the hardware to get the LED trigger name for
 */
static inline char *ieee80211_get_rx_led_name(struct ieee80211_hw *hw)
{
#ifdef CONFIG_MAC80211_LEDS
	return __ieee80211_get_rx_led_name(hw);
#else
	return NULL;
#endif
}

/**
 * ieee80211_get_assoc_led_name - get name of association LED
 *
 * mac80211 creates a association LED trigger for each wireless hardware
 * that can be used to drive LEDs if your driver registers a LED device.
 * This function returns the name (or %NULL if not configured for LEDs)
 * of the trigger so you can automatically link the LED device.
 *
 * @hw: the hardware to get the LED trigger name for
 */
static inline char *ieee80211_get_assoc_led_name(struct ieee80211_hw *hw)
{
#ifdef CONFIG_MAC80211_LEDS
	return __ieee80211_get_assoc_led_name(hw);
#else
	return NULL;
#endif
}

/**
 * ieee80211_get_radio_led_name - get name of radio LED
 *
 * mac80211 creates a radio change LED trigger for each wireless hardware
 * that can be used to drive LEDs if your driver registers a LED device.
 * This function returns the name (or %NULL if not configured for LEDs)
 * of the trigger so you can automatically link the LED device.
 *
 * @hw: the hardware to get the LED trigger name for
 */
static inline char *ieee80211_get_radio_led_name(struct ieee80211_hw *hw)
{
#ifdef CONFIG_MAC80211_LEDS
	return __ieee80211_get_radio_led_name(hw);
#else
	return NULL;
#endif
}

/**
 * ieee80211_create_tpt_led_trigger - create throughput LED trigger
 * @hw: the hardware to create the trigger for
 * @flags: trigger flags, see &enum ieee80211_tpt_led_trigger_flags
 * @blink_table: the blink table -- needs to be ordered by throughput
 * @blink_table_len: size of the blink table
 *
 * This function returns %NULL (in case of error, or if no LED
 * triggers are configured) or the name of the new trigger.
 * This function must be called before ieee80211_register_hw().
 */
static inline char *
ieee80211_create_tpt_led_trigger(struct ieee80211_hw *hw, unsigned int flags,
				 const struct ieee80211_tpt_blink *blink_table,
				 unsigned int blink_table_len)
{
#ifdef CONFIG_MAC80211_LEDS
	return __ieee80211_create_tpt_led_trigger(hw, flags, blink_table,
						  blink_table_len);
#else
	return NULL;
#endif
}

/**
 * ieee80211_unregister_hw - Unregister a hardware device
 *
 * This function instructs mac80211 to free allocated resources
 * and unregister netdevices from the networking subsystem.
 *
 * @hw: the hardware to unregister
 */
void ieee80211_unregister_hw(struct ieee80211_hw *hw);

/**
 * ieee80211_free_hw - free hardware descriptor
 *
 * This function frees everything that was allocated, including the
 * private data for the driver. You must call ieee80211_unregister_hw()
 * before calling this function.
 *
 * @hw: the hardware to free
 */
void ieee80211_free_hw(struct ieee80211_hw *hw);

/**
 * ieee80211_restart_hw - restart hardware completely
 *
 * Call this function when the hardware was restarted for some reason
 * (hardware error, ...) and the driver is unable to restore its state
 * by itself. mac80211 assumes that at this point the driver/hardware
 * is completely uninitialised and stopped, it starts the process by
 * calling the ->start() operation. The driver will need to reset all
 * internal state that it has prior to calling this function.
 *
 * @hw: the hardware to restart
 */
void ieee80211_restart_hw(struct ieee80211_hw *hw);

/** ieee80211_napi_schedule - schedule NAPI poll
 *
 * Use this function to schedule NAPI polling on a device.
 *
 * @hw: the hardware to start polling
 */
void ieee80211_napi_schedule(struct ieee80211_hw *hw);

/** ieee80211_napi_complete - complete NAPI polling
 *
 * Use this function to finish NAPI polling on a device.
 *
 * @hw: the hardware to stop polling
 */
void ieee80211_napi_complete(struct ieee80211_hw *hw);

/**
 * ieee80211_rx - receive frame
 *
 * Use this function to hand received frames to mac80211. The receive
 * buffer in @skb must start with an IEEE 802.11 header. In case of a
 * paged @skb is used, the driver is recommended to put the ieee80211
 * header of the frame on the linear part of the @skb to avoid memory
 * allocation and/or memcpy by the stack.
 *
 * This function may not be called in IRQ context. Calls to this function
 * for a single hardware must be synchronized against each other. Calls to
 * this function, ieee80211_rx_ni() and ieee80211_rx_irqsafe() may not be
 * mixed for a single hardware.
 *
 * In process context use instead ieee80211_rx_ni().
 *
 * @hw: the hardware this frame came in on
 * @skb: the buffer to receive, owned by mac80211 after this call
 */
void ieee80211_rx(struct ieee80211_hw *hw, struct sk_buff *skb);

/**
 * ieee80211_rx_irqsafe - receive frame
 *
 * Like ieee80211_rx() but can be called in IRQ context
 * (internally defers to a tasklet.)
 *
 * Calls to this function, ieee80211_rx() or ieee80211_rx_ni() may not
 * be mixed for a single hardware.
 *
 * @hw: the hardware this frame came in on
 * @skb: the buffer to receive, owned by mac80211 after this call
 */
void ieee80211_rx_irqsafe(struct ieee80211_hw *hw, struct sk_buff *skb);

/**
 * ieee80211_rx_ni - receive frame (in process context)
 *
 * Like ieee80211_rx() but can be called in process context
 * (internally disables bottom halves).
 *
 * Calls to this function, ieee80211_rx() and ieee80211_rx_irqsafe() may
 * not be mixed for a single hardware.
 *
 * @hw: the hardware this frame came in on
 * @skb: the buffer to receive, owned by mac80211 after this call
 */
static inline void ieee80211_rx_ni(struct ieee80211_hw *hw,
				   struct sk_buff *skb)
{
	local_bh_disable();
	ieee80211_rx(hw, skb);
	local_bh_enable();
}

/**
 * ieee80211_sta_ps_transition - PS transition for connected sta
 *
 * When operating in AP mode with the %IEEE80211_HW_AP_LINK_PS
 * flag set, use this function to inform mac80211 about a connected station
 * entering/leaving PS mode.
 *
 * This function may not be called in IRQ context or with softirqs enabled.
 *
 * Calls to this function for a single hardware must be synchronized against
 * each other.
 *
 * The function returns -EINVAL when the requested PS mode is already set.
 *
 * @sta: currently connected sta
 * @start: start or stop PS
 */
int ieee80211_sta_ps_transition(struct ieee80211_sta *sta, bool start);

/**
 * ieee80211_sta_ps_transition_ni - PS transition for connected sta
 *                                  (in process context)
 *
 * Like ieee80211_sta_ps_transition() but can be called in process context
 * (internally disables bottom halves). Concurrent call restriction still
 * applies.
 *
 * @sta: currently connected sta
 * @start: start or stop PS
 */
static inline int ieee80211_sta_ps_transition_ni(struct ieee80211_sta *sta,
						  bool start)
{
	int ret;

	local_bh_disable();
	ret = ieee80211_sta_ps_transition(sta, start);
	local_bh_enable();

	return ret;
}

/*
 * The TX headroom reserved by mac80211 for its own tx_status functions.
 * This is enough for the radiotap header.
 */
#define IEEE80211_TX_STATUS_HEADROOM	14

/**
 * ieee80211_sta_set_buffered - inform mac80211 about driver-buffered frames
 * @sta: &struct ieee80211_sta pointer for the sleeping station
 * @tid: the TID that has buffered frames
 * @buffered: indicates whether or not frames are buffered for this TID
 *
 * If a driver buffers frames for a powersave station instead of passing
 * them back to mac80211 for retransmission, the station may still need
 * to be told that there are buffered frames via the TIM bit.
 *
 * This function informs mac80211 whether or not there are frames that are
 * buffered in the driver for a given TID; mac80211 can then use this data
 * to set the TIM bit (NOTE: This may call back into the driver's set_tim
 * call! Beware of the locking!)
 *
 * If all frames are released to the station (due to PS-poll or uAPSD)
 * then the driver needs to inform mac80211 that there no longer are
 * frames buffered. However, when the station wakes up mac80211 assumes
 * that all buffered frames will be transmitted and clears this data,
 * drivers need to make sure they inform mac80211 about all buffered
 * frames on the sleep transition (sta_notify() with %STA_NOTIFY_SLEEP).
 *
 * Note that technically mac80211 only needs to know this per AC, not per
 * TID, but since driver buffering will inevitably happen per TID (since
 * it is related to aggregation) it is easier to make mac80211 map the
 * TID to the AC as required instead of keeping track in all drivers that
 * use this API.
 */
void ieee80211_sta_set_buffered(struct ieee80211_sta *sta,
				u8 tid, bool buffered);

/**
 * ieee80211_tx_status - transmit status callback
 *
 * Call this function for all transmitted frames after they have been
 * transmitted. It is permissible to not call this function for
 * multicast frames but this can affect statistics.
 *
 * This function may not be called in IRQ context. Calls to this function
 * for a single hardware must be synchronized against each other. Calls
 * to this function, ieee80211_tx_status_ni() and ieee80211_tx_status_irqsafe()
 * may not be mixed for a single hardware.
 *
 * @hw: the hardware the frame was transmitted by
 * @skb: the frame that was transmitted, owned by mac80211 after this call
 */
void ieee80211_tx_status(struct ieee80211_hw *hw,
			 struct sk_buff *skb);

/**
 * ieee80211_tx_status_ni - transmit status callback (in process context)
 *
 * Like ieee80211_tx_status() but can be called in process context.
 *
 * Calls to this function, ieee80211_tx_status() and
 * ieee80211_tx_status_irqsafe() may not be mixed
 * for a single hardware.
 *
 * @hw: the hardware the frame was transmitted by
 * @skb: the frame that was transmitted, owned by mac80211 after this call
 */
static inline void ieee80211_tx_status_ni(struct ieee80211_hw *hw,
					  struct sk_buff *skb)
{
	local_bh_disable();
	ieee80211_tx_status(hw, skb);
	local_bh_enable();
}

/**
 * ieee80211_tx_status_irqsafe - IRQ-safe transmit status callback
 *
 * Like ieee80211_tx_status() but can be called in IRQ context
 * (internally defers to a tasklet.)
 *
 * Calls to this function, ieee80211_tx_status() and
 * ieee80211_tx_status_ni() may not be mixed for a single hardware.
 *
 * @hw: the hardware the frame was transmitted by
 * @skb: the frame that was transmitted, owned by mac80211 after this call
 */
void ieee80211_tx_status_irqsafe(struct ieee80211_hw *hw,
				 struct sk_buff *skb);

/**
 * ieee80211_report_low_ack - report non-responding station
 *
 * When operating in AP-mode, call this function to report a non-responding
 * connected STA.
 *
 * @sta: the non-responding connected sta
 * @num_packets: number of packets sent to @sta without a response
 */
void ieee80211_report_low_ack(struct ieee80211_sta *sta, u32 num_packets);

/**
 * ieee80211_beacon_get_tim - beacon generation function
 * @hw: pointer obtained from ieee80211_alloc_hw().
 * @vif: &struct ieee80211_vif pointer from the add_interface callback.
 * @tim_offset: pointer to variable that will receive the TIM IE offset.
 *	Set to 0 if invalid (in non-AP modes).
 * @tim_length: pointer to variable that will receive the TIM IE length,
 *	(including the ID and length bytes!).
 *	Set to 0 if invalid (in non-AP modes).
 *
 * If the driver implements beaconing modes, it must use this function to
 * obtain the beacon frame/template.
 *
 * If the beacon frames are generated by the host system (i.e., not in
 * hardware/firmware), the driver uses this function to get each beacon
 * frame from mac80211 -- it is responsible for calling this function
 * before the beacon is needed (e.g. based on hardware interrupt).
 *
 * If the beacon frames are generated by the device, then the driver
 * must use the returned beacon as the template and change the TIM IE
 * according to the current DTIM parameters/TIM bitmap.
 *
 * The driver is responsible for freeing the returned skb.
 */
struct sk_buff *ieee80211_beacon_get_tim(struct ieee80211_hw *hw,
					 struct ieee80211_vif *vif,
					 u16 *tim_offset, u16 *tim_length);

/**
 * ieee80211_beacon_get - beacon generation function
 * @hw: pointer obtained from ieee80211_alloc_hw().
 * @vif: &struct ieee80211_vif pointer from the add_interface callback.
 *
 * See ieee80211_beacon_get_tim().
 */
static inline struct sk_buff *ieee80211_beacon_get(struct ieee80211_hw *hw,
						   struct ieee80211_vif *vif)
{
	return ieee80211_beacon_get_tim(hw, vif, NULL, NULL);
}

/**
 * ieee80211_proberesp_get - retrieve a Probe Response template
 * @hw: pointer obtained from ieee80211_alloc_hw().
 * @vif: &struct ieee80211_vif pointer from the add_interface callback.
 *
 * Creates a Probe Response template which can, for example, be uploaded to
 * hardware. The destination address should be set by the caller.
 *
 * Can only be called in AP mode.
 */
struct sk_buff *ieee80211_proberesp_get(struct ieee80211_hw *hw,
					struct ieee80211_vif *vif);

/**
 * ieee80211_pspoll_get - retrieve a PS Poll template
 * @hw: pointer obtained from ieee80211_alloc_hw().
 * @vif: &struct ieee80211_vif pointer from the add_interface callback.
 *
 * Creates a PS Poll a template which can, for example, uploaded to
 * hardware. The template must be updated after association so that correct
 * AID, BSSID and MAC address is used.
 *
 * Note: Caller (or hardware) is responsible for setting the
 * &IEEE80211_FCTL_PM bit.
 */
struct sk_buff *ieee80211_pspoll_get(struct ieee80211_hw *hw,
				     struct ieee80211_vif *vif);

/**
 * ieee80211_nullfunc_get - retrieve a nullfunc template
 * @hw: pointer obtained from ieee80211_alloc_hw().
 * @vif: &struct ieee80211_vif pointer from the add_interface callback.
 *
 * Creates a Nullfunc template which can, for example, uploaded to
 * hardware. The template must be updated after association so that correct
 * BSSID and address is used.
 *
 * Note: Caller (or hardware) is responsible for setting the
 * &IEEE80211_FCTL_PM bit as well as Duration and Sequence Control fields.
 */
struct sk_buff *ieee80211_nullfunc_get(struct ieee80211_hw *hw,
				       struct ieee80211_vif *vif);

/**
 * ieee80211_probereq_get - retrieve a Probe Request template
 * @hw: pointer obtained from ieee80211_alloc_hw().
 * @vif: &struct ieee80211_vif pointer from the add_interface callback.
 * @ssid: SSID buffer
 * @ssid_len: length of SSID
 * @ie: buffer containing all IEs except SSID for the template
 * @ie_len: length of the IE buffer
 *
 * Creates a Probe Request template which can, for example, be uploaded to
 * hardware.
 */
struct sk_buff *ieee80211_probereq_get(struct ieee80211_hw *hw,
				       struct ieee80211_vif *vif,
				       const u8 *ssid, size_t ssid_len,
				       const u8 *ie, size_t ie_len);

/**
 * ieee80211_rts_get - RTS frame generation function
 * @hw: pointer obtained from ieee80211_alloc_hw().
 * @vif: &struct ieee80211_vif pointer from the add_interface callback.
 * @frame: pointer to the frame that is going to be protected by the RTS.
 * @frame_len: the frame length (in octets).
 * @frame_txctl: &struct ieee80211_tx_info of the frame.
 * @rts: The buffer where to store the RTS frame.
 *
 * If the RTS frames are generated by the host system (i.e., not in
 * hardware/firmware), the low-level driver uses this function to receive
 * the next RTS frame from the 802.11 code. The low-level is responsible
 * for calling this function before and RTS frame is needed.
 */
void ieee80211_rts_get(struct ieee80211_hw *hw, struct ieee80211_vif *vif,
		       const void *frame, size_t frame_len,
		       const struct ieee80211_tx_info *frame_txctl,
		       struct ieee80211_rts *rts);

/**
 * ieee80211_rts_duration - Get the duration field for an RTS frame
 * @hw: pointer obtained from ieee80211_alloc_hw().
 * @vif: &struct ieee80211_vif pointer from the add_interface callback.
 * @frame_len: the length of the frame that is going to be protected by the RTS.
 * @frame_txctl: &struct ieee80211_tx_info of the frame.
 *
 * If the RTS is generated in firmware, but the host system must provide
 * the duration field, the low-level driver uses this function to receive
 * the duration field value in little-endian byteorder.
 */
__le16 ieee80211_rts_duration(struct ieee80211_hw *hw,
			      struct ieee80211_vif *vif, size_t frame_len,
			      const struct ieee80211_tx_info *frame_txctl);

/**
 * ieee80211_ctstoself_get - CTS-to-self frame generation function
 * @hw: pointer obtained from ieee80211_alloc_hw().
 * @vif: &struct ieee80211_vif pointer from the add_interface callback.
 * @frame: pointer to the frame that is going to be protected by the CTS-to-self.
 * @frame_len: the frame length (in octets).
 * @frame_txctl: &struct ieee80211_tx_info of the frame.
 * @cts: The buffer where to store the CTS-to-self frame.
 *
 * If the CTS-to-self frames are generated by the host system (i.e., not in
 * hardware/firmware), the low-level driver uses this function to receive
 * the next CTS-to-self frame from the 802.11 code. The low-level is responsible
 * for calling this function before and CTS-to-self frame is needed.
 */
void ieee80211_ctstoself_get(struct ieee80211_hw *hw,
			     struct ieee80211_vif *vif,
			     const void *frame, size_t frame_len,
			     const struct ieee80211_tx_info *frame_txctl,
			     struct ieee80211_cts *cts);

/**
 * ieee80211_ctstoself_duration - Get the duration field for a CTS-to-self frame
 * @hw: pointer obtained from ieee80211_alloc_hw().
 * @vif: &struct ieee80211_vif pointer from the add_interface callback.
 * @frame_len: the length of the frame that is going to be protected by the CTS-to-self.
 * @frame_txctl: &struct ieee80211_tx_info of the frame.
 *
 * If the CTS-to-self is generated in firmware, but the host system must provide
 * the duration field, the low-level driver uses this function to receive
 * the duration field value in little-endian byteorder.
 */
__le16 ieee80211_ctstoself_duration(struct ieee80211_hw *hw,
				    struct ieee80211_vif *vif,
				    size_t frame_len,
				    const struct ieee80211_tx_info *frame_txctl);

/**
 * ieee80211_generic_frame_duration - Calculate the duration field for a frame
 * @hw: pointer obtained from ieee80211_alloc_hw().
 * @vif: &struct ieee80211_vif pointer from the add_interface callback.
 * @band: the band to calculate the frame duration on
 * @frame_len: the length of the frame.
 * @rate: the rate at which the frame is going to be transmitted.
 *
 * Calculate the duration field of some generic frame, given its
 * length and transmission rate (in 100kbps).
 */
__le16 ieee80211_generic_frame_duration(struct ieee80211_hw *hw,
					struct ieee80211_vif *vif,
					enum ieee80211_band band,
					size_t frame_len,
					struct ieee80211_rate *rate);

/**
 * ieee80211_get_buffered_bc - accessing buffered broadcast and multicast frames
 * @hw: pointer as obtained from ieee80211_alloc_hw().
 * @vif: &struct ieee80211_vif pointer from the add_interface callback.
 *
 * Function for accessing buffered broadcast and multicast frames. If
 * hardware/firmware does not implement buffering of broadcast/multicast
 * frames when power saving is used, 802.11 code buffers them in the host
 * memory. The low-level driver uses this function to fetch next buffered
 * frame. In most cases, this is used when generating beacon frame. This
 * function returns a pointer to the next buffered skb or NULL if no more
 * buffered frames are available.
 *
 * Note: buffered frames are returned only after DTIM beacon frame was
 * generated with ieee80211_beacon_get() and the low-level driver must thus
 * call ieee80211_beacon_get() first. ieee80211_get_buffered_bc() returns
 * NULL if the previous generated beacon was not DTIM, so the low-level driver
 * does not need to check for DTIM beacons separately and should be able to
 * use common code for all beacons.
 */
struct sk_buff *
ieee80211_get_buffered_bc(struct ieee80211_hw *hw, struct ieee80211_vif *vif);

/**
 * ieee80211_get_tkip_p1k_iv - get a TKIP phase 1 key for IV32
 *
 * This function returns the TKIP phase 1 key for the given IV32.
 *
 * @keyconf: the parameter passed with the set key
 * @iv32: IV32 to get the P1K for
 * @p1k: a buffer to which the key will be written, as 5 u16 values
 */
void ieee80211_get_tkip_p1k_iv(struct ieee80211_key_conf *keyconf,
			       u32 iv32, u16 *p1k);

/**
 * ieee80211_get_tkip_p1k - get a TKIP phase 1 key
 *
 * This function returns the TKIP phase 1 key for the IV32 taken
 * from the given packet.
 *
 * @keyconf: the parameter passed with the set key
 * @skb: the packet to take the IV32 value from that will be encrypted
 *	with this P1K
 * @p1k: a buffer to which the key will be written, as 5 u16 values
 */
static inline void ieee80211_get_tkip_p1k(struct ieee80211_key_conf *keyconf,
					  struct sk_buff *skb, u16 *p1k)
{
	struct ieee80211_hdr *hdr = (struct ieee80211_hdr *)skb->data;
	const u8 *data = (u8 *)hdr + ieee80211_hdrlen(hdr->frame_control);
	u32 iv32 = get_unaligned_le32(&data[4]);

	ieee80211_get_tkip_p1k_iv(keyconf, iv32, p1k);
}

/**
 * ieee80211_get_tkip_rx_p1k - get a TKIP phase 1 key for RX
 *
 * This function returns the TKIP phase 1 key for the given IV32
 * and transmitter address.
 *
 * @keyconf: the parameter passed with the set key
 * @ta: TA that will be used with the key
 * @iv32: IV32 to get the P1K for
 * @p1k: a buffer to which the key will be written, as 5 u16 values
 */
void ieee80211_get_tkip_rx_p1k(struct ieee80211_key_conf *keyconf,
			       const u8 *ta, u32 iv32, u16 *p1k);

/**
 * ieee80211_get_tkip_p2k - get a TKIP phase 2 key
 *
 * This function computes the TKIP RC4 key for the IV values
 * in the packet.
 *
 * @keyconf: the parameter passed with the set key
 * @skb: the packet to take the IV32/IV16 values from that will be
 *	encrypted with this key
 * @p2k: a buffer to which the key will be written, 16 bytes
 */
void ieee80211_get_tkip_p2k(struct ieee80211_key_conf *keyconf,
			    struct sk_buff *skb, u8 *p2k);

/**
 * struct ieee80211_key_seq - key sequence counter
 *
 * @tkip: TKIP data, containing IV32 and IV16 in host byte order
 * @ccmp: PN data, most significant byte first (big endian,
 *	reverse order than in packet)
 * @aes_cmac: PN data, most significant byte first (big endian,
 *	reverse order than in packet)
 */
struct ieee80211_key_seq {
	union {
		struct {
			u32 iv32;
			u16 iv16;
		} tkip;
		struct {
			u8 pn[6];
		} ccmp;
		struct {
			u8 pn[6];
		} aes_cmac;
	};
};

/**
 * ieee80211_get_key_tx_seq - get key TX sequence counter
 *
 * @keyconf: the parameter passed with the set key
 * @seq: buffer to receive the sequence data
 *
 * This function allows a driver to retrieve the current TX IV/PN
 * for the given key. It must not be called if IV generation is
 * offloaded to the device.
 *
 * Note that this function may only be called when no TX processing
 * can be done concurrently, for example when queues are stopped
 * and the stop has been synchronized.
 */
void ieee80211_get_key_tx_seq(struct ieee80211_key_conf *keyconf,
			      struct ieee80211_key_seq *seq);

/**
 * ieee80211_get_key_rx_seq - get key RX sequence counter
 *
 * @keyconf: the parameter passed with the set key
 * @tid: The TID, or -1 for the management frame value (CCMP only);
 *	the value on TID 0 is also used for non-QoS frames. For
 *	CMAC, only TID 0 is valid.
 * @seq: buffer to receive the sequence data
 *
 * This function allows a driver to retrieve the current RX IV/PNs
 * for the given key. It must not be called if IV checking is done
 * by the device and not by mac80211.
 *
 * Note that this function may only be called when no RX processing
 * can be done concurrently.
 */
void ieee80211_get_key_rx_seq(struct ieee80211_key_conf *keyconf,
			      int tid, struct ieee80211_key_seq *seq);

/**
 * ieee80211_gtk_rekey_notify - notify userspace supplicant of rekeying
 * @vif: virtual interface the rekeying was done on
 * @bssid: The BSSID of the AP, for checking association
 * @replay_ctr: the new replay counter after GTK rekeying
 * @gfp: allocation flags
 */
void ieee80211_gtk_rekey_notify(struct ieee80211_vif *vif, const u8 *bssid,
				const u8 *replay_ctr, gfp_t gfp);

/**
 * ieee80211_wake_queue - wake specific queue
 * @hw: pointer as obtained from ieee80211_alloc_hw().
 * @queue: queue number (counted from zero).
 *
 * Drivers should use this function instead of netif_wake_queue.
 */
void ieee80211_wake_queue(struct ieee80211_hw *hw, int queue);

/**
 * ieee80211_stop_queue - stop specific queue
 * @hw: pointer as obtained from ieee80211_alloc_hw().
 * @queue: queue number (counted from zero).
 *
 * Drivers should use this function instead of netif_stop_queue.
 */
void ieee80211_stop_queue(struct ieee80211_hw *hw, int queue);

/**
 * ieee80211_queue_stopped - test status of the queue
 * @hw: pointer as obtained from ieee80211_alloc_hw().
 * @queue: queue number (counted from zero).
 *
 * Drivers should use this function instead of netif_stop_queue.
 */

int ieee80211_queue_stopped(struct ieee80211_hw *hw, int queue);

/**
 * ieee80211_stop_queues - stop all queues
 * @hw: pointer as obtained from ieee80211_alloc_hw().
 *
 * Drivers should use this function instead of netif_stop_queue.
 */
void ieee80211_stop_queues(struct ieee80211_hw *hw);

/**
 * ieee80211_wake_queues - wake all queues
 * @hw: pointer as obtained from ieee80211_alloc_hw().
 *
 * Drivers should use this function instead of netif_wake_queue.
 */
void ieee80211_wake_queues(struct ieee80211_hw *hw);

/**
 * ieee80211_scan_completed - completed hardware scan
 *
 * When hardware scan offload is used (i.e. the hw_scan() callback is
 * assigned) this function needs to be called by the driver to notify
 * mac80211 that the scan finished. This function can be called from
 * any context, including hardirq context.
 *
 * @hw: the hardware that finished the scan
 * @aborted: set to true if scan was aborted
 */
void ieee80211_scan_completed(struct ieee80211_hw *hw, bool aborted);

/**
 * ieee80211_sched_scan_results - got results from scheduled scan
 *
 * When a scheduled scan is running, this function needs to be called by the
 * driver whenever there are new scan results available.
 *
 * @hw: the hardware that is performing scheduled scans
 */
void ieee80211_sched_scan_results(struct ieee80211_hw *hw);

/**
 * ieee80211_sched_scan_stopped - inform that the scheduled scan has stopped
 *
 * When a scheduled scan is running, this function can be called by
 * the driver if it needs to stop the scan to perform another task.
 * Usual scenarios are drivers that cannot continue the scheduled scan
 * while associating, for instance.
 *
 * @hw: the hardware that is performing scheduled scans
 */
void ieee80211_sched_scan_stopped(struct ieee80211_hw *hw);

/**
 * ieee80211_iterate_active_interfaces - iterate active interfaces
 *
 * This function iterates over the interfaces associated with a given
 * hardware that are currently active and calls the callback for them.
 * This function allows the iterator function to sleep, when the iterator
 * function is atomic @ieee80211_iterate_active_interfaces_atomic can
 * be used.
 * Does not iterate over a new interface during add_interface()
 *
 * @hw: the hardware struct of which the interfaces should be iterated over
 * @iterator: the iterator function to call
 * @data: first argument of the iterator function
 */
void ieee80211_iterate_active_interfaces(struct ieee80211_hw *hw,
					 void (*iterator)(void *data, u8 *mac,
						struct ieee80211_vif *vif),
					 void *data);

/**
 * ieee80211_iterate_active_interfaces_atomic - iterate active interfaces
 *
 * This function iterates over the interfaces associated with a given
 * hardware that are currently active and calls the callback for them.
 * This function requires the iterator callback function to be atomic,
 * if that is not desired, use @ieee80211_iterate_active_interfaces instead.
 * Does not iterate over a new interface during add_interface()
 *
 * @hw: the hardware struct of which the interfaces should be iterated over
 * @iterator: the iterator function to call, cannot sleep
 * @data: first argument of the iterator function
 */
void ieee80211_iterate_active_interfaces_atomic(struct ieee80211_hw *hw,
						void (*iterator)(void *data,
						    u8 *mac,
						    struct ieee80211_vif *vif),
						void *data);

/**
 * ieee80211_queue_work - add work onto the mac80211 workqueue
 *
 * Drivers and mac80211 use this to add work onto the mac80211 workqueue.
 * This helper ensures drivers are not queueing work when they should not be.
 *
 * @hw: the hardware struct for the interface we are adding work for
 * @work: the work we want to add onto the mac80211 workqueue
 */
void ieee80211_queue_work(struct ieee80211_hw *hw, struct work_struct *work);

/**
 * ieee80211_queue_delayed_work - add work onto the mac80211 workqueue
 *
 * Drivers and mac80211 use this to queue delayed work onto the mac80211
 * workqueue.
 *
 * @hw: the hardware struct for the interface we are adding work for
 * @dwork: delayable work to queue onto the mac80211 workqueue
 * @delay: number of jiffies to wait before queueing
 */
void ieee80211_queue_delayed_work(struct ieee80211_hw *hw,
				  struct delayed_work *dwork,
				  unsigned long delay);

/**
 * ieee80211_start_tx_ba_session - Start a tx Block Ack session.
 * @sta: the station for which to start a BA session
 * @tid: the TID to BA on.
 * @timeout: session timeout value (in TUs)
 *
 * Return: success if addBA request was sent, failure otherwise
 *
 * Although mac80211/low level driver/user space application can estimate
 * the need to start aggregation on a certain RA/TID, the session level
 * will be managed by the mac80211.
 */
int ieee80211_start_tx_ba_session(struct ieee80211_sta *sta, u16 tid,
				  u16 timeout);

/**
 * ieee80211_start_tx_ba_cb_irqsafe - low level driver ready to aggregate.
 * @vif: &struct ieee80211_vif pointer from the add_interface callback
 * @ra: receiver address of the BA session recipient.
 * @tid: the TID to BA on.
 *
 * This function must be called by low level driver once it has
 * finished with preparations for the BA session. It can be called
 * from any context.
 */
void ieee80211_start_tx_ba_cb_irqsafe(struct ieee80211_vif *vif, const u8 *ra,
				      u16 tid);

/**
 * ieee80211_stop_tx_ba_session - Stop a Block Ack session.
 * @sta: the station whose BA session to stop
 * @tid: the TID to stop BA.
 *
 * Return: negative error if the TID is invalid, or no aggregation active
 *
 * Although mac80211/low level driver/user space application can estimate
 * the need to stop aggregation on a certain RA/TID, the session level
 * will be managed by the mac80211.
 */
int ieee80211_stop_tx_ba_session(struct ieee80211_sta *sta, u16 tid);

/**
 * ieee80211_stop_tx_ba_cb_irqsafe - low level driver ready to stop aggregate.
 * @vif: &struct ieee80211_vif pointer from the add_interface callback
 * @ra: receiver address of the BA session recipient.
 * @tid: the desired TID to BA on.
 *
 * This function must be called by low level driver once it has
 * finished with preparations for the BA session tear down. It
 * can be called from any context.
 */
void ieee80211_stop_tx_ba_cb_irqsafe(struct ieee80211_vif *vif, const u8 *ra,
				     u16 tid);

/**
 * ieee80211_find_sta - find a station
 *
 * @vif: virtual interface to look for station on
 * @addr: station's address
 *
 * This function must be called under RCU lock and the
 * resulting pointer is only valid under RCU lock as well.
 */
struct ieee80211_sta *ieee80211_find_sta(struct ieee80211_vif *vif,
					 const u8 *addr);

/**
 * ieee80211_find_sta_by_ifaddr - find a station on hardware
 *
 * @hw: pointer as obtained from ieee80211_alloc_hw()
 * @addr: remote station's address
 * @localaddr: local address (vif->sdata->vif.addr). Use NULL for 'any'.
 *
 * This function must be called under RCU lock and the
 * resulting pointer is only valid under RCU lock as well.
 *
 * NOTE: You may pass NULL for localaddr, but then you will just get
 *      the first STA that matches the remote address 'addr'.
 *      We can have multiple STA associated with multiple
 *      logical stations (e.g. consider a station connecting to another
 *      BSSID on the same AP hardware without disconnecting first).
 *      In this case, the result of this method with localaddr NULL
 *      is not reliable.
 *
 * DO NOT USE THIS FUNCTION with localaddr NULL if at all possible.
 */
struct ieee80211_sta *ieee80211_find_sta_by_ifaddr(struct ieee80211_hw *hw,
					       const u8 *addr,
					       const u8 *localaddr);

/**
 * ieee80211_sta_block_awake - block station from waking up
 * @hw: the hardware
 * @pubsta: the station
 * @block: whether to block or unblock
 *
 * Some devices require that all frames that are on the queues
 * for a specific station that went to sleep are flushed before
 * a poll response or frames after the station woke up can be
 * delivered to that it. Note that such frames must be rejected
 * by the driver as filtered, with the appropriate status flag.
 *
 * This function allows implementing this mode in a race-free
 * manner.
 *
 * To do this, a driver must keep track of the number of frames
 * still enqueued for a specific station. If this number is not
 * zero when the station goes to sleep, the driver must call
 * this function to force mac80211 to consider the station to
 * be asleep regardless of the station's actual state. Once the
 * number of outstanding frames reaches zero, the driver must
 * call this function again to unblock the station. That will
 * cause mac80211 to be able to send ps-poll responses, and if
 * the station queried in the meantime then frames will also
 * be sent out as a result of this. Additionally, the driver
 * will be notified that the station woke up some time after
 * it is unblocked, regardless of whether the station actually
 * woke up while blocked or not.
 */
void ieee80211_sta_block_awake(struct ieee80211_hw *hw,
			       struct ieee80211_sta *pubsta, bool block);

/**
 * ieee80211_sta_eosp - notify mac80211 about end of SP
 * @pubsta: the station
 *
 * When a device transmits frames in a way that it can't tell
 * mac80211 in the TX status about the EOSP, it must clear the
 * %IEEE80211_TX_STATUS_EOSP bit and call this function instead.
 * This applies for PS-Poll as well as uAPSD.
 *
 * Note that there is no non-_irqsafe version right now as
 * it wasn't needed, but just like _tx_status() and _rx()
 * must not be mixed in irqsafe/non-irqsafe versions, this
 * function must not be mixed with those either. Use the
 * all irqsafe, or all non-irqsafe, don't mix! If you need
 * the non-irqsafe version of this, you need to add it.
 */
void ieee80211_sta_eosp_irqsafe(struct ieee80211_sta *pubsta);

/**
 * ieee80211_iter_keys - iterate keys programmed into the device
 * @hw: pointer obtained from ieee80211_alloc_hw()
 * @vif: virtual interface to iterate, may be %NULL for all
 * @iter: iterator function that will be called for each key
 * @iter_data: custom data to pass to the iterator function
 *
 * This function can be used to iterate all the keys known to
 * mac80211, even those that weren't previously programmed into
 * the device. This is intended for use in WoWLAN if the device
 * needs reprogramming of the keys during suspend. Note that due
 * to locking reasons, it is also only safe to call this at few
 * spots since it must hold the RTNL and be able to sleep.
 *
 * The order in which the keys are iterated matches the order
 * in which they were originally installed and handed to the
 * set_key callback.
 */
void ieee80211_iter_keys(struct ieee80211_hw *hw,
			 struct ieee80211_vif *vif,
			 void (*iter)(struct ieee80211_hw *hw,
				      struct ieee80211_vif *vif,
				      struct ieee80211_sta *sta,
				      struct ieee80211_key_conf *key,
				      void *data),
			 void *iter_data);

/**
 * ieee80211_ap_probereq_get - retrieve a Probe Request template
 * @hw: pointer obtained from ieee80211_alloc_hw().
 * @vif: &struct ieee80211_vif pointer from the add_interface callback.
 *
 * Creates a Probe Request template which can, for example, be uploaded to
 * hardware. The template is filled with bssid, ssid and supported rate
 * information. This function must only be called from within the
 * .bss_info_changed callback function and only in managed mode. The function
 * is only useful when the interface is associated, otherwise it will return
 * NULL.
 */
struct sk_buff *ieee80211_ap_probereq_get(struct ieee80211_hw *hw,
					  struct ieee80211_vif *vif);

/**
 * ieee80211_beacon_loss - inform hardware does not receive beacons
 *
 * @vif: &struct ieee80211_vif pointer from the add_interface callback.
 *
 * When beacon filtering is enabled with %IEEE80211_VIF_BEACON_FILTER and
 * %IEEE80211_CONF_PS is set, the driver needs to inform whenever the
 * hardware is not receiving beacons with this function.
 */
void ieee80211_beacon_loss(struct ieee80211_vif *vif);

/**
 * ieee80211_connection_loss - inform hardware has lost connection to the AP
 *
 * @vif: &struct ieee80211_vif pointer from the add_interface callback.
 *
 * When beacon filtering is enabled with %IEEE80211_VIF_BEACON_FILTER, and
 * %IEEE80211_CONF_PS and %IEEE80211_HW_CONNECTION_MONITOR are set, the driver
 * needs to inform if the connection to the AP has been lost.
 *
 * This function will cause immediate change to disassociated state,
 * without connection recovery attempts.
 */
void ieee80211_connection_loss(struct ieee80211_vif *vif);

/**
 * ieee80211_resume_disconnect - disconnect from AP after resume
 *
 * @vif: &struct ieee80211_vif pointer from the add_interface callback.
 *
 * Instructs mac80211 to disconnect from the AP after resume.
 * Drivers can use this after WoWLAN if they know that the
 * connection cannot be kept up, for example because keys were
 * used while the device was asleep but the replay counters or
 * similar cannot be retrieved from the device during resume.
 *
 * Note that due to implementation issues, if the driver uses
 * the reconfiguration functionality during resume the interface
 * will still be added as associated first during resume and then
 * disconnect normally later.
 *
 * This function can only be called from the resume callback and
 * the driver must not be holding any of its own locks while it
 * calls this function, or at least not any locks it needs in the
 * key configuration paths (if it supports HW crypto).
 */
void ieee80211_resume_disconnect(struct ieee80211_vif *vif);

/**
 * ieee80211_disable_dyn_ps - force mac80211 to temporarily disable dynamic psm
 *
 * @vif: &struct ieee80211_vif pointer from the add_interface callback.
 *
 * Some hardware require full power save to manage simultaneous BT traffic
 * on the WLAN frequency. Full PSM is required periodically, whenever there are
 * burst of BT traffic. The hardware gets information of BT traffic via
 * hardware co-existence lines, and consequentially requests mac80211 to
 * (temporarily) enter full psm.
 * This function will only temporarily disable dynamic PS, not enable PSM if
 * it was not already enabled.
 * The driver must make sure to re-enable dynamic PS using
 * ieee80211_enable_dyn_ps() if the driver has disabled it.
 *
 */
void ieee80211_disable_dyn_ps(struct ieee80211_vif *vif);

/**
 * ieee80211_enable_dyn_ps - restore dynamic psm after being disabled
 *
 * @vif: &struct ieee80211_vif pointer from the add_interface callback.
 *
 * This function restores dynamic PS after being temporarily disabled via
 * ieee80211_disable_dyn_ps(). Each ieee80211_disable_dyn_ps() call must
 * be coupled with an eventual call to this function.
 *
 */
void ieee80211_enable_dyn_ps(struct ieee80211_vif *vif);

/**
 * ieee80211_cqm_rssi_notify - inform a configured connection quality monitoring
 *	rssi threshold triggered
 *
 * @vif: &struct ieee80211_vif pointer from the add_interface callback.
 * @rssi_event: the RSSI trigger event type
 * @gfp: context flags
 *
 * When the %IEEE80211_VIF_SUPPORTS_CQM_RSSI is set, and a connection quality
 * monitoring is configured with an rssi threshold, the driver will inform
 * whenever the rssi level reaches the threshold.
 */
void ieee80211_cqm_rssi_notify(struct ieee80211_vif *vif,
			       enum nl80211_cqm_rssi_threshold_event rssi_event,
			       gfp_t gfp);

/**
 * ieee80211_chswitch_done - Complete channel switch process
 * @vif: &struct ieee80211_vif pointer from the add_interface callback.
 * @success: make the channel switch successful or not
 *
 * Complete the channel switch post-process: set the new operational channel
 * and wake up the suspended queues.
 */
void ieee80211_chswitch_done(struct ieee80211_vif *vif, bool success);

/**
 * ieee80211_request_smps - request SM PS transition
 * @vif: &struct ieee80211_vif pointer from the add_interface callback.
 * @smps_mode: new SM PS mode
 *
 * This allows the driver to request an SM PS transition in managed
 * mode. This is useful when the driver has more information than
 * the stack about possible interference, for example by bluetooth.
 */
void ieee80211_request_smps(struct ieee80211_vif *vif,
			    enum ieee80211_smps_mode smps_mode);

/**
 * ieee80211_key_removed - disable hw acceleration for key
 * @key_conf: The key hw acceleration should be disabled for
 *
 * This allows drivers to indicate that the given key has been
 * removed from hardware acceleration, due to a new key that
 * was added. Don't use this if the key can continue to be used
 * for TX, if the key restriction is on RX only it is permitted
 * to keep the key for TX only and not call this function.
 *
 * Due to locking constraints, it may only be called during
 * @set_key. This function must be allowed to sleep, and the
 * key it tries to disable may still be used until it returns.
 */
void ieee80211_key_removed(struct ieee80211_key_conf *key_conf);

/**
 * ieee80211_ready_on_channel - notification of remain-on-channel start
 * @hw: pointer as obtained from ieee80211_alloc_hw()
 */
void ieee80211_ready_on_channel(struct ieee80211_hw *hw);

/**
 * ieee80211_remain_on_channel_expired - remain_on_channel duration expired
 * @hw: pointer as obtained from ieee80211_alloc_hw()
 */
void ieee80211_remain_on_channel_expired(struct ieee80211_hw *hw);

/**
 * ieee80211_stop_rx_ba_session - callback to stop existing BA sessions
 *
 * in order not to harm the system performance and user experience, the device
 * may request not to allow any rx ba session and tear down existing rx ba
 * sessions based on system constraints such as periodic BT activity that needs
 * to limit wlan activity (eg.sco or a2dp)."
 * in such cases, the intention is to limit the duration of the rx ppdu and
 * therefore prevent the peer device to use a-mpdu aggregation.
 *
 * @vif: &struct ieee80211_vif pointer from the add_interface callback.
 * @ba_rx_bitmap: Bit map of open rx ba per tid
 * @addr: & to bssid mac address
 */
void ieee80211_stop_rx_ba_session(struct ieee80211_vif *vif, u16 ba_rx_bitmap,
				  const u8 *addr);

/**
 * ieee80211_send_bar - send a BlockAckReq frame
 *
 * can be used to flush pending frames from the peer's aggregation reorder
 * buffer.
 *
 * @vif: &struct ieee80211_vif pointer from the add_interface callback.
 * @ra: the peer's destination address
 * @tid: the TID of the aggregation session
 * @ssn: the new starting sequence number for the receiver
 */
void ieee80211_send_bar(struct ieee80211_vif *vif, u8 *ra, u16 tid, u16 ssn);

/* Rate control API */

/**
 * struct ieee80211_tx_rate_control - rate control information for/from RC algo
 *
 * @hw: The hardware the algorithm is invoked for.
 * @sband: The band this frame is being transmitted on.
 * @bss_conf: the current BSS configuration
 * @skb: the skb that will be transmitted, the control information in it needs
 *	to be filled in
 * @reported_rate: The rate control algorithm can fill this in to indicate
 *	which rate should be reported to userspace as the current rate and
 *	used for rate calculations in the mesh network.
 * @rts: whether RTS will be used for this frame because it is longer than the
 *	RTS threshold
 * @short_preamble: whether mac80211 will request short-preamble transmission
 *	if the selected rate supports it
 * @max_rate_idx: user-requested maximum (legacy) rate
 *	(deprecated; this will be removed once drivers get updated to use
 *	rate_idx_mask)
 * @rate_idx_mask: user-requested (legacy) rate mask
 * @rate_idx_mcs_mask: user-requested MCS rate mask
 * @bss: whether this frame is sent out in AP or IBSS mode
 */
struct ieee80211_tx_rate_control {
	struct ieee80211_hw *hw;
	struct ieee80211_supported_band *sband;
	struct ieee80211_bss_conf *bss_conf;
	struct sk_buff *skb;
	struct ieee80211_tx_rate reported_rate;
	bool rts, short_preamble;
	u8 max_rate_idx;
	u32 rate_idx_mask;
	u8 rate_idx_mcs_mask[IEEE80211_HT_MCS_MASK_LEN];
	bool bss;
};

struct rate_control_ops {
	struct module *module;
	const char *name;
	void *(*alloc)(struct ieee80211_hw *hw, struct dentry *debugfsdir);
	void (*free)(void *priv);

	void *(*alloc_sta)(void *priv, struct ieee80211_sta *sta, gfp_t gfp);
	void (*rate_init)(void *priv, struct ieee80211_supported_band *sband,
			  struct ieee80211_sta *sta, void *priv_sta);
	void (*rate_update)(void *priv, struct ieee80211_supported_band *sband,
			    struct ieee80211_sta *sta, void *priv_sta,
			    u32 changed);
	void (*free_sta)(void *priv, struct ieee80211_sta *sta,
			 void *priv_sta);

	void (*tx_status)(void *priv, struct ieee80211_supported_band *sband,
			  struct ieee80211_sta *sta, void *priv_sta,
			  struct sk_buff *skb);
	void (*get_rate)(void *priv, struct ieee80211_sta *sta, void *priv_sta,
			 struct ieee80211_tx_rate_control *txrc);

	void (*add_sta_debugfs)(void *priv, void *priv_sta,
				struct dentry *dir);
	void (*remove_sta_debugfs)(void *priv, void *priv_sta);
};

static inline int rate_supported(struct ieee80211_sta *sta,
				 enum ieee80211_band band,
				 int index)
{
	return (sta == NULL || sta->supp_rates[band] & BIT(index));
}

/**
 * rate_control_send_low - helper for drivers for management/no-ack frames
 *
 * Rate control algorithms that agree to use the lowest rate to
 * send management frames and NO_ACK data with the respective hw
 * retries should use this in the beginning of their mac80211 get_rate
 * callback. If true is returned the rate control can simply return.
 * If false is returned we guarantee that sta and sta and priv_sta is
 * not null.
 *
 * Rate control algorithms wishing to do more intelligent selection of
 * rate for multicast/broadcast frames may choose to not use this.
 *
 * @sta: &struct ieee80211_sta pointer to the target destination. Note
 * 	that this may be null.
 * @priv_sta: private rate control structure. This may be null.
 * @txrc: rate control information we sholud populate for mac80211.
 */
bool rate_control_send_low(struct ieee80211_sta *sta,
			   void *priv_sta,
			   struct ieee80211_tx_rate_control *txrc);


static inline s8
rate_lowest_index(struct ieee80211_supported_band *sband,
		  struct ieee80211_sta *sta)
{
	int i;

	for (i = 0; i < sband->n_bitrates; i++)
		if (rate_supported(sta, sband->band, i))
			return i;

	/* warn when we cannot find a rate. */
	WARN_ON_ONCE(1);

	/* and return 0 (the lowest index) */
	return 0;
}

static inline
bool rate_usable_index_exists(struct ieee80211_supported_band *sband,
			      struct ieee80211_sta *sta)
{
	unsigned int i;

	for (i = 0; i < sband->n_bitrates; i++)
		if (rate_supported(sta, sband->band, i))
			return true;
	return false;
}

int ieee80211_rate_control_register(struct rate_control_ops *ops);
void ieee80211_rate_control_unregister(struct rate_control_ops *ops);

static inline bool
conf_is_ht20(struct ieee80211_conf *conf)
{
	return conf->channel_type == NL80211_CHAN_HT20;
}

static inline bool
conf_is_ht40_minus(struct ieee80211_conf *conf)
{
	return conf->channel_type == NL80211_CHAN_HT40MINUS;
}

static inline bool
conf_is_ht40_plus(struct ieee80211_conf *conf)
{
	return conf->channel_type == NL80211_CHAN_HT40PLUS;
}

static inline bool
conf_is_ht40(struct ieee80211_conf *conf)
{
	return conf_is_ht40_minus(conf) || conf_is_ht40_plus(conf);
}

static inline bool
conf_is_ht(struct ieee80211_conf *conf)
{
	return conf->channel_type != NL80211_CHAN_NO_HT;
}

static inline enum nl80211_iftype
ieee80211_iftype_p2p(enum nl80211_iftype type, bool p2p)
{
	if (p2p) {
		switch (type) {
		case NL80211_IFTYPE_STATION:
			return NL80211_IFTYPE_P2P_CLIENT;
		case NL80211_IFTYPE_AP:
			return NL80211_IFTYPE_P2P_GO;
		default:
			break;
		}
	}
	return type;
}

static inline enum nl80211_iftype
ieee80211_vif_type_p2p(struct ieee80211_vif *vif)
{
	return ieee80211_iftype_p2p(vif->type, vif->p2p);
}

void ieee80211_enable_rssi_reports(struct ieee80211_vif *vif,
				   int rssi_min_thold,
				   int rssi_max_thold);

void ieee80211_disable_rssi_reports(struct ieee80211_vif *vif);

/**
 * ieee80211_ave_rssi - report the average rssi for the specified interface
 *
 * @vif: the specified virtual interface
 *
 * This function return the average rssi value for the requested interface.
 * It assumes that the given vif is valid.
 */
int ieee80211_ave_rssi(struct ieee80211_vif *vif);

#endif /* MAC80211_H */<|MERGE_RESOLUTION|>--- conflicted
+++ resolved
@@ -2244,8 +2244,6 @@
  * @get_rssi: Get current signal strength in dBm, the function is optional
  *	and can sleep.
  *
-<<<<<<< HEAD
-=======
  * @mgd_prepare_tx: Prepare for transmitting a management frame for association
  *	before associated. In multi-channel scenarios, a virtual interface is
  *	bound to a channel before it is associated, but as it isn't associated
@@ -2258,7 +2256,6 @@
  *	The callback will be called before each transmission and upon return
  *	mac80211 will transmit the frame right away.
  *	The callback is optional and can (should!) sleep.
->>>>>>> 2f8684ce
  */
 struct ieee80211_ops {
 	void (*tx)(struct ieee80211_hw *hw, struct sk_buff *skb);
@@ -2398,12 +2395,9 @@
 				  u32 sset, u8 *data);
 	int	(*get_rssi)(struct ieee80211_hw *hw, struct ieee80211_vif *vif,
 			    struct ieee80211_sta *sta, s8 *rssi_dbm);
-<<<<<<< HEAD
-=======
 
 	void	(*mgd_prepare_tx)(struct ieee80211_hw *hw,
 				  struct ieee80211_vif *vif);
->>>>>>> 2f8684ce
 };
 
 /**
