--- conflicted
+++ resolved
@@ -2659,11 +2659,6 @@
 static bool idling_boosts_thr_without_issues(struct bfq_data *bfqd,
 					     struct bfq_queue *bfqq);
 
-<<<<<<< HEAD
-static void bfq_put_stable_ref(struct bfq_queue *bfqq);
-
-=======
->>>>>>> 3b7961a3
 /*
  * Attempt to schedule a merge of bfqq with the currently in-service
  * queue or with a close queue among the scheduled queues.  Return
